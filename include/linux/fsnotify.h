--- conflicted
+++ resolved
@@ -31,15 +31,9 @@
 				u32 cookie)
 {
 	if (atomic_long_read(&dir->i_sb->s_fsnotify_connectors) == 0)
-<<<<<<< HEAD
-		return;
-
-	fsnotify(mask, child, FSNOTIFY_EVENT_INODE, dir, name, NULL, cookie);
-=======
 		return 0;
 
 	return fsnotify(mask, data, data_type, dir, name, NULL, cookie);
->>>>>>> df0cc57e
 }
 
 static inline void fsnotify_dirent(struct inode *dir, struct dentry *dentry,
