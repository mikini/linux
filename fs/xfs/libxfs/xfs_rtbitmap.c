--- conflicted
+++ resolved
@@ -937,22 +937,13 @@
 	xfs_rtxnum_t		start,	/* starting rtext number to free */
 	xfs_rtxlen_t		len)	/* length of extent freed */
 {
-<<<<<<< HEAD
-	int		error;		/* error value */
-	xfs_mount_t	*mp;		/* file system mount structure */
-	xfs_fsblock_t	sb;		/* summary file block number */
-	struct xfs_buf	*sumbp = NULL;	/* summary file block buffer */
-	struct timespec64 atime;
-
-	mp = tp->t_mountp;
-=======
 	struct xfs_mount	*mp = tp->t_mountp;
 	struct xfs_rtalloc_args	args = {
 		.mp		= mp,
 		.tp		= tp,
 	};
 	int			error;
->>>>>>> 14a53798
+	struct timespec64	atime;
 
 	ASSERT(mp->m_rbmip->i_itemp != NULL);
 	ASSERT(xfs_isilocked(mp->m_rbmip, XFS_ILOCK_EXCL));
@@ -982,7 +973,7 @@
 			mp->m_rbmip->i_diflags |= XFS_DIFLAG_NEWRTBM;
 
 		atime = inode_get_atime(VFS_I(mp->m_rbmip));
-		*((uint64_t *)&atime) = 0;
+		atime.tv_sec = 0;
 		inode_set_atime_to_ts(VFS_I(mp->m_rbmip), atime);
 		xfs_trans_log_inode(tp, mp->m_rbmip, XFS_ILOG_CORE);
 	}
