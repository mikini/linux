--- conflicted
+++ resolved
@@ -987,13 +987,8 @@
 	if (tid_data->agg.rx_agg_state == RTL_RX_AGG_START) {
 		skb_delba = rtl_make_del_ba(hw, hdr->addr2, hdr->addr3, tid);
 		if (skb_delba) {
-<<<<<<< HEAD
-			rx_status.freq = hw->conf.channel->center_freq;
-			rx_status.band = hw->conf.channel->band;
-=======
 			rx_status.freq = hw->conf.chandef.chan->center_freq;
 			rx_status.band = hw->conf.chandef.chan->band;
->>>>>>> b006ed54
 			rx_status.flag |= RX_FLAG_DECRYPTED;
 			rx_status.flag |= RX_FLAG_MACTIME_END;
 			rx_status.rate_idx = 0;
