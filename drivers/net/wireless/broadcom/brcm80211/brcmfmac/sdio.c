/*
 * Copyright (c) 2010 Broadcom Corporation
 *
 * Permission to use, copy, modify, and/or distribute this software for any
 * purpose with or without fee is hereby granted, provided that the above
 * copyright notice and this permission notice appear in all copies.
 *
 * THE SOFTWARE IS PROVIDED "AS IS" AND THE AUTHOR DISCLAIMS ALL WARRANTIES
 * WITH REGARD TO THIS SOFTWARE INCLUDING ALL IMPLIED WARRANTIES OF
 * MERCHANTABILITY AND FITNESS. IN NO EVENT SHALL THE AUTHOR BE LIABLE FOR ANY
 * SPECIAL, DIRECT, INDIRECT, OR CONSEQUENTIAL DAMAGES OR ANY DAMAGES
 * WHATSOEVER RESULTING FROM LOSS OF USE, DATA OR PROFITS, WHETHER IN AN ACTION
 * OF CONTRACT, NEGLIGENCE OR OTHER TORTIOUS ACTION, ARISING OUT OF OR IN
 * CONNECTION WITH THE USE OR PERFORMANCE OF THIS SOFTWARE.
 */

#include <linux/types.h>
#include <linux/atomic.h>
#include <linux/kernel.h>
#include <linux/kthread.h>
#include <linux/printk.h>
#include <linux/pci_ids.h>
#include <linux/netdevice.h>
#include <linux/interrupt.h>
#include <linux/sched/signal.h>
#include <linux/mmc/sdio.h>
#include <linux/mmc/sdio_ids.h>
#include <linux/mmc/sdio_func.h>
#include <linux/mmc/card.h>
#include <linux/semaphore.h>
#include <linux/firmware.h>
#include <linux/module.h>
#include <linux/bcma/bcma.h>
#include <linux/debugfs.h>
#include <linux/vmalloc.h>
#include <asm/unaligned.h>
#include <defs.h>
#include <brcmu_wifi.h>
#include <brcmu_utils.h>
#include <brcm_hw_ids.h>
#include <soc.h>
#include "sdio.h"
#include "chip.h"
#include "firmware.h"
#include "core.h"
#include "common.h"
#include "bcdc.h"

#define DCMD_RESP_TIMEOUT	msecs_to_jiffies(2500)
#define CTL_DONE_TIMEOUT	msecs_to_jiffies(2500)

/* watermark expressed in number of words */
#define DEFAULT_F2_WATERMARK    0x8
#define CY_4373_F2_WATERMARK    0x40
#define CY_43012_F2_WATERMARK    0x60

#ifdef DEBUG

#define BRCMF_TRAP_INFO_SIZE	80

#define CBUF_LEN	(128)

/* Device console log buffer state */
#define CONSOLE_BUFFER_MAX	2024

struct rte_log_le {
	__le32 buf;		/* Can't be pointer on (64-bit) hosts */
	__le32 buf_size;
	__le32 idx;
	char *_buf_compat;	/* Redundant pointer for backward compat. */
};

struct rte_console {
	/* Virtual UART
	 * When there is no UART (e.g. Quickturn),
	 * the host should write a complete
	 * input line directly into cbuf and then write
	 * the length into vcons_in.
	 * This may also be used when there is a real UART
	 * (at risk of conflicting with
	 * the real UART).  vcons_out is currently unused.
	 */
	uint vcons_in;
	uint vcons_out;

	/* Output (logging) buffer
	 * Console output is written to a ring buffer log_buf at index log_idx.
	 * The host may read the output when it sees log_idx advance.
	 * Output will be lost if the output wraps around faster than the host
	 * polls.
	 */
	struct rte_log_le log_le;

	/* Console input line buffer
	 * Characters are read one at a time into cbuf
	 * until <CR> is received, then
	 * the buffer is processed as a command line.
	 * Also used for virtual UART.
	 */
	uint cbuf_idx;
	char cbuf[CBUF_LEN];
};

#endif				/* DEBUG */
#include <chipcommon.h>

#include "bus.h"
#include "debug.h"
#include "tracepoint.h"

#define TXQLEN		2048	/* bulk tx queue length */
#define TXHI		(TXQLEN - 256)	/* turn on flow control above TXHI */
#define TXLOW		(TXHI - 256)	/* turn off flow control below TXLOW */
#define PRIOMASK	7

#define TXRETRIES	2	/* # of retries for tx frames */

#define BRCMF_RXBOUND	50	/* Default for max rx frames in
				 one scheduling */

#define BRCMF_TXBOUND	20	/* Default for max tx frames in
				 one scheduling */

#define BRCMF_TXMINMAX	1	/* Max tx frames if rx still pending */

#define MEMBLOCK	2048	/* Block size used for downloading
				 of dongle image */
#define MAX_DATA_BUF	(32 * 1024)	/* Must be large enough to hold
				 biggest possible glom */

#define BRCMF_FIRSTREAD	(1 << 6)

#define BRCMF_CONSOLE	10	/* watchdog interval to poll console */

/* SBSDIO_DEVICE_CTL */

/* 1: device will assert busy signal when receiving CMD53 */
#define SBSDIO_DEVCTL_SETBUSY		0x01
/* 1: assertion of sdio interrupt is synchronous to the sdio clock */
#define SBSDIO_DEVCTL_SPI_INTR_SYNC	0x02
/* 1: mask all interrupts to host except the chipActive (rev 8) */
#define SBSDIO_DEVCTL_CA_INT_ONLY	0x04
/* 1: isolate internal sdio signals, put external pads in tri-state; requires
 * sdio bus power cycle to clear (rev 9) */
#define SBSDIO_DEVCTL_PADS_ISO		0x08
/* 1: enable F2 Watermark */
#define SBSDIO_DEVCTL_F2WM_ENAB		0x10
/* Force SD->SB reset mapping (rev 11) */
#define SBSDIO_DEVCTL_SB_RST_CTL	0x30
/*   Determined by CoreControl bit */
#define SBSDIO_DEVCTL_RST_CORECTL	0x00
/*   Force backplane reset */
#define SBSDIO_DEVCTL_RST_BPRESET	0x10
/*   Force no backplane reset */
#define SBSDIO_DEVCTL_RST_NOBPRESET	0x20

/* direct(mapped) cis space */

/* MAPPED common CIS address */
#define SBSDIO_CIS_BASE_COMMON		0x1000
/* maximum bytes in one CIS */
#define SBSDIO_CIS_SIZE_LIMIT		0x200
/* cis offset addr is < 17 bits */
#define SBSDIO_CIS_OFT_ADDR_MASK	0x1FFFF

/* manfid tuple length, include tuple, link bytes */
#define SBSDIO_CIS_MANFID_TUPLE_LEN	6

#define SD_REG(field) \
		(offsetof(struct sdpcmd_regs, field))

/* SDIO function 1 register CHIPCLKCSR */
/* Force ALP request to backplane */
#define SBSDIO_FORCE_ALP		0x01
/* Force HT request to backplane */
#define SBSDIO_FORCE_HT			0x02
/* Force ILP request to backplane */
#define SBSDIO_FORCE_ILP		0x04
/* Make ALP ready (power up xtal) */
#define SBSDIO_ALP_AVAIL_REQ		0x08
/* Make HT ready (power up PLL) */
#define SBSDIO_HT_AVAIL_REQ		0x10
/* Squelch clock requests from HW */
#define SBSDIO_FORCE_HW_CLKREQ_OFF	0x20
/* Status: ALP is ready */
#define SBSDIO_ALP_AVAIL		0x40
/* Status: HT is ready */
#define SBSDIO_HT_AVAIL			0x80
#define SBSDIO_CSR_MASK			0x1F
#define SBSDIO_AVBITS		(SBSDIO_HT_AVAIL | SBSDIO_ALP_AVAIL)
#define SBSDIO_ALPAV(regval)	((regval) & SBSDIO_AVBITS)
#define SBSDIO_HTAV(regval)	(((regval) & SBSDIO_AVBITS) == SBSDIO_AVBITS)
#define SBSDIO_ALPONLY(regval)	(SBSDIO_ALPAV(regval) && !SBSDIO_HTAV(regval))
#define SBSDIO_CLKAV(regval, alponly) \
	(SBSDIO_ALPAV(regval) && (alponly ? 1 : SBSDIO_HTAV(regval)))

/* intstatus */
#define I_SMB_SW0	(1 << 0)	/* To SB Mail S/W interrupt 0 */
#define I_SMB_SW1	(1 << 1)	/* To SB Mail S/W interrupt 1 */
#define I_SMB_SW2	(1 << 2)	/* To SB Mail S/W interrupt 2 */
#define I_SMB_SW3	(1 << 3)	/* To SB Mail S/W interrupt 3 */
#define I_SMB_SW_MASK	0x0000000f	/* To SB Mail S/W interrupts mask */
#define I_SMB_SW_SHIFT	0	/* To SB Mail S/W interrupts shift */
#define I_HMB_SW0	(1 << 4)	/* To Host Mail S/W interrupt 0 */
#define I_HMB_SW1	(1 << 5)	/* To Host Mail S/W interrupt 1 */
#define I_HMB_SW2	(1 << 6)	/* To Host Mail S/W interrupt 2 */
#define I_HMB_SW3	(1 << 7)	/* To Host Mail S/W interrupt 3 */
#define I_HMB_SW_MASK	0x000000f0	/* To Host Mail S/W interrupts mask */
#define I_HMB_SW_SHIFT	4	/* To Host Mail S/W interrupts shift */
#define I_WR_OOSYNC	(1 << 8)	/* Write Frame Out Of Sync */
#define I_RD_OOSYNC	(1 << 9)	/* Read Frame Out Of Sync */
#define	I_PC		(1 << 10)	/* descriptor error */
#define	I_PD		(1 << 11)	/* data error */
#define	I_DE		(1 << 12)	/* Descriptor protocol Error */
#define	I_RU		(1 << 13)	/* Receive descriptor Underflow */
#define	I_RO		(1 << 14)	/* Receive fifo Overflow */
#define	I_XU		(1 << 15)	/* Transmit fifo Underflow */
#define	I_RI		(1 << 16)	/* Receive Interrupt */
#define I_BUSPWR	(1 << 17)	/* SDIO Bus Power Change (rev 9) */
#define I_XMTDATA_AVAIL (1 << 23)	/* bits in fifo */
#define	I_XI		(1 << 24)	/* Transmit Interrupt */
#define I_RF_TERM	(1 << 25)	/* Read Frame Terminate */
#define I_WF_TERM	(1 << 26)	/* Write Frame Terminate */
#define I_PCMCIA_XU	(1 << 27)	/* PCMCIA Transmit FIFO Underflow */
#define I_SBINT		(1 << 28)	/* sbintstatus Interrupt */
#define I_CHIPACTIVE	(1 << 29)	/* chip from doze to active state */
#define I_SRESET	(1 << 30)	/* CCCR RES interrupt */
#define I_IOE2		(1U << 31)	/* CCCR IOE2 Bit Changed */
#define	I_ERRORS	(I_PC | I_PD | I_DE | I_RU | I_RO | I_XU)
#define I_DMA		(I_RI | I_XI | I_ERRORS)

/* corecontrol */
#define CC_CISRDY		(1 << 0)	/* CIS Ready */
#define CC_BPRESEN		(1 << 1)	/* CCCR RES signal */
#define CC_F2RDY		(1 << 2)	/* set CCCR IOR2 bit */
#define CC_CLRPADSISO		(1 << 3)	/* clear SDIO pads isolation */
#define CC_XMTDATAAVAIL_MODE	(1 << 4)
#define CC_XMTDATAAVAIL_CTRL	(1 << 5)

/* SDA_FRAMECTRL */
#define SFC_RF_TERM	(1 << 0)	/* Read Frame Terminate */
#define SFC_WF_TERM	(1 << 1)	/* Write Frame Terminate */
#define SFC_CRC4WOOS	(1 << 2)	/* CRC error for write out of sync */
#define SFC_ABORTALL	(1 << 3)	/* Abort all in-progress frames */

/*
 * Software allocation of To SB Mailbox resources
 */

/* tosbmailbox bits corresponding to intstatus bits */
#define SMB_NAK		(1 << 0)	/* Frame NAK */
#define SMB_INT_ACK	(1 << 1)	/* Host Interrupt ACK */
#define SMB_USE_OOB	(1 << 2)	/* Use OOB Wakeup */
#define SMB_DEV_INT	(1 << 3)	/* Miscellaneous Interrupt */

/* tosbmailboxdata */
#define SMB_DATA_VERSION_SHIFT	16	/* host protocol version */

/*
 * Software allocation of To Host Mailbox resources
 */

/* intstatus bits */
#define I_HMB_FC_STATE	I_HMB_SW0	/* Flow Control State */
#define I_HMB_FC_CHANGE	I_HMB_SW1	/* Flow Control State Changed */
#define I_HMB_FRAME_IND	I_HMB_SW2	/* Frame Indication */
#define I_HMB_HOST_INT	I_HMB_SW3	/* Miscellaneous Interrupt */

/* tohostmailboxdata */
#define HMB_DATA_NAKHANDLED	0x0001	/* retransmit NAK'd frame */
#define HMB_DATA_DEVREADY	0x0002	/* talk to host after enable */
#define HMB_DATA_FC		0x0004	/* per prio flowcontrol update flag */
#define HMB_DATA_FWREADY	0x0008	/* fw ready for protocol activity */
#define HMB_DATA_FWHALT		0x0010	/* firmware halted */

#define HMB_DATA_FCDATA_MASK	0xff000000
#define HMB_DATA_FCDATA_SHIFT	24

#define HMB_DATA_VERSION_MASK	0x00ff0000
#define HMB_DATA_VERSION_SHIFT	16

/*
 * Software-defined protocol header
 */

/* Current protocol version */
#define SDPCM_PROT_VERSION	4

/*
 * Shared structure between dongle and the host.
 * The structure contains pointers to trap or assert information.
 */
#define SDPCM_SHARED_VERSION       0x0003
#define SDPCM_SHARED_VERSION_MASK  0x00FF
#define SDPCM_SHARED_ASSERT_BUILT  0x0100
#define SDPCM_SHARED_ASSERT        0x0200
#define SDPCM_SHARED_TRAP          0x0400

/* Space for header read, limit for data packets */
#define MAX_HDR_READ	(1 << 6)
#define MAX_RX_DATASZ	2048

/* Bump up limit on waiting for HT to account for first startup;
 * if the image is doing a CRC calculation before programming the PMU
 * for HT availability, it could take a couple hundred ms more, so
 * max out at a 1 second (1000000us).
 */
#undef PMU_MAX_TRANSITION_DLY
#define PMU_MAX_TRANSITION_DLY 1000000

/* Value for ChipClockCSR during initial setup */
#define BRCMF_INIT_CLKCTL1	(SBSDIO_FORCE_HW_CLKREQ_OFF |	\
					SBSDIO_ALP_AVAIL_REQ)

/* Flags for SDH calls */
#define F2SYNC	(SDIO_REQ_4BYTE | SDIO_REQ_FIXED)

#define BRCMF_IDLE_ACTIVE	0	/* Do not request any SD clock change
					 * when idle
					 */
#define BRCMF_IDLE_INTERVAL	1

#define KSO_WAIT_US 50
#define MAX_KSO_ATTEMPTS (PMU_MAX_TRANSITION_DLY/KSO_WAIT_US)
#define BRCMF_SDIO_MAX_ACCESS_ERRORS	5

/*
 * Conversion of 802.1D priority to precedence level
 */
static uint prio2prec(u32 prio)
{
	return (prio == PRIO_8021D_NONE || prio == PRIO_8021D_BE) ?
	       (prio^2) : prio;
}

#ifdef DEBUG
/* Device console log buffer state */
struct brcmf_console {
	uint count;		/* Poll interval msec counter */
	uint log_addr;		/* Log struct address (fixed) */
	struct rte_log_le log_le;	/* Log struct (host copy) */
	uint bufsize;		/* Size of log buffer */
	u8 *buf;		/* Log buffer (host copy) */
	uint last;		/* Last buffer read index */
};

struct brcmf_trap_info {
	__le32		type;
	__le32		epc;
	__le32		cpsr;
	__le32		spsr;
	__le32		r0;	/* a1 */
	__le32		r1;	/* a2 */
	__le32		r2;	/* a3 */
	__le32		r3;	/* a4 */
	__le32		r4;	/* v1 */
	__le32		r5;	/* v2 */
	__le32		r6;	/* v3 */
	__le32		r7;	/* v4 */
	__le32		r8;	/* v5 */
	__le32		r9;	/* sb/v6 */
	__le32		r10;	/* sl/v7 */
	__le32		r11;	/* fp/v8 */
	__le32		r12;	/* ip */
	__le32		r13;	/* sp */
	__le32		r14;	/* lr */
	__le32		pc;	/* r15 */
};
#endif				/* DEBUG */

struct sdpcm_shared {
	u32 flags;
	u32 trap_addr;
	u32 assert_exp_addr;
	u32 assert_file_addr;
	u32 assert_line;
	u32 console_addr;	/* Address of struct rte_console */
	u32 msgtrace_addr;
	u8 tag[32];
	u32 brpt_addr;
};

struct sdpcm_shared_le {
	__le32 flags;
	__le32 trap_addr;
	__le32 assert_exp_addr;
	__le32 assert_file_addr;
	__le32 assert_line;
	__le32 console_addr;	/* Address of struct rte_console */
	__le32 msgtrace_addr;
	u8 tag[32];
	__le32 brpt_addr;
};

/* dongle SDIO bus specific header info */
struct brcmf_sdio_hdrinfo {
	u8 seq_num;
	u8 channel;
	u16 len;
	u16 len_left;
	u16 len_nxtfrm;
	u8 dat_offset;
	bool lastfrm;
	u16 tail_pad;
};

/*
 * hold counter variables
 */
struct brcmf_sdio_count {
	uint intrcount;		/* Count of device interrupt callbacks */
	uint lastintrs;		/* Count as of last watchdog timer */
	uint pollcnt;		/* Count of active polls */
	uint regfails;		/* Count of R_REG failures */
	uint tx_sderrs;		/* Count of tx attempts with sd errors */
	uint fcqueued;		/* Tx packets that got queued */
	uint rxrtx;		/* Count of rtx requests (NAK to dongle) */
	uint rx_toolong;	/* Receive frames too long to receive */
	uint rxc_errors;	/* SDIO errors when reading control frames */
	uint rx_hdrfail;	/* SDIO errors on header reads */
	uint rx_badhdr;		/* Bad received headers (roosync?) */
	uint rx_badseq;		/* Mismatched rx sequence number */
	uint fc_rcvd;		/* Number of flow-control events received */
	uint fc_xoff;		/* Number which turned on flow-control */
	uint fc_xon;		/* Number which turned off flow-control */
	uint rxglomfail;	/* Failed deglom attempts */
	uint rxglomframes;	/* Number of glom frames (superframes) */
	uint rxglompkts;	/* Number of packets from glom frames */
	uint f2rxhdrs;		/* Number of header reads */
	uint f2rxdata;		/* Number of frame data reads */
	uint f2txdata;		/* Number of f2 frame writes */
	uint f1regdata;		/* Number of f1 register accesses */
	uint tickcnt;		/* Number of watchdog been schedule */
	ulong tx_ctlerrs;	/* Err of sending ctrl frames */
	ulong tx_ctlpkts;	/* Ctrl frames sent to dongle */
	ulong rx_ctlerrs;	/* Err of processing rx ctrl frames */
	ulong rx_ctlpkts;	/* Ctrl frames processed from dongle */
	ulong rx_readahead_cnt;	/* packets where header read-ahead was used */
};

/* misc chip info needed by some of the routines */
/* Private data for SDIO bus interaction */
struct brcmf_sdio {
	struct brcmf_sdio_dev *sdiodev;	/* sdio device handler */
	struct brcmf_chip *ci;	/* Chip info struct */
	struct brcmf_core *sdio_core; /* sdio core info struct */

	u32 hostintmask;	/* Copy of Host Interrupt Mask */
	atomic_t intstatus;	/* Intstatus bits (events) pending */
	atomic_t fcstate;	/* State of dongle flow-control */

	uint blocksize;		/* Block size of SDIO transfers */
	uint roundup;		/* Max roundup limit */

	struct pktq txq;	/* Queue length used for flow-control */
	u8 flowcontrol;	/* per prio flow control bitmask */
	u8 tx_seq;		/* Transmit sequence number (next) */
	u8 tx_max;		/* Maximum transmit sequence allowed */

	u8 *hdrbuf;		/* buffer for handling rx frame */
	u8 *rxhdr;		/* Header of current rx frame (in hdrbuf) */
	u8 rx_seq;		/* Receive sequence number (expected) */
	struct brcmf_sdio_hdrinfo cur_read;
				/* info of current read frame */
	bool rxskip;		/* Skip receive (awaiting NAK ACK) */
	bool rxpending;		/* Data frame pending in dongle */

	uint rxbound;		/* Rx frames to read before resched */
	uint txbound;		/* Tx frames to send before resched */
	uint txminmax;

	struct sk_buff *glomd;	/* Packet containing glomming descriptor */
	struct sk_buff_head glom; /* Packet list for glommed superframe */

	u8 *rxbuf;		/* Buffer for receiving control packets */
	uint rxblen;		/* Allocated length of rxbuf */
	u8 *rxctl;		/* Aligned pointer into rxbuf */
	u8 *rxctl_orig;		/* pointer for freeing rxctl */
	uint rxlen;		/* Length of valid data in buffer */
	spinlock_t rxctl_lock;	/* protection lock for ctrl frame resources */

	u8 sdpcm_ver;	/* Bus protocol reported by dongle */

	bool intr;		/* Use interrupts */
	bool poll;		/* Use polling */
	atomic_t ipend;		/* Device interrupt is pending */
	uint spurious;		/* Count of spurious interrupts */
	uint pollrate;		/* Ticks between device polls */
	uint polltick;		/* Tick counter */

#ifdef DEBUG
	uint console_interval;
	struct brcmf_console console;	/* Console output polling support */
	uint console_addr;	/* Console address from shared struct */
#endif				/* DEBUG */

	uint clkstate;		/* State of sd and backplane clock(s) */
	s32 idletime;		/* Control for activity timeout */
	s32 idlecount;		/* Activity timeout counter */
	s32 idleclock;		/* How to set bus driver when idle */
	bool rxflow_mode;	/* Rx flow control mode */
	bool rxflow;		/* Is rx flow control on */
	bool alp_only;		/* Don't use HT clock (ALP only) */

	u8 *ctrl_frame_buf;
	u16 ctrl_frame_len;
	bool ctrl_frame_stat;
	int ctrl_frame_err;

	spinlock_t txq_lock;		/* protect bus->txq */
	wait_queue_head_t ctrl_wait;
	wait_queue_head_t dcmd_resp_wait;

	struct timer_list timer;
	struct completion watchdog_wait;
	struct task_struct *watchdog_tsk;
	bool wd_active;

	struct workqueue_struct *brcmf_wq;
	struct work_struct datawork;
	bool dpc_triggered;
	bool dpc_running;

	bool txoff;		/* Transmit flow-controlled */
	struct brcmf_sdio_count sdcnt;
	bool sr_enabled; /* SaveRestore enabled */
	bool sleeping;

	u8 tx_hdrlen;		/* sdio bus header length for tx packet */
	bool txglom;		/* host tx glomming enable flag */
	u16 head_align;		/* buffer pointer alignment */
	u16 sgentry_align;	/* scatter-gather buffer alignment */
};

/* clkstate */
#define CLK_NONE	0
#define CLK_SDONLY	1
#define CLK_PENDING	2
#define CLK_AVAIL	3

#ifdef DEBUG
static int qcount[NUMPRIO];
#endif				/* DEBUG */

#define DEFAULT_SDIO_DRIVE_STRENGTH	6	/* in milliamps */

#define RETRYCHAN(chan) ((chan) == SDPCM_EVENT_CHANNEL)

/* Limit on rounding up frames */
static const uint max_roundup = 512;

#ifdef CONFIG_ARCH_DMA_ADDR_T_64BIT
#define ALIGNMENT  8
#else
#define ALIGNMENT  4
#endif

enum brcmf_sdio_frmtype {
	BRCMF_SDIO_FT_NORMAL,
	BRCMF_SDIO_FT_SUPER,
	BRCMF_SDIO_FT_SUB,
};

#define SDIOD_DRVSTR_KEY(chip, pmu)     (((chip) << 16) | (pmu))

/* SDIO Pad drive strength to select value mappings */
struct sdiod_drive_str {
	u8 strength;	/* Pad Drive Strength in mA */
	u8 sel;		/* Chip-specific select value */
};

/* SDIO Drive Strength to sel value table for PMU Rev 11 (1.8V) */
static const struct sdiod_drive_str sdiod_drvstr_tab1_1v8[] = {
	{32, 0x6},
	{26, 0x7},
	{22, 0x4},
	{16, 0x5},
	{12, 0x2},
	{8, 0x3},
	{4, 0x0},
	{0, 0x1}
};

/* SDIO Drive Strength to sel value table for PMU Rev 13 (1.8v) */
static const struct sdiod_drive_str sdiod_drive_strength_tab5_1v8[] = {
	{6, 0x7},
	{5, 0x6},
	{4, 0x5},
	{3, 0x4},
	{2, 0x2},
	{1, 0x1},
	{0, 0x0}
};

/* SDIO Drive Strength to sel value table for PMU Rev 17 (1.8v) */
static const struct sdiod_drive_str sdiod_drvstr_tab6_1v8[] = {
	{3, 0x3},
	{2, 0x2},
	{1, 0x1},
	{0, 0x0} };

/* SDIO Drive Strength to sel value table for 43143 PMU Rev 17 (3.3V) */
static const struct sdiod_drive_str sdiod_drvstr_tab2_3v3[] = {
	{16, 0x7},
	{12, 0x5},
	{8,  0x3},
	{4,  0x1}
};

BRCMF_FW_DEF(43143, "brcmfmac43143-sdio");
BRCMF_FW_DEF(43241B0, "brcmfmac43241b0-sdio");
BRCMF_FW_DEF(43241B4, "brcmfmac43241b4-sdio");
BRCMF_FW_DEF(43241B5, "brcmfmac43241b5-sdio");
BRCMF_FW_DEF(4329, "brcmfmac4329-sdio");
BRCMF_FW_DEF(4330, "brcmfmac4330-sdio");
BRCMF_FW_DEF(4334, "brcmfmac4334-sdio");
BRCMF_FW_DEF(43340, "brcmfmac43340-sdio");
BRCMF_FW_DEF(4335, "brcmfmac4335-sdio");
BRCMF_FW_DEF(43362, "brcmfmac43362-sdio");
BRCMF_FW_DEF(4339, "brcmfmac4339-sdio");
BRCMF_FW_DEF(43430A0, "brcmfmac43430a0-sdio");
/* Note the names are not postfixed with a1 for backward compatibility */
BRCMF_FW_DEF(43430A1, "brcmfmac43430-sdio");
BRCMF_FW_DEF(43455, "brcmfmac43455-sdio");
BRCMF_FW_DEF(43456, "brcmfmac43456-sdio");
BRCMF_FW_DEF(4354, "brcmfmac4354-sdio");
BRCMF_FW_DEF(4356, "brcmfmac4356-sdio");
BRCMF_FW_DEF(4373, "brcmfmac4373-sdio");
BRCMF_FW_DEF(43012, "brcmfmac43012-sdio");

static const struct brcmf_firmware_mapping brcmf_sdio_fwnames[] = {
	BRCMF_FW_ENTRY(BRCM_CC_43143_CHIP_ID, 0xFFFFFFFF, 43143),
	BRCMF_FW_ENTRY(BRCM_CC_43241_CHIP_ID, 0x0000001F, 43241B0),
	BRCMF_FW_ENTRY(BRCM_CC_43241_CHIP_ID, 0x00000020, 43241B4),
	BRCMF_FW_ENTRY(BRCM_CC_43241_CHIP_ID, 0xFFFFFFC0, 43241B5),
	BRCMF_FW_ENTRY(BRCM_CC_4329_CHIP_ID, 0xFFFFFFFF, 4329),
	BRCMF_FW_ENTRY(BRCM_CC_4330_CHIP_ID, 0xFFFFFFFF, 4330),
	BRCMF_FW_ENTRY(BRCM_CC_4334_CHIP_ID, 0xFFFFFFFF, 4334),
	BRCMF_FW_ENTRY(BRCM_CC_43340_CHIP_ID, 0xFFFFFFFF, 43340),
	BRCMF_FW_ENTRY(BRCM_CC_43341_CHIP_ID, 0xFFFFFFFF, 43340),
	BRCMF_FW_ENTRY(BRCM_CC_4335_CHIP_ID, 0xFFFFFFFF, 4335),
	BRCMF_FW_ENTRY(BRCM_CC_43362_CHIP_ID, 0xFFFFFFFE, 43362),
	BRCMF_FW_ENTRY(BRCM_CC_4339_CHIP_ID, 0xFFFFFFFF, 4339),
	BRCMF_FW_ENTRY(BRCM_CC_43430_CHIP_ID, 0x00000001, 43430A0),
	BRCMF_FW_ENTRY(BRCM_CC_43430_CHIP_ID, 0xFFFFFFFE, 43430A1),
	BRCMF_FW_ENTRY(BRCM_CC_4345_CHIP_ID, 0x00000200, 43456),
	BRCMF_FW_ENTRY(BRCM_CC_4345_CHIP_ID, 0xFFFFFDC0, 43455),
	BRCMF_FW_ENTRY(BRCM_CC_4354_CHIP_ID, 0xFFFFFFFF, 4354),
	BRCMF_FW_ENTRY(BRCM_CC_4356_CHIP_ID, 0xFFFFFFFF, 4356),
	BRCMF_FW_ENTRY(CY_CC_4373_CHIP_ID, 0xFFFFFFFF, 4373),
	BRCMF_FW_ENTRY(CY_CC_43012_CHIP_ID, 0xFFFFFFFF, 43012)
};

static void pkt_align(struct sk_buff *p, int len, int align)
{
	uint datalign;
	datalign = (unsigned long)(p->data);
	datalign = roundup(datalign, (align)) - datalign;
	if (datalign)
		skb_pull(p, datalign);
	__skb_trim(p, len);
}

/* To check if there's window offered */
static bool data_ok(struct brcmf_sdio *bus)
{
	return (u8)(bus->tx_max - bus->tx_seq) != 0 &&
	       ((u8)(bus->tx_max - bus->tx_seq) & 0x80) == 0;
}

static int
brcmf_sdio_kso_control(struct brcmf_sdio *bus, bool on)
{
	u8 wr_val = 0, rd_val, cmp_val, bmask;
	int err = 0;
	int err_cnt = 0;
	int try_cnt = 0;

	brcmf_dbg(TRACE, "Enter: on=%d\n", on);

	sdio_retune_crc_disable(bus->sdiodev->func1);

	/* Cannot re-tune if device is asleep; defer till we're awake */
	if (on)
		sdio_retune_hold_now(bus->sdiodev->func1);

	wr_val = (on << SBSDIO_FUNC1_SLEEPCSR_KSO_SHIFT);
	/* 1st KSO write goes to AOS wake up core if device is asleep  */
	brcmf_sdiod_writeb(bus->sdiodev, SBSDIO_FUNC1_SLEEPCSR, wr_val, &err);

	/* In case of 43012 chip, the chip could go down immediately after
	 * KSO bit is cleared. So the further reads of KSO register could
	 * fail. Thereby just bailing out immediately after clearing KSO
	 * bit, to avoid polling of KSO bit.
	 */
	if (!on && bus->ci->chip == CY_CC_43012_CHIP_ID)
		return err;

	if (on) {
		/* device WAKEUP through KSO:
		 * write bit 0 & read back until
		 * both bits 0 (kso bit) & 1 (dev on status) are set
		 */
		cmp_val = SBSDIO_FUNC1_SLEEPCSR_KSO_MASK |
			  SBSDIO_FUNC1_SLEEPCSR_DEVON_MASK;
		bmask = cmp_val;
		usleep_range(2000, 3000);
	} else {
		/* Put device to sleep, turn off KSO */
		cmp_val = 0;
		/* only check for bit0, bit1(dev on status) may not
		 * get cleared right away
		 */
		bmask = SBSDIO_FUNC1_SLEEPCSR_KSO_MASK;
	}

	do {
		/* reliable KSO bit set/clr:
		 * the sdiod sleep write access is synced to PMU 32khz clk
		 * just one write attempt may fail,
		 * read it back until it matches written value
		 */
		rd_val = brcmf_sdiod_readb(bus->sdiodev, SBSDIO_FUNC1_SLEEPCSR,
					   &err);
		if (!err) {
			if ((rd_val & bmask) == cmp_val)
				break;
			err_cnt = 0;
		}
		/* bail out upon subsequent access errors */
		if (err && (err_cnt++ > BRCMF_SDIO_MAX_ACCESS_ERRORS))
			break;

		udelay(KSO_WAIT_US);
		brcmf_sdiod_writeb(bus->sdiodev, SBSDIO_FUNC1_SLEEPCSR, wr_val,
				   &err);

	} while (try_cnt++ < MAX_KSO_ATTEMPTS);

	if (try_cnt > 2)
		brcmf_dbg(SDIO, "try_cnt=%d rd_val=0x%x err=%d\n", try_cnt,
			  rd_val, err);

	if (try_cnt > MAX_KSO_ATTEMPTS)
		brcmf_err("max tries: rd_val=0x%x err=%d\n", rd_val, err);

	if (on)
		sdio_retune_release(bus->sdiodev->func1);

	sdio_retune_crc_enable(bus->sdiodev->func1);

	return err;
}

#define HOSTINTMASK		(I_HMB_SW_MASK | I_CHIPACTIVE)

/* Turn backplane clock on or off */
static int brcmf_sdio_htclk(struct brcmf_sdio *bus, bool on, bool pendok)
{
	int err;
	u8 clkctl, clkreq, devctl;
	unsigned long timeout;

	brcmf_dbg(SDIO, "Enter\n");

	clkctl = 0;

	if (bus->sr_enabled) {
		bus->clkstate = (on ? CLK_AVAIL : CLK_SDONLY);
		return 0;
	}

	if (on) {
		/* Request HT Avail */
		clkreq =
		    bus->alp_only ? SBSDIO_ALP_AVAIL_REQ : SBSDIO_HT_AVAIL_REQ;

		brcmf_sdiod_writeb(bus->sdiodev, SBSDIO_FUNC1_CHIPCLKCSR,
				   clkreq, &err);
		if (err) {
			brcmf_err("HT Avail request error: %d\n", err);
			return -EBADE;
		}

		/* Check current status */
		clkctl = brcmf_sdiod_readb(bus->sdiodev,
					   SBSDIO_FUNC1_CHIPCLKCSR, &err);
		if (err) {
			brcmf_err("HT Avail read error: %d\n", err);
			return -EBADE;
		}

		/* Go to pending and await interrupt if appropriate */
		if (!SBSDIO_CLKAV(clkctl, bus->alp_only) && pendok) {
			/* Allow only clock-available interrupt */
			devctl = brcmf_sdiod_readb(bus->sdiodev,
						   SBSDIO_DEVICE_CTL, &err);
			if (err) {
				brcmf_err("Devctl error setting CA: %d\n", err);
				return -EBADE;
			}

			devctl |= SBSDIO_DEVCTL_CA_INT_ONLY;
			brcmf_sdiod_writeb(bus->sdiodev, SBSDIO_DEVICE_CTL,
					   devctl, &err);
			brcmf_dbg(SDIO, "CLKCTL: set PENDING\n");
			bus->clkstate = CLK_PENDING;

			return 0;
		} else if (bus->clkstate == CLK_PENDING) {
			/* Cancel CA-only interrupt filter */
			devctl = brcmf_sdiod_readb(bus->sdiodev,
						   SBSDIO_DEVICE_CTL, &err);
			devctl &= ~SBSDIO_DEVCTL_CA_INT_ONLY;
			brcmf_sdiod_writeb(bus->sdiodev, SBSDIO_DEVICE_CTL,
					   devctl, &err);
		}

		/* Otherwise, wait here (polling) for HT Avail */
		timeout = jiffies +
			  msecs_to_jiffies(PMU_MAX_TRANSITION_DLY/1000);
		while (!SBSDIO_CLKAV(clkctl, bus->alp_only)) {
			clkctl = brcmf_sdiod_readb(bus->sdiodev,
						   SBSDIO_FUNC1_CHIPCLKCSR,
						   &err);
			if (time_after(jiffies, timeout))
				break;
			else
				usleep_range(5000, 10000);
		}
		if (err) {
			brcmf_err("HT Avail request error: %d\n", err);
			return -EBADE;
		}
		if (!SBSDIO_CLKAV(clkctl, bus->alp_only)) {
			brcmf_err("HT Avail timeout (%d): clkctl 0x%02x\n",
				  PMU_MAX_TRANSITION_DLY, clkctl);
			return -EBADE;
		}

		/* Mark clock available */
		bus->clkstate = CLK_AVAIL;
		brcmf_dbg(SDIO, "CLKCTL: turned ON\n");

#if defined(DEBUG)
		if (!bus->alp_only) {
			if (SBSDIO_ALPONLY(clkctl))
				brcmf_err("HT Clock should be on\n");
		}
#endif				/* defined (DEBUG) */

	} else {
		clkreq = 0;

		if (bus->clkstate == CLK_PENDING) {
			/* Cancel CA-only interrupt filter */
			devctl = brcmf_sdiod_readb(bus->sdiodev,
						   SBSDIO_DEVICE_CTL, &err);
			devctl &= ~SBSDIO_DEVCTL_CA_INT_ONLY;
			brcmf_sdiod_writeb(bus->sdiodev, SBSDIO_DEVICE_CTL,
					   devctl, &err);
		}

		bus->clkstate = CLK_SDONLY;
		brcmf_sdiod_writeb(bus->sdiodev, SBSDIO_FUNC1_CHIPCLKCSR,
				   clkreq, &err);
		brcmf_dbg(SDIO, "CLKCTL: turned OFF\n");
		if (err) {
			brcmf_err("Failed access turning clock off: %d\n",
				  err);
			return -EBADE;
		}
	}
	return 0;
}

/* Change idle/active SD state */
static int brcmf_sdio_sdclk(struct brcmf_sdio *bus, bool on)
{
	brcmf_dbg(SDIO, "Enter\n");

	if (on)
		bus->clkstate = CLK_SDONLY;
	else
		bus->clkstate = CLK_NONE;

	return 0;
}

/* Transition SD and backplane clock readiness */
static int brcmf_sdio_clkctl(struct brcmf_sdio *bus, uint target, bool pendok)
{
#ifdef DEBUG
	uint oldstate = bus->clkstate;
#endif				/* DEBUG */

	brcmf_dbg(SDIO, "Enter\n");

	/* Early exit if we're already there */
	if (bus->clkstate == target)
		return 0;

	switch (target) {
	case CLK_AVAIL:
		/* Make sure SD clock is available */
		if (bus->clkstate == CLK_NONE)
			brcmf_sdio_sdclk(bus, true);
		/* Now request HT Avail on the backplane */
		brcmf_sdio_htclk(bus, true, pendok);
		break;

	case CLK_SDONLY:
		/* Remove HT request, or bring up SD clock */
		if (bus->clkstate == CLK_NONE)
			brcmf_sdio_sdclk(bus, true);
		else if (bus->clkstate == CLK_AVAIL)
			brcmf_sdio_htclk(bus, false, false);
		else
			brcmf_err("request for %d -> %d\n",
				  bus->clkstate, target);
		break;

	case CLK_NONE:
		/* Make sure to remove HT request */
		if (bus->clkstate == CLK_AVAIL)
			brcmf_sdio_htclk(bus, false, false);
		/* Now remove the SD clock */
		brcmf_sdio_sdclk(bus, false);
		break;
	}
#ifdef DEBUG
	brcmf_dbg(SDIO, "%d -> %d\n", oldstate, bus->clkstate);
#endif				/* DEBUG */

	return 0;
}

static int
brcmf_sdio_bus_sleep(struct brcmf_sdio *bus, bool sleep, bool pendok)
{
	int err = 0;
	u8 clkcsr;

	brcmf_dbg(SDIO, "Enter: request %s currently %s\n",
		  (sleep ? "SLEEP" : "WAKE"),
		  (bus->sleeping ? "SLEEP" : "WAKE"));

	/* If SR is enabled control bus state with KSO */
	if (bus->sr_enabled) {
		/* Done if we're already in the requested state */
		if (sleep == bus->sleeping)
			goto end;

		/* Going to sleep */
		if (sleep) {
			clkcsr = brcmf_sdiod_readb(bus->sdiodev,
						   SBSDIO_FUNC1_CHIPCLKCSR,
						   &err);
			if ((clkcsr & SBSDIO_CSR_MASK) == 0) {
				brcmf_dbg(SDIO, "no clock, set ALP\n");
				brcmf_sdiod_writeb(bus->sdiodev,
						   SBSDIO_FUNC1_CHIPCLKCSR,
						   SBSDIO_ALP_AVAIL_REQ, &err);
			}
			err = brcmf_sdio_kso_control(bus, false);
		} else {
			err = brcmf_sdio_kso_control(bus, true);
		}
		if (err) {
			brcmf_err("error while changing bus sleep state %d\n",
				  err);
			goto done;
		}
	}

end:
	/* control clocks */
	if (sleep) {
		if (!bus->sr_enabled)
			brcmf_sdio_clkctl(bus, CLK_NONE, pendok);
	} else {
		brcmf_sdio_clkctl(bus, CLK_AVAIL, pendok);
		brcmf_sdio_wd_timer(bus, true);
	}
	bus->sleeping = sleep;
	brcmf_dbg(SDIO, "new state %s\n",
		  (sleep ? "SLEEP" : "WAKE"));
done:
	brcmf_dbg(SDIO, "Exit: err=%d\n", err);
	return err;

}

#ifdef DEBUG
static inline bool brcmf_sdio_valid_shared_address(u32 addr)
{
	return !(addr == 0 || ((~addr >> 16) & 0xffff) == (addr & 0xffff));
}

static int brcmf_sdio_readshared(struct brcmf_sdio *bus,
				 struct sdpcm_shared *sh)
{
	u32 addr = 0;
	int rv;
	u32 shaddr = 0;
	struct sdpcm_shared_le sh_le;
	__le32 addr_le;

	sdio_claim_host(bus->sdiodev->func1);
	brcmf_sdio_bus_sleep(bus, false, false);

	/*
	 * Read last word in socram to determine
	 * address of sdpcm_shared structure
	 */
	shaddr = bus->ci->rambase + bus->ci->ramsize - 4;
	if (!bus->ci->rambase && brcmf_chip_sr_capable(bus->ci))
		shaddr -= bus->ci->srsize;
	rv = brcmf_sdiod_ramrw(bus->sdiodev, false, shaddr,
			       (u8 *)&addr_le, 4);
	if (rv < 0)
		goto fail;

	/*
	 * Check if addr is valid.
	 * NVRAM length at the end of memory should have been overwritten.
	 */
	addr = le32_to_cpu(addr_le);
	if (!brcmf_sdio_valid_shared_address(addr)) {
		brcmf_err("invalid sdpcm_shared address 0x%08X\n", addr);
		rv = -EINVAL;
		goto fail;
	}

	brcmf_dbg(INFO, "sdpcm_shared address 0x%08X\n", addr);

	/* Read hndrte_shared structure */
	rv = brcmf_sdiod_ramrw(bus->sdiodev, false, addr, (u8 *)&sh_le,
			       sizeof(struct sdpcm_shared_le));
	if (rv < 0)
		goto fail;

	sdio_release_host(bus->sdiodev->func1);

	/* Endianness */
	sh->flags = le32_to_cpu(sh_le.flags);
	sh->trap_addr = le32_to_cpu(sh_le.trap_addr);
	sh->assert_exp_addr = le32_to_cpu(sh_le.assert_exp_addr);
	sh->assert_file_addr = le32_to_cpu(sh_le.assert_file_addr);
	sh->assert_line = le32_to_cpu(sh_le.assert_line);
	sh->console_addr = le32_to_cpu(sh_le.console_addr);
	sh->msgtrace_addr = le32_to_cpu(sh_le.msgtrace_addr);

	if ((sh->flags & SDPCM_SHARED_VERSION_MASK) > SDPCM_SHARED_VERSION) {
		brcmf_err("sdpcm shared version unsupported: dhd %d dongle %d\n",
			  SDPCM_SHARED_VERSION,
			  sh->flags & SDPCM_SHARED_VERSION_MASK);
		return -EPROTO;
	}
	return 0;

fail:
	brcmf_err("unable to obtain sdpcm_shared info: rv=%d (addr=0x%x)\n",
		  rv, addr);
	sdio_release_host(bus->sdiodev->func1);
	return rv;
}

static void brcmf_sdio_get_console_addr(struct brcmf_sdio *bus)
{
	struct sdpcm_shared sh;

	if (brcmf_sdio_readshared(bus, &sh) == 0)
		bus->console_addr = sh.console_addr;
}
#else
static void brcmf_sdio_get_console_addr(struct brcmf_sdio *bus)
{
}
#endif /* DEBUG */

static u32 brcmf_sdio_hostmail(struct brcmf_sdio *bus)
{
	struct brcmf_sdio_dev *sdiod = bus->sdiodev;
	struct brcmf_core *core = bus->sdio_core;
	u32 intstatus = 0;
	u32 hmb_data;
	u8 fcbits;
	int ret;

	brcmf_dbg(SDIO, "Enter\n");

	/* Read mailbox data and ack that we did so */
	hmb_data = brcmf_sdiod_readl(sdiod,
				     core->base + SD_REG(tohostmailboxdata),
				     &ret);

	if (!ret)
		brcmf_sdiod_writel(sdiod, core->base + SD_REG(tosbmailbox),
				   SMB_INT_ACK, &ret);

	bus->sdcnt.f1regdata += 2;

	/* dongle indicates the firmware has halted/crashed */
	if (hmb_data & HMB_DATA_FWHALT) {
		brcmf_dbg(SDIO, "mailbox indicates firmware halted\n");
		brcmf_fw_crashed(&sdiod->func1->dev);
	}

	/* Dongle recomposed rx frames, accept them again */
	if (hmb_data & HMB_DATA_NAKHANDLED) {
		brcmf_dbg(SDIO, "Dongle reports NAK handled, expect rtx of %d\n",
			  bus->rx_seq);
		if (!bus->rxskip)
			brcmf_err("unexpected NAKHANDLED!\n");

		bus->rxskip = false;
		intstatus |= I_HMB_FRAME_IND;
	}

	/*
	 * DEVREADY does not occur with gSPI.
	 */
	if (hmb_data & (HMB_DATA_DEVREADY | HMB_DATA_FWREADY)) {
		bus->sdpcm_ver =
		    (hmb_data & HMB_DATA_VERSION_MASK) >>
		    HMB_DATA_VERSION_SHIFT;
		if (bus->sdpcm_ver != SDPCM_PROT_VERSION)
			brcmf_err("Version mismatch, dongle reports %d, "
				  "expecting %d\n",
				  bus->sdpcm_ver, SDPCM_PROT_VERSION);
		else
			brcmf_dbg(SDIO, "Dongle ready, protocol version %d\n",
				  bus->sdpcm_ver);

		/*
		 * Retrieve console state address now that firmware should have
		 * updated it.
		 */
		brcmf_sdio_get_console_addr(bus);
	}

	/*
	 * Flow Control has been moved into the RX headers and this out of band
	 * method isn't used any more.
	 * remaining backward compatible with older dongles.
	 */
	if (hmb_data & HMB_DATA_FC) {
		fcbits = (hmb_data & HMB_DATA_FCDATA_MASK) >>
							HMB_DATA_FCDATA_SHIFT;

		if (fcbits & ~bus->flowcontrol)
			bus->sdcnt.fc_xoff++;

		if (bus->flowcontrol & ~fcbits)
			bus->sdcnt.fc_xon++;

		bus->sdcnt.fc_rcvd++;
		bus->flowcontrol = fcbits;
	}

	/* Shouldn't be any others */
	if (hmb_data & ~(HMB_DATA_DEVREADY |
			 HMB_DATA_NAKHANDLED |
			 HMB_DATA_FC |
			 HMB_DATA_FWREADY |
			 HMB_DATA_FWHALT |
			 HMB_DATA_FCDATA_MASK | HMB_DATA_VERSION_MASK))
		brcmf_err("Unknown mailbox data content: 0x%02x\n",
			  hmb_data);

	return intstatus;
}

static void brcmf_sdio_rxfail(struct brcmf_sdio *bus, bool abort, bool rtx)
{
	struct brcmf_sdio_dev *sdiod = bus->sdiodev;
	struct brcmf_core *core = bus->sdio_core;
	uint retries = 0;
	u16 lastrbc;
	u8 hi, lo;
	int err;

	brcmf_err("%sterminate frame%s\n",
		  abort ? "abort command, " : "",
		  rtx ? ", send NAK" : "");

	if (abort)
		brcmf_sdiod_abort(bus->sdiodev, bus->sdiodev->func2);

	brcmf_sdiod_writeb(bus->sdiodev, SBSDIO_FUNC1_FRAMECTRL, SFC_RF_TERM,
			   &err);
	bus->sdcnt.f1regdata++;

	/* Wait until the packet has been flushed (device/FIFO stable) */
	for (lastrbc = retries = 0xffff; retries > 0; retries--) {
		hi = brcmf_sdiod_readb(bus->sdiodev, SBSDIO_FUNC1_RFRAMEBCHI,
				       &err);
		lo = brcmf_sdiod_readb(bus->sdiodev, SBSDIO_FUNC1_RFRAMEBCLO,
				       &err);
		bus->sdcnt.f1regdata += 2;

		if ((hi == 0) && (lo == 0))
			break;

		if ((hi > (lastrbc >> 8)) && (lo > (lastrbc & 0x00ff))) {
			brcmf_err("count growing: last 0x%04x now 0x%04x\n",
				  lastrbc, (hi << 8) + lo);
		}
		lastrbc = (hi << 8) + lo;
	}

	if (!retries)
		brcmf_err("count never zeroed: last 0x%04x\n", lastrbc);
	else
		brcmf_dbg(SDIO, "flush took %d iterations\n", 0xffff - retries);

	if (rtx) {
		bus->sdcnt.rxrtx++;
		brcmf_sdiod_writel(sdiod, core->base + SD_REG(tosbmailbox),
				   SMB_NAK, &err);

		bus->sdcnt.f1regdata++;
		if (err == 0)
			bus->rxskip = true;
	}

	/* Clear partial in any case */
	bus->cur_read.len = 0;
}

static void brcmf_sdio_txfail(struct brcmf_sdio *bus)
{
	struct brcmf_sdio_dev *sdiodev = bus->sdiodev;
	u8 i, hi, lo;

	/* On failure, abort the command and terminate the frame */
	brcmf_err("sdio error, abort command and terminate frame\n");
	bus->sdcnt.tx_sderrs++;

	brcmf_sdiod_abort(sdiodev, sdiodev->func2);
	brcmf_sdiod_writeb(sdiodev, SBSDIO_FUNC1_FRAMECTRL, SFC_WF_TERM, NULL);
	bus->sdcnt.f1regdata++;

	for (i = 0; i < 3; i++) {
		hi = brcmf_sdiod_readb(sdiodev, SBSDIO_FUNC1_WFRAMEBCHI, NULL);
		lo = brcmf_sdiod_readb(sdiodev, SBSDIO_FUNC1_WFRAMEBCLO, NULL);
		bus->sdcnt.f1regdata += 2;
		if ((hi == 0) && (lo == 0))
			break;
	}
}

/* return total length of buffer chain */
static uint brcmf_sdio_glom_len(struct brcmf_sdio *bus)
{
	struct sk_buff *p;
	uint total;

	total = 0;
	skb_queue_walk(&bus->glom, p)
		total += p->len;
	return total;
}

static void brcmf_sdio_free_glom(struct brcmf_sdio *bus)
{
	struct sk_buff *cur, *next;

	skb_queue_walk_safe(&bus->glom, cur, next) {
		skb_unlink(cur, &bus->glom);
		brcmu_pkt_buf_free_skb(cur);
	}
}

/**
 * brcmfmac sdio bus specific header
 * This is the lowest layer header wrapped on the packets transmitted between
 * host and WiFi dongle which contains information needed for SDIO core and
 * firmware
 *
 * It consists of 3 parts: hardware header, hardware extension header and
 * software header
 * hardware header (frame tag) - 4 bytes
 * Byte 0~1: Frame length
 * Byte 2~3: Checksum, bit-wise inverse of frame length
 * hardware extension header - 8 bytes
 * Tx glom mode only, N/A for Rx or normal Tx
 * Byte 0~1: Packet length excluding hw frame tag
 * Byte 2: Reserved
 * Byte 3: Frame flags, bit 0: last frame indication
 * Byte 4~5: Reserved
 * Byte 6~7: Tail padding length
 * software header - 8 bytes
 * Byte 0: Rx/Tx sequence number
 * Byte 1: 4 MSB Channel number, 4 LSB arbitrary flag
 * Byte 2: Length of next data frame, reserved for Tx
 * Byte 3: Data offset
 * Byte 4: Flow control bits, reserved for Tx
 * Byte 5: Maximum Sequence number allowed by firmware for Tx, N/A for Tx packet
 * Byte 6~7: Reserved
 */
#define SDPCM_HWHDR_LEN			4
#define SDPCM_HWEXT_LEN			8
#define SDPCM_SWHDR_LEN			8
#define SDPCM_HDRLEN			(SDPCM_HWHDR_LEN + SDPCM_SWHDR_LEN)
/* software header */
#define SDPCM_SEQ_MASK			0x000000ff
#define SDPCM_SEQ_WRAP			256
#define SDPCM_CHANNEL_MASK		0x00000f00
#define SDPCM_CHANNEL_SHIFT		8
#define SDPCM_CONTROL_CHANNEL		0	/* Control */
#define SDPCM_EVENT_CHANNEL		1	/* Asyc Event Indication */
#define SDPCM_DATA_CHANNEL		2	/* Data Xmit/Recv */
#define SDPCM_GLOM_CHANNEL		3	/* Coalesced packets */
#define SDPCM_TEST_CHANNEL		15	/* Test/debug packets */
#define SDPCM_GLOMDESC(p)		(((u8 *)p)[1] & 0x80)
#define SDPCM_NEXTLEN_MASK		0x00ff0000
#define SDPCM_NEXTLEN_SHIFT		16
#define SDPCM_DOFFSET_MASK		0xff000000
#define SDPCM_DOFFSET_SHIFT		24
#define SDPCM_FCMASK_MASK		0x000000ff
#define SDPCM_WINDOW_MASK		0x0000ff00
#define SDPCM_WINDOW_SHIFT		8

static inline u8 brcmf_sdio_getdatoffset(u8 *swheader)
{
	u32 hdrvalue;
	hdrvalue = *(u32 *)swheader;
	return (u8)((hdrvalue & SDPCM_DOFFSET_MASK) >> SDPCM_DOFFSET_SHIFT);
}

static inline bool brcmf_sdio_fromevntchan(u8 *swheader)
{
	u32 hdrvalue;
	u8 ret;

	hdrvalue = *(u32 *)swheader;
	ret = (u8)((hdrvalue & SDPCM_CHANNEL_MASK) >> SDPCM_CHANNEL_SHIFT);

	return (ret == SDPCM_EVENT_CHANNEL);
}

static int brcmf_sdio_hdparse(struct brcmf_sdio *bus, u8 *header,
			      struct brcmf_sdio_hdrinfo *rd,
			      enum brcmf_sdio_frmtype type)
{
	u16 len, checksum;
	u8 rx_seq, fc, tx_seq_max;
	u32 swheader;

	trace_brcmf_sdpcm_hdr(SDPCM_RX, header);

	/* hw header */
	len = get_unaligned_le16(header);
	checksum = get_unaligned_le16(header + sizeof(u16));
	/* All zero means no more to read */
	if (!(len | checksum)) {
		bus->rxpending = false;
		return -ENODATA;
	}
	if ((u16)(~(len ^ checksum))) {
		brcmf_err("HW header checksum error\n");
		bus->sdcnt.rx_badhdr++;
		brcmf_sdio_rxfail(bus, false, false);
		return -EIO;
	}
	if (len < SDPCM_HDRLEN) {
		brcmf_err("HW header length error\n");
		return -EPROTO;
	}
	if (type == BRCMF_SDIO_FT_SUPER &&
	    (roundup(len, bus->blocksize) != rd->len)) {
		brcmf_err("HW superframe header length error\n");
		return -EPROTO;
	}
	if (type == BRCMF_SDIO_FT_SUB && len > rd->len) {
		brcmf_err("HW subframe header length error\n");
		return -EPROTO;
	}
	rd->len = len;

	/* software header */
	header += SDPCM_HWHDR_LEN;
	swheader = le32_to_cpu(*(__le32 *)header);
	if (type == BRCMF_SDIO_FT_SUPER && SDPCM_GLOMDESC(header)) {
		brcmf_err("Glom descriptor found in superframe head\n");
		rd->len = 0;
		return -EINVAL;
	}
	rx_seq = (u8)(swheader & SDPCM_SEQ_MASK);
	rd->channel = (swheader & SDPCM_CHANNEL_MASK) >> SDPCM_CHANNEL_SHIFT;
	if (len > MAX_RX_DATASZ && rd->channel != SDPCM_CONTROL_CHANNEL &&
	    type != BRCMF_SDIO_FT_SUPER) {
		brcmf_err("HW header length too long\n");
		bus->sdcnt.rx_toolong++;
		brcmf_sdio_rxfail(bus, false, false);
		rd->len = 0;
		return -EPROTO;
	}
	if (type == BRCMF_SDIO_FT_SUPER && rd->channel != SDPCM_GLOM_CHANNEL) {
		brcmf_err("Wrong channel for superframe\n");
		rd->len = 0;
		return -EINVAL;
	}
	if (type == BRCMF_SDIO_FT_SUB && rd->channel != SDPCM_DATA_CHANNEL &&
	    rd->channel != SDPCM_EVENT_CHANNEL) {
		brcmf_err("Wrong channel for subframe\n");
		rd->len = 0;
		return -EINVAL;
	}
	rd->dat_offset = brcmf_sdio_getdatoffset(header);
	if (rd->dat_offset < SDPCM_HDRLEN || rd->dat_offset > rd->len) {
		brcmf_err("seq %d: bad data offset\n", rx_seq);
		bus->sdcnt.rx_badhdr++;
		brcmf_sdio_rxfail(bus, false, false);
		rd->len = 0;
		return -ENXIO;
	}
	if (rd->seq_num != rx_seq) {
		brcmf_dbg(SDIO, "seq %d, expected %d\n", rx_seq, rd->seq_num);
		bus->sdcnt.rx_badseq++;
		rd->seq_num = rx_seq;
	}
	/* no need to check the reset for subframe */
	if (type == BRCMF_SDIO_FT_SUB)
		return 0;
	rd->len_nxtfrm = (swheader & SDPCM_NEXTLEN_MASK) >> SDPCM_NEXTLEN_SHIFT;
	if (rd->len_nxtfrm << 4 > MAX_RX_DATASZ) {
		/* only warm for NON glom packet */
		if (rd->channel != SDPCM_GLOM_CHANNEL)
			brcmf_err("seq %d: next length error\n", rx_seq);
		rd->len_nxtfrm = 0;
	}
	swheader = le32_to_cpu(*(__le32 *)(header + 4));
	fc = swheader & SDPCM_FCMASK_MASK;
	if (bus->flowcontrol != fc) {
		if (~bus->flowcontrol & fc)
			bus->sdcnt.fc_xoff++;
		if (bus->flowcontrol & ~fc)
			bus->sdcnt.fc_xon++;
		bus->sdcnt.fc_rcvd++;
		bus->flowcontrol = fc;
	}
	tx_seq_max = (swheader & SDPCM_WINDOW_MASK) >> SDPCM_WINDOW_SHIFT;
	if ((u8)(tx_seq_max - bus->tx_seq) > 0x40) {
		brcmf_err("seq %d: max tx seq number error\n", rx_seq);
		tx_seq_max = bus->tx_seq + 2;
	}
	bus->tx_max = tx_seq_max;

	return 0;
}

static inline void brcmf_sdio_update_hwhdr(u8 *header, u16 frm_length)
{
	*(__le16 *)header = cpu_to_le16(frm_length);
	*(((__le16 *)header) + 1) = cpu_to_le16(~frm_length);
}

static void brcmf_sdio_hdpack(struct brcmf_sdio *bus, u8 *header,
			      struct brcmf_sdio_hdrinfo *hd_info)
{
	u32 hdrval;
	u8 hdr_offset;

	brcmf_sdio_update_hwhdr(header, hd_info->len);
	hdr_offset = SDPCM_HWHDR_LEN;

	if (bus->txglom) {
		hdrval = (hd_info->len - hdr_offset) | (hd_info->lastfrm << 24);
		*((__le32 *)(header + hdr_offset)) = cpu_to_le32(hdrval);
		hdrval = (u16)hd_info->tail_pad << 16;
		*(((__le32 *)(header + hdr_offset)) + 1) = cpu_to_le32(hdrval);
		hdr_offset += SDPCM_HWEXT_LEN;
	}

	hdrval = hd_info->seq_num;
	hdrval |= (hd_info->channel << SDPCM_CHANNEL_SHIFT) &
		  SDPCM_CHANNEL_MASK;
	hdrval |= (hd_info->dat_offset << SDPCM_DOFFSET_SHIFT) &
		  SDPCM_DOFFSET_MASK;
	*((__le32 *)(header + hdr_offset)) = cpu_to_le32(hdrval);
	*(((__le32 *)(header + hdr_offset)) + 1) = 0;
	trace_brcmf_sdpcm_hdr(SDPCM_TX + !!(bus->txglom), header);
}

static u8 brcmf_sdio_rxglom(struct brcmf_sdio *bus, u8 rxseq)
{
	u16 dlen, totlen;
	u8 *dptr, num = 0;
	u16 sublen;
	struct sk_buff *pfirst, *pnext;

	int errcode;
	u8 doff;

	struct brcmf_sdio_hdrinfo rd_new;

	/* If packets, issue read(s) and send up packet chain */
	/* Return sequence numbers consumed? */

	brcmf_dbg(SDIO, "start: glomd %p glom %p\n",
		  bus->glomd, skb_peek(&bus->glom));

	/* If there's a descriptor, generate the packet chain */
	if (bus->glomd) {
		pfirst = pnext = NULL;
		dlen = (u16) (bus->glomd->len);
		dptr = bus->glomd->data;
		if (!dlen || (dlen & 1)) {
			brcmf_err("bad glomd len(%d), ignore descriptor\n",
				  dlen);
			dlen = 0;
		}

		for (totlen = num = 0; dlen; num++) {
			/* Get (and move past) next length */
			sublen = get_unaligned_le16(dptr);
			dlen -= sizeof(u16);
			dptr += sizeof(u16);
			if ((sublen < SDPCM_HDRLEN) ||
			    ((num == 0) && (sublen < (2 * SDPCM_HDRLEN)))) {
				brcmf_err("descriptor len %d bad: %d\n",
					  num, sublen);
				pnext = NULL;
				break;
			}
			if (sublen % bus->sgentry_align) {
				brcmf_err("sublen %d not multiple of %d\n",
					  sublen, bus->sgentry_align);
			}
			totlen += sublen;

			/* For last frame, adjust read len so total
				 is a block multiple */
			if (!dlen) {
				sublen +=
				    (roundup(totlen, bus->blocksize) - totlen);
				totlen = roundup(totlen, bus->blocksize);
			}

			/* Allocate/chain packet for next subframe */
			pnext = brcmu_pkt_buf_get_skb(sublen + bus->sgentry_align);
			if (pnext == NULL) {
				brcmf_err("bcm_pkt_buf_get_skb failed, num %d len %d\n",
					  num, sublen);
				break;
			}
			skb_queue_tail(&bus->glom, pnext);

			/* Adhere to start alignment requirements */
			pkt_align(pnext, sublen, bus->sgentry_align);
		}

		/* If all allocations succeeded, save packet chain
			 in bus structure */
		if (pnext) {
			brcmf_dbg(GLOM, "allocated %d-byte packet chain for %d subframes\n",
				  totlen, num);
			if (BRCMF_GLOM_ON() && bus->cur_read.len &&
			    totlen != bus->cur_read.len) {
				brcmf_dbg(GLOM, "glomdesc mismatch: nextlen %d glomdesc %d rxseq %d\n",
					  bus->cur_read.len, totlen, rxseq);
			}
			pfirst = pnext = NULL;
		} else {
			brcmf_sdio_free_glom(bus);
			num = 0;
		}

		/* Done with descriptor packet */
		brcmu_pkt_buf_free_skb(bus->glomd);
		bus->glomd = NULL;
		bus->cur_read.len = 0;
	}

	/* Ok -- either we just generated a packet chain,
		 or had one from before */
	if (!skb_queue_empty(&bus->glom)) {
		if (BRCMF_GLOM_ON()) {
			brcmf_dbg(GLOM, "try superframe read, packet chain:\n");
			skb_queue_walk(&bus->glom, pnext) {
				brcmf_dbg(GLOM, "    %p: %p len 0x%04x (%d)\n",
					  pnext, (u8 *) (pnext->data),
					  pnext->len, pnext->len);
			}
		}

		pfirst = skb_peek(&bus->glom);
		dlen = (u16) brcmf_sdio_glom_len(bus);

		/* Do an SDIO read for the superframe.  Configurable iovar to
		 * read directly into the chained packet, or allocate a large
		 * packet and and copy into the chain.
		 */
		sdio_claim_host(bus->sdiodev->func1);
		errcode = brcmf_sdiod_recv_chain(bus->sdiodev,
						 &bus->glom, dlen);
		sdio_release_host(bus->sdiodev->func1);
		bus->sdcnt.f2rxdata++;

		/* On failure, kill the superframe */
		if (errcode < 0) {
			brcmf_err("glom read of %d bytes failed: %d\n",
				  dlen, errcode);

			sdio_claim_host(bus->sdiodev->func1);
			brcmf_sdio_rxfail(bus, true, false);
			bus->sdcnt.rxglomfail++;
			brcmf_sdio_free_glom(bus);
			sdio_release_host(bus->sdiodev->func1);
			return 0;
		}

		brcmf_dbg_hex_dump(BRCMF_GLOM_ON(),
				   pfirst->data, min_t(int, pfirst->len, 48),
				   "SUPERFRAME:\n");

		rd_new.seq_num = rxseq;
		rd_new.len = dlen;
		sdio_claim_host(bus->sdiodev->func1);
		errcode = brcmf_sdio_hdparse(bus, pfirst->data, &rd_new,
					     BRCMF_SDIO_FT_SUPER);
		sdio_release_host(bus->sdiodev->func1);
		bus->cur_read.len = rd_new.len_nxtfrm << 4;

		/* Remove superframe header, remember offset */
		skb_pull(pfirst, rd_new.dat_offset);
		num = 0;

		/* Validate all the subframe headers */
		skb_queue_walk(&bus->glom, pnext) {
			/* leave when invalid subframe is found */
			if (errcode)
				break;

			rd_new.len = pnext->len;
			rd_new.seq_num = rxseq++;
			sdio_claim_host(bus->sdiodev->func1);
			errcode = brcmf_sdio_hdparse(bus, pnext->data, &rd_new,
						     BRCMF_SDIO_FT_SUB);
			sdio_release_host(bus->sdiodev->func1);
			brcmf_dbg_hex_dump(BRCMF_GLOM_ON(),
					   pnext->data, 32, "subframe:\n");

			num++;
		}

		if (errcode) {
			/* Terminate frame on error */
			sdio_claim_host(bus->sdiodev->func1);
			brcmf_sdio_rxfail(bus, true, false);
			bus->sdcnt.rxglomfail++;
			brcmf_sdio_free_glom(bus);
			sdio_release_host(bus->sdiodev->func1);
			bus->cur_read.len = 0;
			return 0;
		}

		/* Basic SD framing looks ok - process each packet (header) */

		skb_queue_walk_safe(&bus->glom, pfirst, pnext) {
			dptr = (u8 *) (pfirst->data);
			sublen = get_unaligned_le16(dptr);
			doff = brcmf_sdio_getdatoffset(&dptr[SDPCM_HWHDR_LEN]);

			brcmf_dbg_hex_dump(BRCMF_BYTES_ON() && BRCMF_DATA_ON(),
					   dptr, pfirst->len,
					   "Rx Subframe Data:\n");

			__skb_trim(pfirst, sublen);
			skb_pull(pfirst, doff);

			if (pfirst->len == 0) {
				skb_unlink(pfirst, &bus->glom);
				brcmu_pkt_buf_free_skb(pfirst);
				continue;
			}

			brcmf_dbg_hex_dump(BRCMF_GLOM_ON(),
					   pfirst->data,
					   min_t(int, pfirst->len, 32),
					   "subframe %d to stack, %p (%p/%d) nxt/lnk %p/%p\n",
					   bus->glom.qlen, pfirst, pfirst->data,
					   pfirst->len, pfirst->next,
					   pfirst->prev);
			skb_unlink(pfirst, &bus->glom);
			if (brcmf_sdio_fromevntchan(&dptr[SDPCM_HWHDR_LEN]))
				brcmf_rx_event(bus->sdiodev->dev, pfirst);
			else
				brcmf_rx_frame(bus->sdiodev->dev, pfirst,
					       false);
			bus->sdcnt.rxglompkts++;
		}

		bus->sdcnt.rxglomframes++;
	}
	return num;
}

static int brcmf_sdio_dcmd_resp_wait(struct brcmf_sdio *bus, uint *condition,
				     bool *pending)
{
	DECLARE_WAITQUEUE(wait, current);
	int timeout = DCMD_RESP_TIMEOUT;

	/* Wait until control frame is available */
	add_wait_queue(&bus->dcmd_resp_wait, &wait);
	set_current_state(TASK_INTERRUPTIBLE);

	while (!(*condition) && (!signal_pending(current) && timeout))
		timeout = schedule_timeout(timeout);

	if (signal_pending(current))
		*pending = true;

	set_current_state(TASK_RUNNING);
	remove_wait_queue(&bus->dcmd_resp_wait, &wait);

	return timeout;
}

static int brcmf_sdio_dcmd_resp_wake(struct brcmf_sdio *bus)
{
	wake_up_interruptible(&bus->dcmd_resp_wait);

	return 0;
}
static void
brcmf_sdio_read_control(struct brcmf_sdio *bus, u8 *hdr, uint len, uint doff)
{
	uint rdlen, pad;
	u8 *buf = NULL, *rbuf;
	int sdret;

	brcmf_dbg(SDIO, "Enter\n");
	if (bus->rxblen)
		buf = vzalloc(bus->rxblen);
	if (!buf)
		goto done;

	rbuf = bus->rxbuf;
	pad = ((unsigned long)rbuf % bus->head_align);
	if (pad)
		rbuf += (bus->head_align - pad);

	/* Copy the already-read portion over */
	memcpy(buf, hdr, BRCMF_FIRSTREAD);
	if (len <= BRCMF_FIRSTREAD)
		goto gotpkt;

	/* Raise rdlen to next SDIO block to avoid tail command */
	rdlen = len - BRCMF_FIRSTREAD;
	if (bus->roundup && bus->blocksize && (rdlen > bus->blocksize)) {
		pad = bus->blocksize - (rdlen % bus->blocksize);
		if ((pad <= bus->roundup) && (pad < bus->blocksize) &&
		    ((len + pad) < bus->sdiodev->bus_if->maxctl))
			rdlen += pad;
	} else if (rdlen % bus->head_align) {
		rdlen += bus->head_align - (rdlen % bus->head_align);
	}

	/* Drop if the read is too big or it exceeds our maximum */
	if ((rdlen + BRCMF_FIRSTREAD) > bus->sdiodev->bus_if->maxctl) {
		brcmf_err("%d-byte control read exceeds %d-byte buffer\n",
			  rdlen, bus->sdiodev->bus_if->maxctl);
		brcmf_sdio_rxfail(bus, false, false);
		goto done;
	}

	if ((len - doff) > bus->sdiodev->bus_if->maxctl) {
		brcmf_err("%d-byte ctl frame (%d-byte ctl data) exceeds %d-byte limit\n",
			  len, len - doff, bus->sdiodev->bus_if->maxctl);
		bus->sdcnt.rx_toolong++;
		brcmf_sdio_rxfail(bus, false, false);
		goto done;
	}

	/* Read remain of frame body */
	sdret = brcmf_sdiod_recv_buf(bus->sdiodev, rbuf, rdlen);
	bus->sdcnt.f2rxdata++;

	/* Control frame failures need retransmission */
	if (sdret < 0) {
		brcmf_err("read %d control bytes failed: %d\n",
			  rdlen, sdret);
		bus->sdcnt.rxc_errors++;
		brcmf_sdio_rxfail(bus, true, true);
		goto done;
	} else
		memcpy(buf + BRCMF_FIRSTREAD, rbuf, rdlen);

gotpkt:

	brcmf_dbg_hex_dump(BRCMF_BYTES_ON() && BRCMF_CTL_ON(),
			   buf, len, "RxCtrl:\n");

	/* Point to valid data and indicate its length */
	spin_lock_bh(&bus->rxctl_lock);
	if (bus->rxctl) {
		brcmf_err("last control frame is being processed.\n");
		spin_unlock_bh(&bus->rxctl_lock);
		vfree(buf);
		goto done;
	}
	bus->rxctl = buf + doff;
	bus->rxctl_orig = buf;
	bus->rxlen = len - doff;
	spin_unlock_bh(&bus->rxctl_lock);

done:
	/* Awake any waiters */
	brcmf_sdio_dcmd_resp_wake(bus);
}

/* Pad read to blocksize for efficiency */
static void brcmf_sdio_pad(struct brcmf_sdio *bus, u16 *pad, u16 *rdlen)
{
	if (bus->roundup && bus->blocksize && *rdlen > bus->blocksize) {
		*pad = bus->blocksize - (*rdlen % bus->blocksize);
		if (*pad <= bus->roundup && *pad < bus->blocksize &&
		    *rdlen + *pad + BRCMF_FIRSTREAD < MAX_RX_DATASZ)
			*rdlen += *pad;
	} else if (*rdlen % bus->head_align) {
		*rdlen += bus->head_align - (*rdlen % bus->head_align);
	}
}

static uint brcmf_sdio_readframes(struct brcmf_sdio *bus, uint maxframes)
{
	struct sk_buff *pkt;		/* Packet for event or data frames */
	u16 pad;		/* Number of pad bytes to read */
	uint rxleft = 0;	/* Remaining number of frames allowed */
	int ret;		/* Return code from calls */
	uint rxcount = 0;	/* Total frames read */
	struct brcmf_sdio_hdrinfo *rd = &bus->cur_read, rd_new;
	u8 head_read = 0;

	brcmf_dbg(SDIO, "Enter\n");

	/* Not finished unless we encounter no more frames indication */
	bus->rxpending = true;

	for (rd->seq_num = bus->rx_seq, rxleft = maxframes;
	     !bus->rxskip && rxleft && bus->sdiodev->state == BRCMF_SDIOD_DATA;
	     rd->seq_num++, rxleft--) {

		/* Handle glomming separately */
		if (bus->glomd || !skb_queue_empty(&bus->glom)) {
			u8 cnt;
			brcmf_dbg(GLOM, "calling rxglom: glomd %p, glom %p\n",
				  bus->glomd, skb_peek(&bus->glom));
			cnt = brcmf_sdio_rxglom(bus, rd->seq_num);
			brcmf_dbg(GLOM, "rxglom returned %d\n", cnt);
			rd->seq_num += cnt - 1;
			rxleft = (rxleft > cnt) ? (rxleft - cnt) : 1;
			continue;
		}

		rd->len_left = rd->len;
		/* read header first for unknow frame length */
		sdio_claim_host(bus->sdiodev->func1);
		if (!rd->len) {
			ret = brcmf_sdiod_recv_buf(bus->sdiodev,
						   bus->rxhdr, BRCMF_FIRSTREAD);
			bus->sdcnt.f2rxhdrs++;
			if (ret < 0) {
				brcmf_err("RXHEADER FAILED: %d\n",
					  ret);
				bus->sdcnt.rx_hdrfail++;
				brcmf_sdio_rxfail(bus, true, true);
				sdio_release_host(bus->sdiodev->func1);
				continue;
			}

			brcmf_dbg_hex_dump(BRCMF_BYTES_ON() || BRCMF_HDRS_ON(),
					   bus->rxhdr, SDPCM_HDRLEN,
					   "RxHdr:\n");

			if (brcmf_sdio_hdparse(bus, bus->rxhdr, rd,
					       BRCMF_SDIO_FT_NORMAL)) {
				sdio_release_host(bus->sdiodev->func1);
				if (!bus->rxpending)
					break;
				else
					continue;
			}

			if (rd->channel == SDPCM_CONTROL_CHANNEL) {
				brcmf_sdio_read_control(bus, bus->rxhdr,
							rd->len,
							rd->dat_offset);
				/* prepare the descriptor for the next read */
				rd->len = rd->len_nxtfrm << 4;
				rd->len_nxtfrm = 0;
				/* treat all packet as event if we don't know */
				rd->channel = SDPCM_EVENT_CHANNEL;
				sdio_release_host(bus->sdiodev->func1);
				continue;
			}
			rd->len_left = rd->len > BRCMF_FIRSTREAD ?
				       rd->len - BRCMF_FIRSTREAD : 0;
			head_read = BRCMF_FIRSTREAD;
		}

		brcmf_sdio_pad(bus, &pad, &rd->len_left);

		pkt = brcmu_pkt_buf_get_skb(rd->len_left + head_read +
					    bus->head_align);
		if (!pkt) {
			/* Give up on data, request rtx of events */
			brcmf_err("brcmu_pkt_buf_get_skb failed\n");
			brcmf_sdio_rxfail(bus, false,
					    RETRYCHAN(rd->channel));
			sdio_release_host(bus->sdiodev->func1);
			continue;
		}
		skb_pull(pkt, head_read);
		pkt_align(pkt, rd->len_left, bus->head_align);

		ret = brcmf_sdiod_recv_pkt(bus->sdiodev, pkt);
		bus->sdcnt.f2rxdata++;
		sdio_release_host(bus->sdiodev->func1);

		if (ret < 0) {
			brcmf_err("read %d bytes from channel %d failed: %d\n",
				  rd->len, rd->channel, ret);
			brcmu_pkt_buf_free_skb(pkt);
			sdio_claim_host(bus->sdiodev->func1);
			brcmf_sdio_rxfail(bus, true,
					    RETRYCHAN(rd->channel));
			sdio_release_host(bus->sdiodev->func1);
			continue;
		}

		if (head_read) {
			skb_push(pkt, head_read);
			memcpy(pkt->data, bus->rxhdr, head_read);
			head_read = 0;
		} else {
			memcpy(bus->rxhdr, pkt->data, SDPCM_HDRLEN);
			rd_new.seq_num = rd->seq_num;
			sdio_claim_host(bus->sdiodev->func1);
			if (brcmf_sdio_hdparse(bus, bus->rxhdr, &rd_new,
					       BRCMF_SDIO_FT_NORMAL)) {
				rd->len = 0;
				brcmu_pkt_buf_free_skb(pkt);
			}
			bus->sdcnt.rx_readahead_cnt++;
			if (rd->len != roundup(rd_new.len, 16)) {
				brcmf_err("frame length mismatch:read %d, should be %d\n",
					  rd->len,
					  roundup(rd_new.len, 16) >> 4);
				rd->len = 0;
				brcmf_sdio_rxfail(bus, true, true);
				sdio_release_host(bus->sdiodev->func1);
				brcmu_pkt_buf_free_skb(pkt);
				continue;
			}
			sdio_release_host(bus->sdiodev->func1);
			rd->len_nxtfrm = rd_new.len_nxtfrm;
			rd->channel = rd_new.channel;
			rd->dat_offset = rd_new.dat_offset;

			brcmf_dbg_hex_dump(!(BRCMF_BYTES_ON() &&
					     BRCMF_DATA_ON()) &&
					   BRCMF_HDRS_ON(),
					   bus->rxhdr, SDPCM_HDRLEN,
					   "RxHdr:\n");

			if (rd_new.channel == SDPCM_CONTROL_CHANNEL) {
				brcmf_err("readahead on control packet %d?\n",
					  rd_new.seq_num);
				/* Force retry w/normal header read */
				rd->len = 0;
				sdio_claim_host(bus->sdiodev->func1);
				brcmf_sdio_rxfail(bus, false, true);
				sdio_release_host(bus->sdiodev->func1);
				brcmu_pkt_buf_free_skb(pkt);
				continue;
			}
		}

		brcmf_dbg_hex_dump(BRCMF_BYTES_ON() && BRCMF_DATA_ON(),
				   pkt->data, rd->len, "Rx Data:\n");

		/* Save superframe descriptor and allocate packet frame */
		if (rd->channel == SDPCM_GLOM_CHANNEL) {
			if (SDPCM_GLOMDESC(&bus->rxhdr[SDPCM_HWHDR_LEN])) {
				brcmf_dbg(GLOM, "glom descriptor, %d bytes:\n",
					  rd->len);
				brcmf_dbg_hex_dump(BRCMF_GLOM_ON(),
						   pkt->data, rd->len,
						   "Glom Data:\n");
				__skb_trim(pkt, rd->len);
				skb_pull(pkt, SDPCM_HDRLEN);
				bus->glomd = pkt;
			} else {
				brcmf_err("%s: glom superframe w/o "
					  "descriptor!\n", __func__);
				sdio_claim_host(bus->sdiodev->func1);
				brcmf_sdio_rxfail(bus, false, false);
				sdio_release_host(bus->sdiodev->func1);
			}
			/* prepare the descriptor for the next read */
			rd->len = rd->len_nxtfrm << 4;
			rd->len_nxtfrm = 0;
			/* treat all packet as event if we don't know */
			rd->channel = SDPCM_EVENT_CHANNEL;
			continue;
		}

		/* Fill in packet len and prio, deliver upward */
		__skb_trim(pkt, rd->len);
		skb_pull(pkt, rd->dat_offset);

		if (pkt->len == 0)
			brcmu_pkt_buf_free_skb(pkt);
		else if (rd->channel == SDPCM_EVENT_CHANNEL)
			brcmf_rx_event(bus->sdiodev->dev, pkt);
		else
			brcmf_rx_frame(bus->sdiodev->dev, pkt,
				       false);

		/* prepare the descriptor for the next read */
		rd->len = rd->len_nxtfrm << 4;
		rd->len_nxtfrm = 0;
		/* treat all packet as event if we don't know */
		rd->channel = SDPCM_EVENT_CHANNEL;
	}

	rxcount = maxframes - rxleft;
	/* Message if we hit the limit */
	if (!rxleft)
		brcmf_dbg(DATA, "hit rx limit of %d frames\n", maxframes);
	else
		brcmf_dbg(DATA, "processed %d frames\n", rxcount);
	/* Back off rxseq if awaiting rtx, update rx_seq */
	if (bus->rxskip)
		rd->seq_num--;
	bus->rx_seq = rd->seq_num;

	return rxcount;
}

static void
brcmf_sdio_wait_event_wakeup(struct brcmf_sdio *bus)
{
	wake_up_interruptible(&bus->ctrl_wait);
	return;
}

static int brcmf_sdio_txpkt_hdalign(struct brcmf_sdio *bus, struct sk_buff *pkt)
{
	struct brcmf_bus_stats *stats;
	u16 head_pad;
	u8 *dat_buf;

	dat_buf = (u8 *)(pkt->data);

	/* Check head padding */
	head_pad = ((unsigned long)dat_buf % bus->head_align);
	if (head_pad) {
		if (skb_headroom(pkt) < head_pad) {
			stats = &bus->sdiodev->bus_if->stats;
			atomic_inc(&stats->pktcowed);
			if (skb_cow_head(pkt, head_pad)) {
				atomic_inc(&stats->pktcow_failed);
				return -ENOMEM;
			}
			head_pad = 0;
		}
		skb_push(pkt, head_pad);
		dat_buf = (u8 *)(pkt->data);
	}
	memset(dat_buf, 0, head_pad + bus->tx_hdrlen);
	return head_pad;
}

/*
 * struct brcmf_skbuff_cb reserves first two bytes in sk_buff::cb for
 * bus layer usage.
 */
/* flag marking a dummy skb added for DMA alignment requirement */
#define ALIGN_SKB_FLAG		0x8000
/* bit mask of data length chopped from the previous packet */
#define ALIGN_SKB_CHOP_LEN_MASK	0x7fff

static int brcmf_sdio_txpkt_prep_sg(struct brcmf_sdio *bus,
				    struct sk_buff_head *pktq,
				    struct sk_buff *pkt, u16 total_len)
{
	struct brcmf_sdio_dev *sdiodev;
	struct sk_buff *pkt_pad;
	u16 tail_pad, tail_chop, chain_pad;
	unsigned int blksize;
	bool lastfrm;
	int ntail, ret;

	sdiodev = bus->sdiodev;
	blksize = sdiodev->func2->cur_blksize;
	/* sg entry alignment should be a divisor of block size */
	WARN_ON(blksize % bus->sgentry_align);

	/* Check tail padding */
	lastfrm = skb_queue_is_last(pktq, pkt);
	tail_pad = 0;
	tail_chop = pkt->len % bus->sgentry_align;
	if (tail_chop)
		tail_pad = bus->sgentry_align - tail_chop;
	chain_pad = (total_len + tail_pad) % blksize;
	if (lastfrm && chain_pad)
		tail_pad += blksize - chain_pad;
	if (skb_tailroom(pkt) < tail_pad && pkt->len > blksize) {
		pkt_pad = brcmu_pkt_buf_get_skb(tail_pad + tail_chop +
						bus->head_align);
		if (pkt_pad == NULL)
			return -ENOMEM;
		ret = brcmf_sdio_txpkt_hdalign(bus, pkt_pad);
		if (unlikely(ret < 0)) {
			kfree_skb(pkt_pad);
			return ret;
		}
		memcpy(pkt_pad->data,
		       pkt->data + pkt->len - tail_chop,
		       tail_chop);
		*(u16 *)(pkt_pad->cb) = ALIGN_SKB_FLAG + tail_chop;
		skb_trim(pkt, pkt->len - tail_chop);
		skb_trim(pkt_pad, tail_pad + tail_chop);
		__skb_queue_after(pktq, pkt, pkt_pad);
	} else {
		ntail = pkt->data_len + tail_pad -
			(pkt->end - pkt->tail);
		if (skb_cloned(pkt) || ntail > 0)
			if (pskb_expand_head(pkt, 0, ntail, GFP_ATOMIC))
				return -ENOMEM;
		if (skb_linearize(pkt))
			return -ENOMEM;
		__skb_put(pkt, tail_pad);
	}

	return tail_pad;
}

/**
 * brcmf_sdio_txpkt_prep - packet preparation for transmit
 * @bus: brcmf_sdio structure pointer
 * @pktq: packet list pointer
 * @chan: virtual channel to transmit the packet
 *
 * Processes to be applied to the packet
 *	- Align data buffer pointer
 *	- Align data buffer length
 *	- Prepare header
 * Return: negative value if there is error
 */
static int
brcmf_sdio_txpkt_prep(struct brcmf_sdio *bus, struct sk_buff_head *pktq,
		      uint chan)
{
	u16 head_pad, total_len;
	struct sk_buff *pkt_next;
	u8 txseq;
	int ret;
	struct brcmf_sdio_hdrinfo hd_info = {0};

	txseq = bus->tx_seq;
	total_len = 0;
	skb_queue_walk(pktq, pkt_next) {
		/* alignment packet inserted in previous
		 * loop cycle can be skipped as it is
		 * already properly aligned and does not
		 * need an sdpcm header.
		 */
		if (*(u16 *)(pkt_next->cb) & ALIGN_SKB_FLAG)
			continue;

		/* align packet data pointer */
		ret = brcmf_sdio_txpkt_hdalign(bus, pkt_next);
		if (ret < 0)
			return ret;
		head_pad = (u16)ret;
		if (head_pad)
			memset(pkt_next->data + bus->tx_hdrlen, 0, head_pad);

		total_len += pkt_next->len;

		hd_info.len = pkt_next->len;
		hd_info.lastfrm = skb_queue_is_last(pktq, pkt_next);
		if (bus->txglom && pktq->qlen > 1) {
			ret = brcmf_sdio_txpkt_prep_sg(bus, pktq,
						       pkt_next, total_len);
			if (ret < 0)
				return ret;
			hd_info.tail_pad = (u16)ret;
			total_len += (u16)ret;
		}

		hd_info.channel = chan;
		hd_info.dat_offset = head_pad + bus->tx_hdrlen;
		hd_info.seq_num = txseq++;

		/* Now fill the header */
		brcmf_sdio_hdpack(bus, pkt_next->data, &hd_info);

		if (BRCMF_BYTES_ON() &&
		    ((BRCMF_CTL_ON() && chan == SDPCM_CONTROL_CHANNEL) ||
		     (BRCMF_DATA_ON() && chan != SDPCM_CONTROL_CHANNEL)))
			brcmf_dbg_hex_dump(true, pkt_next->data, hd_info.len,
					   "Tx Frame:\n");
		else if (BRCMF_HDRS_ON())
			brcmf_dbg_hex_dump(true, pkt_next->data,
					   head_pad + bus->tx_hdrlen,
					   "Tx Header:\n");
	}
	/* Hardware length tag of the first packet should be total
	 * length of the chain (including padding)
	 */
	if (bus->txglom)
		brcmf_sdio_update_hwhdr(__skb_peek(pktq)->data, total_len);
	return 0;
}

/**
 * brcmf_sdio_txpkt_postp - packet post processing for transmit
 * @bus: brcmf_sdio structure pointer
 * @pktq: packet list pointer
 *
 * Processes to be applied to the packet
 *	- Remove head padding
 *	- Remove tail padding
 */
static void
brcmf_sdio_txpkt_postp(struct brcmf_sdio *bus, struct sk_buff_head *pktq)
{
	u8 *hdr;
	u32 dat_offset;
	u16 tail_pad;
	u16 dummy_flags, chop_len;
	struct sk_buff *pkt_next, *tmp, *pkt_prev;

	skb_queue_walk_safe(pktq, pkt_next, tmp) {
		dummy_flags = *(u16 *)(pkt_next->cb);
		if (dummy_flags & ALIGN_SKB_FLAG) {
			chop_len = dummy_flags & ALIGN_SKB_CHOP_LEN_MASK;
			if (chop_len) {
				pkt_prev = pkt_next->prev;
				skb_put(pkt_prev, chop_len);
			}
			__skb_unlink(pkt_next, pktq);
			brcmu_pkt_buf_free_skb(pkt_next);
		} else {
			hdr = pkt_next->data + bus->tx_hdrlen - SDPCM_SWHDR_LEN;
			dat_offset = le32_to_cpu(*(__le32 *)hdr);
			dat_offset = (dat_offset & SDPCM_DOFFSET_MASK) >>
				     SDPCM_DOFFSET_SHIFT;
			skb_pull(pkt_next, dat_offset);
			if (bus->txglom) {
				tail_pad = le16_to_cpu(*(__le16 *)(hdr - 2));
				skb_trim(pkt_next, pkt_next->len - tail_pad);
			}
		}
	}
}

/* Writes a HW/SW header into the packet and sends it. */
/* Assumes: (a) header space already there, (b) caller holds lock */
static int brcmf_sdio_txpkt(struct brcmf_sdio *bus, struct sk_buff_head *pktq,
			    uint chan)
{
	int ret;
	struct sk_buff *pkt_next, *tmp;

	brcmf_dbg(TRACE, "Enter\n");

	ret = brcmf_sdio_txpkt_prep(bus, pktq, chan);
	if (ret)
		goto done;

	sdio_claim_host(bus->sdiodev->func1);
	ret = brcmf_sdiod_send_pkt(bus->sdiodev, pktq);
	bus->sdcnt.f2txdata++;

	if (ret < 0)
		brcmf_sdio_txfail(bus);

	sdio_release_host(bus->sdiodev->func1);

done:
	brcmf_sdio_txpkt_postp(bus, pktq);
	if (ret == 0)
		bus->tx_seq = (bus->tx_seq + pktq->qlen) % SDPCM_SEQ_WRAP;
	skb_queue_walk_safe(pktq, pkt_next, tmp) {
		__skb_unlink(pkt_next, pktq);
		brcmf_proto_bcdc_txcomplete(bus->sdiodev->dev, pkt_next,
					    ret == 0);
	}
	return ret;
}

static uint brcmf_sdio_sendfromq(struct brcmf_sdio *bus, uint maxframes)
{
	struct sk_buff *pkt;
	struct sk_buff_head pktq;
	u32 intstat_addr = bus->sdio_core->base + SD_REG(intstatus);
	u32 intstatus = 0;
	int ret = 0, prec_out, i;
	uint cnt = 0;
	u8 tx_prec_map, pkt_num;

	brcmf_dbg(TRACE, "Enter\n");

	tx_prec_map = ~bus->flowcontrol;

	/* Send frames until the limit or some other event */
	for (cnt = 0; (cnt < maxframes) && data_ok(bus);) {
		pkt_num = 1;
		if (bus->txglom)
			pkt_num = min_t(u8, bus->tx_max - bus->tx_seq,
					bus->sdiodev->txglomsz);
		pkt_num = min_t(u32, pkt_num,
				brcmu_pktq_mlen(&bus->txq, ~bus->flowcontrol));
		__skb_queue_head_init(&pktq);
		spin_lock_bh(&bus->txq_lock);
		for (i = 0; i < pkt_num; i++) {
			pkt = brcmu_pktq_mdeq(&bus->txq, tx_prec_map,
					      &prec_out);
			if (pkt == NULL)
				break;
			__skb_queue_tail(&pktq, pkt);
		}
		spin_unlock_bh(&bus->txq_lock);
		if (i == 0)
			break;

		ret = brcmf_sdio_txpkt(bus, &pktq, SDPCM_DATA_CHANNEL);

		cnt += i;

		/* In poll mode, need to check for other events */
		if (!bus->intr) {
			/* Check device status, signal pending interrupt */
			sdio_claim_host(bus->sdiodev->func1);
			intstatus = brcmf_sdiod_readl(bus->sdiodev,
						      intstat_addr, &ret);
			sdio_release_host(bus->sdiodev->func1);

			bus->sdcnt.f2txdata++;
			if (ret != 0)
				break;
			if (intstatus & bus->hostintmask)
				atomic_set(&bus->ipend, 1);
		}
	}

	/* Deflow-control stack if needed */
	if ((bus->sdiodev->state == BRCMF_SDIOD_DATA) &&
	    bus->txoff && (pktq_len(&bus->txq) < TXLOW)) {
		bus->txoff = false;
		brcmf_proto_bcdc_txflowblock(bus->sdiodev->dev, false);
	}

	return cnt;
}

static int brcmf_sdio_tx_ctrlframe(struct brcmf_sdio *bus, u8 *frame, u16 len)
{
	u8 doff;
	u16 pad;
	uint retries = 0;
	struct brcmf_sdio_hdrinfo hd_info = {0};
	int ret;

	brcmf_dbg(SDIO, "Enter\n");

	/* Back the pointer to make room for bus header */
	frame -= bus->tx_hdrlen;
	len += bus->tx_hdrlen;

	/* Add alignment padding (optional for ctl frames) */
	doff = ((unsigned long)frame % bus->head_align);
	if (doff) {
		frame -= doff;
		len += doff;
		memset(frame + bus->tx_hdrlen, 0, doff);
	}

	/* Round send length to next SDIO block */
	pad = 0;
	if (bus->roundup && bus->blocksize && (len > bus->blocksize)) {
		pad = bus->blocksize - (len % bus->blocksize);
		if ((pad > bus->roundup) || (pad >= bus->blocksize))
			pad = 0;
	} else if (len % bus->head_align) {
		pad = bus->head_align - (len % bus->head_align);
	}
	len += pad;

	hd_info.len = len - pad;
	hd_info.channel = SDPCM_CONTROL_CHANNEL;
	hd_info.dat_offset = doff + bus->tx_hdrlen;
	hd_info.seq_num = bus->tx_seq;
	hd_info.lastfrm = true;
	hd_info.tail_pad = pad;
	brcmf_sdio_hdpack(bus, frame, &hd_info);

	if (bus->txglom)
		brcmf_sdio_update_hwhdr(frame, len);

	brcmf_dbg_hex_dump(BRCMF_BYTES_ON() && BRCMF_CTL_ON(),
			   frame, len, "Tx Frame:\n");
	brcmf_dbg_hex_dump(!(BRCMF_BYTES_ON() && BRCMF_CTL_ON()) &&
			   BRCMF_HDRS_ON(),
			   frame, min_t(u16, len, 16), "TxHdr:\n");

	do {
		ret = brcmf_sdiod_send_buf(bus->sdiodev, frame, len);

		if (ret < 0)
			brcmf_sdio_txfail(bus);
		else
			bus->tx_seq = (bus->tx_seq + 1) % SDPCM_SEQ_WRAP;
	} while (ret < 0 && retries++ < TXRETRIES);

	return ret;
}

static bool brcmf_chip_is_ulp(struct brcmf_chip *ci)
{
	if (ci->chip == CY_CC_43012_CHIP_ID)
		return true;
	else
		return false;
}

static void brcmf_sdio_bus_stop(struct device *dev)
{
	struct brcmf_bus *bus_if = dev_get_drvdata(dev);
	struct brcmf_sdio_dev *sdiodev = bus_if->bus_priv.sdio;
	struct brcmf_sdio *bus = sdiodev->bus;
	struct brcmf_core *core = bus->sdio_core;
	u32 local_hostintmask;
	u8 saveclk, bpreq;
	int err;

	brcmf_dbg(TRACE, "Enter\n");

	if (bus->watchdog_tsk) {
		send_sig(SIGTERM, bus->watchdog_tsk, 1);
		kthread_stop(bus->watchdog_tsk);
		bus->watchdog_tsk = NULL;
	}

	if (sdiodev->state != BRCMF_SDIOD_NOMEDIUM) {
		sdio_claim_host(sdiodev->func1);

		/* Enable clock for device interrupts */
		brcmf_sdio_bus_sleep(bus, false, false);

		/* Disable and clear interrupts at the chip level also */
		brcmf_sdiod_writel(sdiodev, core->base + SD_REG(hostintmask),
				   0, NULL);

		local_hostintmask = bus->hostintmask;
		bus->hostintmask = 0;

		/* Force backplane clocks to assure F2 interrupt propagates */
		saveclk = brcmf_sdiod_readb(sdiodev, SBSDIO_FUNC1_CHIPCLKCSR,
					    &err);
		if (!err) {
			bpreq = saveclk;
			bpreq |= brcmf_chip_is_ulp(bus->ci) ?
				SBSDIO_HT_AVAIL_REQ : SBSDIO_FORCE_HT;
			brcmf_sdiod_writeb(sdiodev,
					   SBSDIO_FUNC1_CHIPCLKCSR,
					   bpreq, &err);
		}
		if (err)
			brcmf_err("Failed to force clock for F2: err %d\n",
				  err);

		/* Turn off the bus (F2), free any pending packets */
		brcmf_dbg(INTR, "disable SDIO interrupts\n");
		sdio_disable_func(sdiodev->func2);

		/* Clear any pending interrupts now that F2 is disabled */
		brcmf_sdiod_writel(sdiodev, core->base + SD_REG(intstatus),
				   local_hostintmask, NULL);

		sdio_release_host(sdiodev->func1);
	}
	/* Clear the data packet queues */
	brcmu_pktq_flush(&bus->txq, true, NULL, NULL);

	/* Clear any held glomming stuff */
	brcmu_pkt_buf_free_skb(bus->glomd);
	brcmf_sdio_free_glom(bus);

	/* Clear rx control and wake any waiters */
	spin_lock_bh(&bus->rxctl_lock);
	bus->rxlen = 0;
	spin_unlock_bh(&bus->rxctl_lock);
	brcmf_sdio_dcmd_resp_wake(bus);

	/* Reset some F2 state stuff */
	bus->rxskip = false;
	bus->tx_seq = bus->rx_seq = 0;
}

static inline void brcmf_sdio_clrintr(struct brcmf_sdio *bus)
{
	struct brcmf_sdio_dev *sdiodev;
	unsigned long flags;

	sdiodev = bus->sdiodev;
	if (sdiodev->oob_irq_requested) {
		spin_lock_irqsave(&sdiodev->irq_en_lock, flags);
		if (!sdiodev->irq_en && !atomic_read(&bus->ipend)) {
			enable_irq(sdiodev->settings->bus.sdio.oob_irq_nr);
			sdiodev->irq_en = true;
		}
		spin_unlock_irqrestore(&sdiodev->irq_en_lock, flags);
	}
}

static int brcmf_sdio_intr_rstatus(struct brcmf_sdio *bus)
{
	struct brcmf_core *core = bus->sdio_core;
	u32 addr;
	unsigned long val;
	int ret;

	addr = core->base + SD_REG(intstatus);

	val = brcmf_sdiod_readl(bus->sdiodev, addr, &ret);
	bus->sdcnt.f1regdata++;
	if (ret != 0)
		return ret;

	val &= bus->hostintmask;
	atomic_set(&bus->fcstate, !!(val & I_HMB_FC_STATE));

	/* Clear interrupts */
	if (val) {
		brcmf_sdiod_writel(bus->sdiodev, addr, val, &ret);
		bus->sdcnt.f1regdata++;
		atomic_or(val, &bus->intstatus);
	}

	return ret;
}

static void brcmf_sdio_dpc(struct brcmf_sdio *bus)
{
	struct brcmf_sdio_dev *sdiod = bus->sdiodev;
	u32 newstatus = 0;
	u32 intstat_addr = bus->sdio_core->base + SD_REG(intstatus);
	unsigned long intstatus;
	uint txlimit = bus->txbound;	/* Tx frames to send before resched */
	uint framecnt;			/* Temporary counter of tx/rx frames */
	int err = 0;

	brcmf_dbg(SDIO, "Enter\n");

	sdio_claim_host(bus->sdiodev->func1);

	/* If waiting for HTAVAIL, check status */
	if (!bus->sr_enabled && bus->clkstate == CLK_PENDING) {
		u8 clkctl, devctl = 0;

#ifdef DEBUG
		/* Check for inconsistent device control */
		devctl = brcmf_sdiod_readb(bus->sdiodev, SBSDIO_DEVICE_CTL,
					   &err);
#endif				/* DEBUG */

		/* Read CSR, if clock on switch to AVAIL, else ignore */
		clkctl = brcmf_sdiod_readb(bus->sdiodev,
					   SBSDIO_FUNC1_CHIPCLKCSR, &err);

		brcmf_dbg(SDIO, "DPC: PENDING, devctl 0x%02x clkctl 0x%02x\n",
			  devctl, clkctl);

		if (SBSDIO_HTAV(clkctl)) {
			devctl = brcmf_sdiod_readb(bus->sdiodev,
						   SBSDIO_DEVICE_CTL, &err);
			devctl &= ~SBSDIO_DEVCTL_CA_INT_ONLY;
			brcmf_sdiod_writeb(bus->sdiodev,
					   SBSDIO_DEVICE_CTL, devctl, &err);
			bus->clkstate = CLK_AVAIL;
		}
	}

	/* Make sure backplane clock is on */
	brcmf_sdio_bus_sleep(bus, false, true);

	/* Pending interrupt indicates new device status */
	if (atomic_read(&bus->ipend) > 0) {
		atomic_set(&bus->ipend, 0);
		err = brcmf_sdio_intr_rstatus(bus);
	}

	/* Start with leftover status bits */
	intstatus = atomic_xchg(&bus->intstatus, 0);

	/* Handle flow-control change: read new state in case our ack
	 * crossed another change interrupt.  If change still set, assume
	 * FC ON for safety, let next loop through do the debounce.
	 */
	if (intstatus & I_HMB_FC_CHANGE) {
		intstatus &= ~I_HMB_FC_CHANGE;
		brcmf_sdiod_writel(sdiod, intstat_addr, I_HMB_FC_CHANGE, &err);

		newstatus = brcmf_sdiod_readl(sdiod, intstat_addr, &err);

		bus->sdcnt.f1regdata += 2;
		atomic_set(&bus->fcstate,
			   !!(newstatus & (I_HMB_FC_STATE | I_HMB_FC_CHANGE)));
		intstatus |= (newstatus & bus->hostintmask);
	}

	/* Handle host mailbox indication */
	if (intstatus & I_HMB_HOST_INT) {
		intstatus &= ~I_HMB_HOST_INT;
		intstatus |= brcmf_sdio_hostmail(bus);
	}

	sdio_release_host(bus->sdiodev->func1);

	/* Generally don't ask for these, can get CRC errors... */
	if (intstatus & I_WR_OOSYNC) {
		brcmf_err("Dongle reports WR_OOSYNC\n");
		intstatus &= ~I_WR_OOSYNC;
	}

	if (intstatus & I_RD_OOSYNC) {
		brcmf_err("Dongle reports RD_OOSYNC\n");
		intstatus &= ~I_RD_OOSYNC;
	}

	if (intstatus & I_SBINT) {
		brcmf_err("Dongle reports SBINT\n");
		intstatus &= ~I_SBINT;
	}

	/* Would be active due to wake-wlan in gSPI */
	if (intstatus & I_CHIPACTIVE) {
		brcmf_dbg(SDIO, "Dongle reports CHIPACTIVE\n");
		intstatus &= ~I_CHIPACTIVE;
	}

	/* Ignore frame indications if rxskip is set */
	if (bus->rxskip)
		intstatus &= ~I_HMB_FRAME_IND;

	/* On frame indication, read available frames */
	if ((intstatus & I_HMB_FRAME_IND) && (bus->clkstate == CLK_AVAIL)) {
		brcmf_sdio_readframes(bus, bus->rxbound);
		if (!bus->rxpending)
			intstatus &= ~I_HMB_FRAME_IND;
	}

	/* Keep still-pending events for next scheduling */
	if (intstatus)
		atomic_or(intstatus, &bus->intstatus);

	brcmf_sdio_clrintr(bus);

	if (bus->ctrl_frame_stat && (bus->clkstate == CLK_AVAIL) &&
	    data_ok(bus)) {
		sdio_claim_host(bus->sdiodev->func1);
		if (bus->ctrl_frame_stat) {
			err = brcmf_sdio_tx_ctrlframe(bus,  bus->ctrl_frame_buf,
						      bus->ctrl_frame_len);
			bus->ctrl_frame_err = err;
			wmb();
			bus->ctrl_frame_stat = false;
		}
		sdio_release_host(bus->sdiodev->func1);
		brcmf_sdio_wait_event_wakeup(bus);
	}
	/* Send queued frames (limit 1 if rx may still be pending) */
	if ((bus->clkstate == CLK_AVAIL) && !atomic_read(&bus->fcstate) &&
	    brcmu_pktq_mlen(&bus->txq, ~bus->flowcontrol) && txlimit &&
	    data_ok(bus)) {
		framecnt = bus->rxpending ? min(txlimit, bus->txminmax) :
					    txlimit;
		brcmf_sdio_sendfromq(bus, framecnt);
	}

	if ((bus->sdiodev->state != BRCMF_SDIOD_DATA) || (err != 0)) {
		brcmf_err("failed backplane access over SDIO, halting operation\n");
		atomic_set(&bus->intstatus, 0);
		if (bus->ctrl_frame_stat) {
			sdio_claim_host(bus->sdiodev->func1);
			if (bus->ctrl_frame_stat) {
				bus->ctrl_frame_err = -ENODEV;
				wmb();
				bus->ctrl_frame_stat = false;
				brcmf_sdio_wait_event_wakeup(bus);
			}
			sdio_release_host(bus->sdiodev->func1);
		}
	} else if (atomic_read(&bus->intstatus) ||
		   atomic_read(&bus->ipend) > 0 ||
		   (!atomic_read(&bus->fcstate) &&
		    brcmu_pktq_mlen(&bus->txq, ~bus->flowcontrol) &&
		    data_ok(bus))) {
		bus->dpc_triggered = true;
	}
}

static struct pktq *brcmf_sdio_bus_gettxq(struct device *dev)
{
	struct brcmf_bus *bus_if = dev_get_drvdata(dev);
	struct brcmf_sdio_dev *sdiodev = bus_if->bus_priv.sdio;
	struct brcmf_sdio *bus = sdiodev->bus;

	return &bus->txq;
}

static bool brcmf_sdio_prec_enq(struct pktq *q, struct sk_buff *pkt, int prec)
{
	struct sk_buff *p;
	int eprec = -1;		/* precedence to evict from */

	/* Fast case, precedence queue is not full and we are also not
	 * exceeding total queue length
	 */
	if (!pktq_pfull(q, prec) && !pktq_full(q)) {
		brcmu_pktq_penq(q, prec, pkt);
		return true;
	}

	/* Determine precedence from which to evict packet, if any */
	if (pktq_pfull(q, prec)) {
		eprec = prec;
	} else if (pktq_full(q)) {
		p = brcmu_pktq_peek_tail(q, &eprec);
		if (eprec > prec)
			return false;
	}

	/* Evict if needed */
	if (eprec >= 0) {
		/* Detect queueing to unconfigured precedence */
		if (eprec == prec)
			return false;	/* refuse newer (incoming) packet */
		/* Evict packet according to discard policy */
		p = brcmu_pktq_pdeq_tail(q, eprec);
		if (p == NULL)
			brcmf_err("brcmu_pktq_pdeq_tail() failed\n");
		brcmu_pkt_buf_free_skb(p);
	}

	/* Enqueue */
	p = brcmu_pktq_penq(q, prec, pkt);
	if (p == NULL)
		brcmf_err("brcmu_pktq_penq() failed\n");

	return p != NULL;
}

static int brcmf_sdio_bus_txdata(struct device *dev, struct sk_buff *pkt)
{
	int ret = -EBADE;
	uint prec;
	struct brcmf_bus *bus_if = dev_get_drvdata(dev);
	struct brcmf_sdio_dev *sdiodev = bus_if->bus_priv.sdio;
	struct brcmf_sdio *bus = sdiodev->bus;

	brcmf_dbg(TRACE, "Enter: pkt: data %p len %d\n", pkt->data, pkt->len);
	if (sdiodev->state != BRCMF_SDIOD_DATA)
		return -EIO;

	/* Add space for the header */
	skb_push(pkt, bus->tx_hdrlen);
	/* precondition: IS_ALIGNED((unsigned long)(pkt->data), 2) */

	prec = prio2prec((pkt->priority & PRIOMASK));

	/* Check for existing queue, current flow-control,
			 pending event, or pending clock */
	brcmf_dbg(TRACE, "deferring pktq len %d\n", pktq_len(&bus->txq));
	bus->sdcnt.fcqueued++;

	/* Priority based enq */
	spin_lock_bh(&bus->txq_lock);
	/* reset bus_flags in packet cb */
	*(u16 *)(pkt->cb) = 0;
	if (!brcmf_sdio_prec_enq(&bus->txq, pkt, prec)) {
		skb_pull(pkt, bus->tx_hdrlen);
		brcmf_err("out of bus->txq !!!\n");
		ret = -ENOSR;
	} else {
		ret = 0;
	}

	if (pktq_len(&bus->txq) >= TXHI) {
		bus->txoff = true;
		brcmf_proto_bcdc_txflowblock(dev, true);
	}
	spin_unlock_bh(&bus->txq_lock);

#ifdef DEBUG
	if (pktq_plen(&bus->txq, prec) > qcount[prec])
		qcount[prec] = pktq_plen(&bus->txq, prec);
#endif

	brcmf_sdio_trigger_dpc(bus);
	return ret;
}

#ifdef DEBUG
#define CONSOLE_LINE_MAX	192

static int brcmf_sdio_readconsole(struct brcmf_sdio *bus)
{
	struct brcmf_console *c = &bus->console;
	u8 line[CONSOLE_LINE_MAX], ch;
	u32 n, idx, addr;
	int rv;

	/* Don't do anything until FWREADY updates console address */
	if (bus->console_addr == 0)
		return 0;

	/* Read console log struct */
	addr = bus->console_addr + offsetof(struct rte_console, log_le);
	rv = brcmf_sdiod_ramrw(bus->sdiodev, false, addr, (u8 *)&c->log_le,
			       sizeof(c->log_le));
	if (rv < 0)
		return rv;

	/* Allocate console buffer (one time only) */
	if (c->buf == NULL) {
		c->bufsize = le32_to_cpu(c->log_le.buf_size);
		c->buf = kmalloc(c->bufsize, GFP_ATOMIC);
		if (c->buf == NULL)
			return -ENOMEM;
	}

	idx = le32_to_cpu(c->log_le.idx);

	/* Protect against corrupt value */
	if (idx > c->bufsize)
		return -EBADE;

	/* Skip reading the console buffer if the index pointer
	 has not moved */
	if (idx == c->last)
		return 0;

	/* Read the console buffer */
	addr = le32_to_cpu(c->log_le.buf);
	rv = brcmf_sdiod_ramrw(bus->sdiodev, false, addr, c->buf, c->bufsize);
	if (rv < 0)
		return rv;

	while (c->last != idx) {
		for (n = 0; n < CONSOLE_LINE_MAX - 2; n++) {
			if (c->last == idx) {
				/* This would output a partial line.
				 * Instead, back up
				 * the buffer pointer and output this
				 * line next time around.
				 */
				if (c->last >= n)
					c->last -= n;
				else
					c->last = c->bufsize - n;
				goto break2;
			}
			ch = c->buf[c->last];
			c->last = (c->last + 1) % c->bufsize;
			if (ch == '\n')
				break;
			line[n] = ch;
		}

		if (n > 0) {
			if (line[n - 1] == '\r')
				n--;
			line[n] = 0;
			pr_debug("CONSOLE: %s\n", line);
		}
	}
break2:

	return 0;
}
#endif				/* DEBUG */

static int
brcmf_sdio_bus_txctl(struct device *dev, unsigned char *msg, uint msglen)
{
	struct brcmf_bus *bus_if = dev_get_drvdata(dev);
	struct brcmf_sdio_dev *sdiodev = bus_if->bus_priv.sdio;
	struct brcmf_sdio *bus = sdiodev->bus;
	int ret;

	brcmf_dbg(TRACE, "Enter\n");
	if (sdiodev->state != BRCMF_SDIOD_DATA)
		return -EIO;

	/* Send from dpc */
	bus->ctrl_frame_buf = msg;
	bus->ctrl_frame_len = msglen;
	wmb();
	bus->ctrl_frame_stat = true;

	brcmf_sdio_trigger_dpc(bus);
	wait_event_interruptible_timeout(bus->ctrl_wait, !bus->ctrl_frame_stat,
					 CTL_DONE_TIMEOUT);
	ret = 0;
	if (bus->ctrl_frame_stat) {
		sdio_claim_host(bus->sdiodev->func1);
		if (bus->ctrl_frame_stat) {
			brcmf_dbg(SDIO, "ctrl_frame timeout\n");
			bus->ctrl_frame_stat = false;
			ret = -ETIMEDOUT;
		}
		sdio_release_host(bus->sdiodev->func1);
	}
	if (!ret) {
		brcmf_dbg(SDIO, "ctrl_frame complete, err=%d\n",
			  bus->ctrl_frame_err);
		rmb();
		ret = bus->ctrl_frame_err;
	}

	if (ret)
		bus->sdcnt.tx_ctlerrs++;
	else
		bus->sdcnt.tx_ctlpkts++;

	return ret;
}

#ifdef DEBUG
static int brcmf_sdio_dump_console(struct seq_file *seq, struct brcmf_sdio *bus,
				   struct sdpcm_shared *sh)
{
	u32 addr, console_ptr, console_size, console_index;
	char *conbuf = NULL;
	__le32 sh_val;
	int rv;

	/* obtain console information from device memory */
	addr = sh->console_addr + offsetof(struct rte_console, log_le);
	rv = brcmf_sdiod_ramrw(bus->sdiodev, false, addr,
			       (u8 *)&sh_val, sizeof(u32));
	if (rv < 0)
		return rv;
	console_ptr = le32_to_cpu(sh_val);

	addr = sh->console_addr + offsetof(struct rte_console, log_le.buf_size);
	rv = brcmf_sdiod_ramrw(bus->sdiodev, false, addr,
			       (u8 *)&sh_val, sizeof(u32));
	if (rv < 0)
		return rv;
	console_size = le32_to_cpu(sh_val);

	addr = sh->console_addr + offsetof(struct rte_console, log_le.idx);
	rv = brcmf_sdiod_ramrw(bus->sdiodev, false, addr,
			       (u8 *)&sh_val, sizeof(u32));
	if (rv < 0)
		return rv;
	console_index = le32_to_cpu(sh_val);

	/* allocate buffer for console data */
	if (console_size <= CONSOLE_BUFFER_MAX)
		conbuf = vzalloc(console_size+1);

	if (!conbuf)
		return -ENOMEM;

	/* obtain the console data from device */
	conbuf[console_size] = '\0';
	rv = brcmf_sdiod_ramrw(bus->sdiodev, false, console_ptr, (u8 *)conbuf,
			       console_size);
	if (rv < 0)
		goto done;

	rv = seq_write(seq, conbuf + console_index,
		       console_size - console_index);
	if (rv < 0)
		goto done;

	if (console_index > 0)
		rv = seq_write(seq, conbuf, console_index - 1);

done:
	vfree(conbuf);
	return rv;
}

static int brcmf_sdio_trap_info(struct seq_file *seq, struct brcmf_sdio *bus,
				struct sdpcm_shared *sh)
{
	int error;
	struct brcmf_trap_info tr;

	if ((sh->flags & SDPCM_SHARED_TRAP) == 0) {
		brcmf_dbg(INFO, "no trap in firmware\n");
		return 0;
	}

	error = brcmf_sdiod_ramrw(bus->sdiodev, false, sh->trap_addr, (u8 *)&tr,
				  sizeof(struct brcmf_trap_info));
	if (error < 0)
		return error;

	if (seq)
		seq_printf(seq,
			   "dongle trap info: type 0x%x @ epc 0x%08x\n"
			   "  cpsr 0x%08x spsr 0x%08x sp 0x%08x\n"
			   "  lr   0x%08x pc   0x%08x offset 0x%x\n"
			   "  r0   0x%08x r1   0x%08x r2 0x%08x r3 0x%08x\n"
			   "  r4   0x%08x r5   0x%08x r6 0x%08x r7 0x%08x\n",
			   le32_to_cpu(tr.type), le32_to_cpu(tr.epc),
			   le32_to_cpu(tr.cpsr), le32_to_cpu(tr.spsr),
			   le32_to_cpu(tr.r13), le32_to_cpu(tr.r14),
			   le32_to_cpu(tr.pc), sh->trap_addr,
			   le32_to_cpu(tr.r0), le32_to_cpu(tr.r1),
			   le32_to_cpu(tr.r2), le32_to_cpu(tr.r3),
			   le32_to_cpu(tr.r4), le32_to_cpu(tr.r5),
			   le32_to_cpu(tr.r6), le32_to_cpu(tr.r7));
	else
		pr_debug("dongle trap info: type 0x%x @ epc 0x%08x\n"
			 "  cpsr 0x%08x spsr 0x%08x sp 0x%08x\n"
			 "  lr   0x%08x pc   0x%08x offset 0x%x\n"
			 "  r0   0x%08x r1   0x%08x r2 0x%08x r3 0x%08x\n"
			 "  r4   0x%08x r5   0x%08x r6 0x%08x r7 0x%08x\n",
			 le32_to_cpu(tr.type), le32_to_cpu(tr.epc),
			 le32_to_cpu(tr.cpsr), le32_to_cpu(tr.spsr),
			 le32_to_cpu(tr.r13), le32_to_cpu(tr.r14),
			 le32_to_cpu(tr.pc), sh->trap_addr,
			 le32_to_cpu(tr.r0), le32_to_cpu(tr.r1),
			 le32_to_cpu(tr.r2), le32_to_cpu(tr.r3),
			 le32_to_cpu(tr.r4), le32_to_cpu(tr.r5),
			 le32_to_cpu(tr.r6), le32_to_cpu(tr.r7));
	return 0;
}

static int brcmf_sdio_assert_info(struct seq_file *seq, struct brcmf_sdio *bus,
				  struct sdpcm_shared *sh)
{
	int error = 0;
	char file[80] = "?";
	char expr[80] = "<???>";

	if ((sh->flags & SDPCM_SHARED_ASSERT_BUILT) == 0) {
		brcmf_dbg(INFO, "firmware not built with -assert\n");
		return 0;
	} else if ((sh->flags & SDPCM_SHARED_ASSERT) == 0) {
		brcmf_dbg(INFO, "no assert in dongle\n");
		return 0;
	}

	sdio_claim_host(bus->sdiodev->func1);
	if (sh->assert_file_addr != 0) {
		error = brcmf_sdiod_ramrw(bus->sdiodev, false,
					  sh->assert_file_addr, (u8 *)file, 80);
		if (error < 0)
			return error;
	}
	if (sh->assert_exp_addr != 0) {
		error = brcmf_sdiod_ramrw(bus->sdiodev, false,
					  sh->assert_exp_addr, (u8 *)expr, 80);
		if (error < 0)
			return error;
	}
	sdio_release_host(bus->sdiodev->func1);

	seq_printf(seq, "dongle assert: %s:%d: assert(%s)\n",
		   file, sh->assert_line, expr);
	return 0;
}

static int brcmf_sdio_checkdied(struct brcmf_sdio *bus)
{
	int error;
	struct sdpcm_shared sh;

	error = brcmf_sdio_readshared(bus, &sh);

	if (error < 0)
		return error;

	if ((sh.flags & SDPCM_SHARED_ASSERT_BUILT) == 0)
		brcmf_dbg(INFO, "firmware not built with -assert\n");
	else if (sh.flags & SDPCM_SHARED_ASSERT)
		brcmf_err("assertion in dongle\n");

	if (sh.flags & SDPCM_SHARED_TRAP) {
		brcmf_err("firmware trap in dongle\n");
		brcmf_sdio_trap_info(NULL, bus, &sh);
	}

	return 0;
}

static int brcmf_sdio_died_dump(struct seq_file *seq, struct brcmf_sdio *bus)
{
	int error = 0;
	struct sdpcm_shared sh;

	error = brcmf_sdio_readshared(bus, &sh);
	if (error < 0)
		goto done;

	error = brcmf_sdio_assert_info(seq, bus, &sh);
	if (error < 0)
		goto done;

	error = brcmf_sdio_trap_info(seq, bus, &sh);
	if (error < 0)
		goto done;

	error = brcmf_sdio_dump_console(seq, bus, &sh);

done:
	return error;
}

static int brcmf_sdio_forensic_read(struct seq_file *seq, void *data)
{
	struct brcmf_bus *bus_if = dev_get_drvdata(seq->private);
	struct brcmf_sdio *bus = bus_if->bus_priv.sdio->bus;

	return brcmf_sdio_died_dump(seq, bus);
}

static int brcmf_debugfs_sdio_count_read(struct seq_file *seq, void *data)
{
	struct brcmf_bus *bus_if = dev_get_drvdata(seq->private);
	struct brcmf_sdio_dev *sdiodev = bus_if->bus_priv.sdio;
	struct brcmf_sdio_count *sdcnt = &sdiodev->bus->sdcnt;

	seq_printf(seq,
		   "intrcount:    %u\nlastintrs:    %u\n"
		   "pollcnt:      %u\nregfails:     %u\n"
		   "tx_sderrs:    %u\nfcqueued:     %u\n"
		   "rxrtx:        %u\nrx_toolong:   %u\n"
		   "rxc_errors:   %u\nrx_hdrfail:   %u\n"
		   "rx_badhdr:    %u\nrx_badseq:    %u\n"
		   "fc_rcvd:      %u\nfc_xoff:      %u\n"
		   "fc_xon:       %u\nrxglomfail:   %u\n"
		   "rxglomframes: %u\nrxglompkts:   %u\n"
		   "f2rxhdrs:     %u\nf2rxdata:     %u\n"
		   "f2txdata:     %u\nf1regdata:    %u\n"
		   "tickcnt:      %u\ntx_ctlerrs:   %lu\n"
		   "tx_ctlpkts:   %lu\nrx_ctlerrs:   %lu\n"
		   "rx_ctlpkts:   %lu\nrx_readahead: %lu\n",
		   sdcnt->intrcount, sdcnt->lastintrs,
		   sdcnt->pollcnt, sdcnt->regfails,
		   sdcnt->tx_sderrs, sdcnt->fcqueued,
		   sdcnt->rxrtx, sdcnt->rx_toolong,
		   sdcnt->rxc_errors, sdcnt->rx_hdrfail,
		   sdcnt->rx_badhdr, sdcnt->rx_badseq,
		   sdcnt->fc_rcvd, sdcnt->fc_xoff,
		   sdcnt->fc_xon, sdcnt->rxglomfail,
		   sdcnt->rxglomframes, sdcnt->rxglompkts,
		   sdcnt->f2rxhdrs, sdcnt->f2rxdata,
		   sdcnt->f2txdata, sdcnt->f1regdata,
		   sdcnt->tickcnt, sdcnt->tx_ctlerrs,
		   sdcnt->tx_ctlpkts, sdcnt->rx_ctlerrs,
		   sdcnt->rx_ctlpkts, sdcnt->rx_readahead_cnt);

	return 0;
}

static void brcmf_sdio_debugfs_create(struct device *dev)
{
	struct brcmf_bus *bus_if = dev_get_drvdata(dev);
	struct brcmf_pub *drvr = bus_if->drvr;
	struct brcmf_sdio_dev *sdiodev = bus_if->bus_priv.sdio;
	struct brcmf_sdio *bus = sdiodev->bus;
	struct dentry *dentry = brcmf_debugfs_get_devdir(drvr);

	if (IS_ERR_OR_NULL(dentry))
		return;

	bus->console_interval = BRCMF_CONSOLE;

	brcmf_debugfs_add_entry(drvr, "forensics", brcmf_sdio_forensic_read);
	brcmf_debugfs_add_entry(drvr, "counters",
				brcmf_debugfs_sdio_count_read);
	debugfs_create_u32("console_interval", 0644, dentry,
			   &bus->console_interval);
}
#else
static int brcmf_sdio_checkdied(struct brcmf_sdio *bus)
{
	return 0;
}

static void brcmf_sdio_debugfs_create(struct device *dev)
{
}
#endif /* DEBUG */

static int
brcmf_sdio_bus_rxctl(struct device *dev, unsigned char *msg, uint msglen)
{
	int timeleft;
	uint rxlen = 0;
	bool pending;
	u8 *buf;
	struct brcmf_bus *bus_if = dev_get_drvdata(dev);
	struct brcmf_sdio_dev *sdiodev = bus_if->bus_priv.sdio;
	struct brcmf_sdio *bus = sdiodev->bus;

	brcmf_dbg(TRACE, "Enter\n");
	if (sdiodev->state != BRCMF_SDIOD_DATA)
		return -EIO;

	/* Wait until control frame is available */
	timeleft = brcmf_sdio_dcmd_resp_wait(bus, &bus->rxlen, &pending);

	spin_lock_bh(&bus->rxctl_lock);
	rxlen = bus->rxlen;
	memcpy(msg, bus->rxctl, min(msglen, rxlen));
	bus->rxctl = NULL;
	buf = bus->rxctl_orig;
	bus->rxctl_orig = NULL;
	bus->rxlen = 0;
	spin_unlock_bh(&bus->rxctl_lock);
	vfree(buf);

	if (rxlen) {
		brcmf_dbg(CTL, "resumed on rxctl frame, got %d expected %d\n",
			  rxlen, msglen);
	} else if (timeleft == 0) {
		brcmf_err("resumed on timeout\n");
		brcmf_sdio_checkdied(bus);
	} else if (pending) {
		brcmf_dbg(CTL, "cancelled\n");
		return -ERESTARTSYS;
	} else {
		brcmf_dbg(CTL, "resumed for unknown reason?\n");
		brcmf_sdio_checkdied(bus);
	}

	if (rxlen)
		bus->sdcnt.rx_ctlpkts++;
	else
		bus->sdcnt.rx_ctlerrs++;

	return rxlen ? (int)rxlen : -ETIMEDOUT;
}

#ifdef DEBUG
static bool
brcmf_sdio_verifymemory(struct brcmf_sdio_dev *sdiodev, u32 ram_addr,
			u8 *ram_data, uint ram_sz)
{
	char *ram_cmp;
	int err;
	bool ret = true;
	int address;
	int offset;
	int len;

	/* read back and verify */
	brcmf_dbg(INFO, "Compare RAM dl & ul at 0x%08x; size=%d\n", ram_addr,
		  ram_sz);
	ram_cmp = kmalloc(MEMBLOCK, GFP_KERNEL);
	/* do not proceed while no memory but  */
	if (!ram_cmp)
		return true;

	address = ram_addr;
	offset = 0;
	while (offset < ram_sz) {
		len = ((offset + MEMBLOCK) < ram_sz) ? MEMBLOCK :
		      ram_sz - offset;
		err = brcmf_sdiod_ramrw(sdiodev, false, address, ram_cmp, len);
		if (err) {
			brcmf_err("error %d on reading %d membytes at 0x%08x\n",
				  err, len, address);
			ret = false;
			break;
		} else if (memcmp(ram_cmp, &ram_data[offset], len)) {
			brcmf_err("Downloaded RAM image is corrupted, block offset is %d, len is %d\n",
				  offset, len);
			ret = false;
			break;
		}
		offset += len;
		address += len;
	}

	kfree(ram_cmp);

	return ret;
}
#else	/* DEBUG */
static bool
brcmf_sdio_verifymemory(struct brcmf_sdio_dev *sdiodev, u32 ram_addr,
			u8 *ram_data, uint ram_sz)
{
	return true;
}
#endif	/* DEBUG */

static int brcmf_sdio_download_code_file(struct brcmf_sdio *bus,
					 const struct firmware *fw)
{
	int err;

	brcmf_dbg(TRACE, "Enter\n");

	err = brcmf_sdiod_ramrw(bus->sdiodev, true, bus->ci->rambase,
				(u8 *)fw->data, fw->size);
	if (err)
		brcmf_err("error %d on writing %d membytes at 0x%08x\n",
			  err, (int)fw->size, bus->ci->rambase);
	else if (!brcmf_sdio_verifymemory(bus->sdiodev, bus->ci->rambase,
					  (u8 *)fw->data, fw->size))
		err = -EIO;

	return err;
}

static int brcmf_sdio_download_nvram(struct brcmf_sdio *bus,
				     void *vars, u32 varsz)
{
	int address;
	int err;

	brcmf_dbg(TRACE, "Enter\n");

	address = bus->ci->ramsize - varsz + bus->ci->rambase;
	err = brcmf_sdiod_ramrw(bus->sdiodev, true, address, vars, varsz);
	if (err)
		brcmf_err("error %d on writing %d nvram bytes at 0x%08x\n",
			  err, varsz, address);
	else if (!brcmf_sdio_verifymemory(bus->sdiodev, address, vars, varsz))
		err = -EIO;

	return err;
}

static int brcmf_sdio_download_firmware(struct brcmf_sdio *bus,
					const struct firmware *fw,
					void *nvram, u32 nvlen)
{
	int bcmerror;
	u32 rstvec;

	sdio_claim_host(bus->sdiodev->func1);
	brcmf_sdio_clkctl(bus, CLK_AVAIL, false);

	rstvec = get_unaligned_le32(fw->data);
	brcmf_dbg(SDIO, "firmware rstvec: %x\n", rstvec);

	bcmerror = brcmf_sdio_download_code_file(bus, fw);
	release_firmware(fw);
	if (bcmerror) {
		brcmf_err("dongle image file download failed\n");
		brcmf_fw_nvram_free(nvram);
		goto err;
	}

	bcmerror = brcmf_sdio_download_nvram(bus, nvram, nvlen);
	brcmf_fw_nvram_free(nvram);
	if (bcmerror) {
		brcmf_err("dongle nvram file download failed\n");
		goto err;
	}

	/* Take arm out of reset */
	if (!brcmf_chip_set_active(bus->ci, rstvec)) {
		brcmf_err("error getting out of ARM core reset\n");
		goto err;
	}

err:
	brcmf_sdio_clkctl(bus, CLK_SDONLY, false);
	sdio_release_host(bus->sdiodev->func1);
	return bcmerror;
}

static bool brcmf_sdio_aos_no_decode(struct brcmf_sdio *bus)
{
<<<<<<< HEAD
	if (bus->ci->chip == CY_CC_43012_CHIP_ID ||
	    bus->ci->chip == CY_CC_4373_CHIP_ID ||
	    bus->ci->chip == BRCM_CC_4339_CHIP_ID ||
	    bus->ci->chip == BRCM_CC_4345_CHIP_ID ||
	    bus->ci->chip == BRCM_CC_4354_CHIP_ID)
=======
	if (bus->ci->chip == CY_CC_43012_CHIP_ID)
>>>>>>> 0ecfebd2
		return true;
	else
		return false;
}

static void brcmf_sdio_sr_init(struct brcmf_sdio *bus)
{
	int err = 0;
	u8 val;
	u8 wakeupctrl;
	u8 cardcap;
	u8 chipclkcsr;

	brcmf_dbg(TRACE, "Enter\n");

	if (brcmf_chip_is_ulp(bus->ci)) {
		wakeupctrl = SBSDIO_FUNC1_WCTRL_ALPWAIT_SHIFT;
		chipclkcsr = SBSDIO_HT_AVAIL_REQ;
	} else {
		wakeupctrl = SBSDIO_FUNC1_WCTRL_HTWAIT_SHIFT;
		chipclkcsr = SBSDIO_FORCE_HT;
	}

	if (brcmf_sdio_aos_no_decode(bus)) {
		cardcap = SDIO_CCCR_BRCM_CARDCAP_CMD_NODEC;
	} else {
		cardcap = (SDIO_CCCR_BRCM_CARDCAP_CMD14_SUPPORT |
			   SDIO_CCCR_BRCM_CARDCAP_CMD14_EXT);
	}

	val = brcmf_sdiod_readb(bus->sdiodev, SBSDIO_FUNC1_WAKEUPCTRL, &err);
	if (err) {
		brcmf_err("error reading SBSDIO_FUNC1_WAKEUPCTRL\n");
		return;
	}
	val |= 1 << wakeupctrl;
	brcmf_sdiod_writeb(bus->sdiodev, SBSDIO_FUNC1_WAKEUPCTRL, val, &err);
	if (err) {
		brcmf_err("error writing SBSDIO_FUNC1_WAKEUPCTRL\n");
		return;
	}

	/* Add CMD14 Support */
	brcmf_sdiod_func0_wb(bus->sdiodev, SDIO_CCCR_BRCM_CARDCAP,
			     cardcap,
			     &err);
	if (err) {
		brcmf_err("error writing SDIO_CCCR_BRCM_CARDCAP\n");
		return;
	}

	brcmf_sdiod_writeb(bus->sdiodev, SBSDIO_FUNC1_CHIPCLKCSR,
			   chipclkcsr, &err);
	if (err) {
		brcmf_err("error writing SBSDIO_FUNC1_CHIPCLKCSR\n");
		return;
	}

	/* set flag */
	bus->sr_enabled = true;
	brcmf_dbg(INFO, "SR enabled\n");
}

/* enable KSO bit */
static int brcmf_sdio_kso_init(struct brcmf_sdio *bus)
{
	struct brcmf_core *core = bus->sdio_core;
	u8 val;
	int err = 0;

	brcmf_dbg(TRACE, "Enter\n");

	/* KSO bit added in SDIO core rev 12 */
	if (core->rev < 12)
		return 0;

	val = brcmf_sdiod_readb(bus->sdiodev, SBSDIO_FUNC1_SLEEPCSR, &err);
	if (err) {
		brcmf_err("error reading SBSDIO_FUNC1_SLEEPCSR\n");
		return err;
	}

	if (!(val & SBSDIO_FUNC1_SLEEPCSR_KSO_MASK)) {
		val |= (SBSDIO_FUNC1_SLEEPCSR_KSO_EN <<
			SBSDIO_FUNC1_SLEEPCSR_KSO_SHIFT);
		brcmf_sdiod_writeb(bus->sdiodev, SBSDIO_FUNC1_SLEEPCSR,
				   val, &err);
		if (err) {
			brcmf_err("error writing SBSDIO_FUNC1_SLEEPCSR\n");
			return err;
		}
	}

	return 0;
}


static int brcmf_sdio_bus_preinit(struct device *dev)
{
	struct brcmf_bus *bus_if = dev_get_drvdata(dev);
	struct brcmf_sdio_dev *sdiodev = bus_if->bus_priv.sdio;
	struct brcmf_sdio *bus = sdiodev->bus;
	struct brcmf_core *core = bus->sdio_core;
	u32 value;
	int err;

	/* maxctl provided by common layer */
	if (WARN_ON(!bus_if->maxctl))
		return -EINVAL;

	/* Allocate control receive buffer */
	bus_if->maxctl += bus->roundup;
	value = roundup((bus_if->maxctl + SDPCM_HDRLEN), ALIGNMENT);
	value += bus->head_align;
	bus->rxbuf = kmalloc(value, GFP_ATOMIC);
	if (bus->rxbuf)
		bus->rxblen = value;

	/* the commands below use the terms tx and rx from
	 * a device perspective, ie. bus:txglom affects the
	 * bus transfers from device to host.
	 */
	if (core->rev < 12) {
		/* for sdio core rev < 12, disable txgloming */
		value = 0;
		err = brcmf_iovar_data_set(dev, "bus:txglom", &value,
					   sizeof(u32));
	} else {
		/* otherwise, set txglomalign */
		value = sdiodev->settings->bus.sdio.sd_sgentry_align;
		/* SDIO ADMA requires at least 32 bit alignment */
		value = max_t(u32, value, ALIGNMENT);
		err = brcmf_iovar_data_set(dev, "bus:txglomalign", &value,
					   sizeof(u32));
	}

	if (err < 0)
		goto done;

	bus->tx_hdrlen = SDPCM_HWHDR_LEN + SDPCM_SWHDR_LEN;
	if (sdiodev->sg_support) {
		bus->txglom = false;
		value = 1;
		err = brcmf_iovar_data_set(bus->sdiodev->dev, "bus:rxglom",
					   &value, sizeof(u32));
		if (err < 0) {
			/* bus:rxglom is allowed to fail */
			err = 0;
		} else {
			bus->txglom = true;
			bus->tx_hdrlen += SDPCM_HWEXT_LEN;
		}
	}
	brcmf_bus_add_txhdrlen(bus->sdiodev->dev, bus->tx_hdrlen);

done:
	return err;
}

static size_t brcmf_sdio_bus_get_ramsize(struct device *dev)
{
	struct brcmf_bus *bus_if = dev_get_drvdata(dev);
	struct brcmf_sdio_dev *sdiodev = bus_if->bus_priv.sdio;
	struct brcmf_sdio *bus = sdiodev->bus;

	return bus->ci->ramsize - bus->ci->srsize;
}

static int brcmf_sdio_bus_get_memdump(struct device *dev, void *data,
				      size_t mem_size)
{
	struct brcmf_bus *bus_if = dev_get_drvdata(dev);
	struct brcmf_sdio_dev *sdiodev = bus_if->bus_priv.sdio;
	struct brcmf_sdio *bus = sdiodev->bus;
	int err;
	int address;
	int offset;
	int len;

	brcmf_dbg(INFO, "dump at 0x%08x: size=%zu\n", bus->ci->rambase,
		  mem_size);

	address = bus->ci->rambase;
	offset = err = 0;
	sdio_claim_host(sdiodev->func1);
	while (offset < mem_size) {
		len = ((offset + MEMBLOCK) < mem_size) ? MEMBLOCK :
		      mem_size - offset;
		err = brcmf_sdiod_ramrw(sdiodev, false, address, data, len);
		if (err) {
			brcmf_err("error %d on reading %d membytes at 0x%08x\n",
				  err, len, address);
			goto done;
		}
		data += len;
		offset += len;
		address += len;
	}

done:
	sdio_release_host(sdiodev->func1);
	return err;
}

void brcmf_sdio_trigger_dpc(struct brcmf_sdio *bus)
{
	if (!bus->dpc_triggered) {
		bus->dpc_triggered = true;
		queue_work(bus->brcmf_wq, &bus->datawork);
	}
}

void brcmf_sdio_isr(struct brcmf_sdio *bus)
{
	brcmf_dbg(TRACE, "Enter\n");

	if (!bus) {
		brcmf_err("bus is null pointer, exiting\n");
		return;
	}

	/* Count the interrupt call */
	bus->sdcnt.intrcount++;
	if (in_interrupt())
		atomic_set(&bus->ipend, 1);
	else
		if (brcmf_sdio_intr_rstatus(bus)) {
			brcmf_err("failed backplane access\n");
		}

	/* Disable additional interrupts (is this needed now)? */
	if (!bus->intr)
		brcmf_err("isr w/o interrupt configured!\n");

	bus->dpc_triggered = true;
	queue_work(bus->brcmf_wq, &bus->datawork);
}

static void brcmf_sdio_bus_watchdog(struct brcmf_sdio *bus)
{
	brcmf_dbg(TIMER, "Enter\n");

	/* Poll period: check device if appropriate. */
	if (!bus->sr_enabled &&
	    bus->poll && (++bus->polltick >= bus->pollrate)) {
		u32 intstatus = 0;

		/* Reset poll tick */
		bus->polltick = 0;

		/* Check device if no interrupts */
		if (!bus->intr ||
		    (bus->sdcnt.intrcount == bus->sdcnt.lastintrs)) {

			if (!bus->dpc_triggered) {
				u8 devpend;

				sdio_claim_host(bus->sdiodev->func1);
				devpend = brcmf_sdiod_func0_rb(bus->sdiodev,
						  SDIO_CCCR_INTx, NULL);
				sdio_release_host(bus->sdiodev->func1);
				intstatus = devpend & (INTR_STATUS_FUNC1 |
						       INTR_STATUS_FUNC2);
			}

			/* If there is something, make like the ISR and
				 schedule the DPC */
			if (intstatus) {
				bus->sdcnt.pollcnt++;
				atomic_set(&bus->ipend, 1);

				bus->dpc_triggered = true;
				queue_work(bus->brcmf_wq, &bus->datawork);
			}
		}

		/* Update interrupt tracking */
		bus->sdcnt.lastintrs = bus->sdcnt.intrcount;
	}
#ifdef DEBUG
	/* Poll for console output periodically */
	if (bus->sdiodev->state == BRCMF_SDIOD_DATA && BRCMF_FWCON_ON() &&
	    bus->console_interval != 0) {
		bus->console.count += jiffies_to_msecs(BRCMF_WD_POLL);
		if (bus->console.count >= bus->console_interval) {
			bus->console.count -= bus->console_interval;
			sdio_claim_host(bus->sdiodev->func1);
			/* Make sure backplane clock is on */
			brcmf_sdio_bus_sleep(bus, false, false);
			if (brcmf_sdio_readconsole(bus) < 0)
				/* stop on error */
				bus->console_interval = 0;
			sdio_release_host(bus->sdiodev->func1);
		}
	}
#endif				/* DEBUG */

	/* On idle timeout clear activity flag and/or turn off clock */
	if (!bus->dpc_triggered) {
		rmb();
		if ((!bus->dpc_running) && (bus->idletime > 0) &&
		    (bus->clkstate == CLK_AVAIL)) {
			bus->idlecount++;
			if (bus->idlecount > bus->idletime) {
				brcmf_dbg(SDIO, "idle\n");
				sdio_claim_host(bus->sdiodev->func1);
				brcmf_sdio_wd_timer(bus, false);
				bus->idlecount = 0;
				brcmf_sdio_bus_sleep(bus, true, false);
				sdio_release_host(bus->sdiodev->func1);
			}
		} else {
			bus->idlecount = 0;
		}
	} else {
		bus->idlecount = 0;
	}
}

static void brcmf_sdio_dataworker(struct work_struct *work)
{
	struct brcmf_sdio *bus = container_of(work, struct brcmf_sdio,
					      datawork);

	bus->dpc_running = true;
	wmb();
	while (READ_ONCE(bus->dpc_triggered)) {
		bus->dpc_triggered = false;
		brcmf_sdio_dpc(bus);
		bus->idlecount = 0;
	}
	bus->dpc_running = false;
	if (brcmf_sdiod_freezing(bus->sdiodev)) {
		brcmf_sdiod_change_state(bus->sdiodev, BRCMF_SDIOD_DOWN);
		brcmf_sdiod_try_freeze(bus->sdiodev);
		brcmf_sdiod_change_state(bus->sdiodev, BRCMF_SDIOD_DATA);
	}
}

static void
brcmf_sdio_drivestrengthinit(struct brcmf_sdio_dev *sdiodev,
			     struct brcmf_chip *ci, u32 drivestrength)
{
	const struct sdiod_drive_str *str_tab = NULL;
	u32 str_mask;
	u32 str_shift;
	u32 i;
	u32 drivestrength_sel = 0;
	u32 cc_data_temp;
	u32 addr;

	if (!(ci->cc_caps & CC_CAP_PMU))
		return;

	switch (SDIOD_DRVSTR_KEY(ci->chip, ci->pmurev)) {
	case SDIOD_DRVSTR_KEY(BRCM_CC_4330_CHIP_ID, 12):
		str_tab = sdiod_drvstr_tab1_1v8;
		str_mask = 0x00003800;
		str_shift = 11;
		break;
	case SDIOD_DRVSTR_KEY(BRCM_CC_4334_CHIP_ID, 17):
		str_tab = sdiod_drvstr_tab6_1v8;
		str_mask = 0x00001800;
		str_shift = 11;
		break;
	case SDIOD_DRVSTR_KEY(BRCM_CC_43143_CHIP_ID, 17):
		/* note: 43143 does not support tristate */
		i = ARRAY_SIZE(sdiod_drvstr_tab2_3v3) - 1;
		if (drivestrength >= sdiod_drvstr_tab2_3v3[i].strength) {
			str_tab = sdiod_drvstr_tab2_3v3;
			str_mask = 0x00000007;
			str_shift = 0;
		} else
			brcmf_err("Invalid SDIO Drive strength for chip %s, strength=%d\n",
				  ci->name, drivestrength);
		break;
	case SDIOD_DRVSTR_KEY(BRCM_CC_43362_CHIP_ID, 13):
		str_tab = sdiod_drive_strength_tab5_1v8;
		str_mask = 0x00003800;
		str_shift = 11;
		break;
	default:
		brcmf_dbg(INFO, "No SDIO driver strength init needed for chip %s rev %d pmurev %d\n",
			  ci->name, ci->chiprev, ci->pmurev);
		break;
	}

	if (str_tab != NULL) {
		struct brcmf_core *pmu = brcmf_chip_get_pmu(ci);

		for (i = 0; str_tab[i].strength != 0; i++) {
			if (drivestrength >= str_tab[i].strength) {
				drivestrength_sel = str_tab[i].sel;
				break;
			}
		}
		addr = CORE_CC_REG(pmu->base, chipcontrol_addr);
		brcmf_sdiod_writel(sdiodev, addr, 1, NULL);
		cc_data_temp = brcmf_sdiod_readl(sdiodev, addr, NULL);
		cc_data_temp &= ~str_mask;
		drivestrength_sel <<= str_shift;
		cc_data_temp |= drivestrength_sel;
		brcmf_sdiod_writel(sdiodev, addr, cc_data_temp, NULL);

		brcmf_dbg(INFO, "SDIO: %d mA (req=%d mA) drive strength selected, set to 0x%08x\n",
			  str_tab[i].strength, drivestrength, cc_data_temp);
	}
}

static int brcmf_sdio_buscoreprep(void *ctx)
{
	struct brcmf_sdio_dev *sdiodev = ctx;
	int err = 0;
	u8 clkval, clkset;

	/* Try forcing SDIO core to do ALPAvail request only */
	clkset = SBSDIO_FORCE_HW_CLKREQ_OFF | SBSDIO_ALP_AVAIL_REQ;
	brcmf_sdiod_writeb(sdiodev, SBSDIO_FUNC1_CHIPCLKCSR, clkset, &err);
	if (err) {
		brcmf_err("error writing for HT off\n");
		return err;
	}

	/* If register supported, wait for ALPAvail and then force ALP */
	/* This may take up to 15 milliseconds */
	clkval = brcmf_sdiod_readb(sdiodev, SBSDIO_FUNC1_CHIPCLKCSR, NULL);

	if ((clkval & ~SBSDIO_AVBITS) != clkset) {
		brcmf_err("ChipClkCSR access: wrote 0x%02x read 0x%02x\n",
			  clkset, clkval);
		return -EACCES;
	}

	SPINWAIT(((clkval = brcmf_sdiod_readb(sdiodev, SBSDIO_FUNC1_CHIPCLKCSR,
					      NULL)),
		 !SBSDIO_ALPAV(clkval)),
		 PMU_MAX_TRANSITION_DLY);

	if (!SBSDIO_ALPAV(clkval)) {
		brcmf_err("timeout on ALPAV wait, clkval 0x%02x\n",
			  clkval);
		return -EBUSY;
	}

	clkset = SBSDIO_FORCE_HW_CLKREQ_OFF | SBSDIO_FORCE_ALP;
	brcmf_sdiod_writeb(sdiodev, SBSDIO_FUNC1_CHIPCLKCSR, clkset, &err);
	udelay(65);

	/* Also, disable the extra SDIO pull-ups */
	brcmf_sdiod_writeb(sdiodev, SBSDIO_FUNC1_SDIOPULLUP, 0, NULL);

	return 0;
}

static void brcmf_sdio_buscore_activate(void *ctx, struct brcmf_chip *chip,
					u32 rstvec)
{
	struct brcmf_sdio_dev *sdiodev = ctx;
	struct brcmf_core *core = sdiodev->bus->sdio_core;
	u32 reg_addr;

	/* clear all interrupts */
	reg_addr = core->base + SD_REG(intstatus);
	brcmf_sdiod_writel(sdiodev, reg_addr, 0xFFFFFFFF, NULL);

	if (rstvec)
		/* Write reset vector to address 0 */
		brcmf_sdiod_ramrw(sdiodev, true, 0, (void *)&rstvec,
				  sizeof(rstvec));
}

static u32 brcmf_sdio_buscore_read32(void *ctx, u32 addr)
{
	struct brcmf_sdio_dev *sdiodev = ctx;
	u32 val, rev;

	val = brcmf_sdiod_readl(sdiodev, addr, NULL);

	/*
	 * this is a bit of special handling if reading the chipcommon chipid
	 * register. The 4339 is a next-gen of the 4335. It uses the same
	 * SDIO device id as 4335 and the chipid register returns 4335 as well.
	 * It can be identified as 4339 by looking at the chip revision. It
	 * is corrected here so the chip.c module has the right info.
	 */
	if (addr == CORE_CC_REG(SI_ENUM_BASE, chipid) &&
	    (sdiodev->func1->device == SDIO_DEVICE_ID_BROADCOM_4339 ||
	     sdiodev->func1->device == SDIO_DEVICE_ID_BROADCOM_4335_4339)) {
		rev = (val & CID_REV_MASK) >> CID_REV_SHIFT;
		if (rev >= 2) {
			val &= ~CID_ID_MASK;
			val |= BRCM_CC_4339_CHIP_ID;
		}
	}

	return val;
}

static void brcmf_sdio_buscore_write32(void *ctx, u32 addr, u32 val)
{
	struct brcmf_sdio_dev *sdiodev = ctx;

	brcmf_sdiod_writel(sdiodev, addr, val, NULL);
}

static const struct brcmf_buscore_ops brcmf_sdio_buscore_ops = {
	.prepare = brcmf_sdio_buscoreprep,
	.activate = brcmf_sdio_buscore_activate,
	.read32 = brcmf_sdio_buscore_read32,
	.write32 = brcmf_sdio_buscore_write32,
};

static bool
brcmf_sdio_probe_attach(struct brcmf_sdio *bus)
{
	struct brcmf_sdio_dev *sdiodev;
	u8 clkctl = 0;
	int err = 0;
	int reg_addr;
	u32 reg_val;
	u32 drivestrength;

	sdiodev = bus->sdiodev;
	sdio_claim_host(sdiodev->func1);

	pr_debug("F1 signature read @0x18000000=0x%4x\n",
		 brcmf_sdiod_readl(sdiodev, SI_ENUM_BASE, NULL));

	/*
	 * Force PLL off until brcmf_chip_attach()
	 * programs PLL control regs
	 */

	brcmf_sdiod_writeb(sdiodev, SBSDIO_FUNC1_CHIPCLKCSR, BRCMF_INIT_CLKCTL1,
			   &err);
	if (!err)
		clkctl = brcmf_sdiod_readb(sdiodev, SBSDIO_FUNC1_CHIPCLKCSR,
					   &err);

	if (err || ((clkctl & ~SBSDIO_AVBITS) != BRCMF_INIT_CLKCTL1)) {
		brcmf_err("ChipClkCSR access: err %d wrote 0x%02x read 0x%02x\n",
			  err, BRCMF_INIT_CLKCTL1, clkctl);
		goto fail;
	}

	bus->ci = brcmf_chip_attach(sdiodev, &brcmf_sdio_buscore_ops);
	if (IS_ERR(bus->ci)) {
		brcmf_err("brcmf_chip_attach failed!\n");
		bus->ci = NULL;
		goto fail;
	}

	/* Pick up the SDIO core info struct from chip.c */
	bus->sdio_core   = brcmf_chip_get_core(bus->ci, BCMA_CORE_SDIO_DEV);
	if (!bus->sdio_core)
		goto fail;

	/* Pick up the CHIPCOMMON core info struct, for bulk IO in bcmsdh.c */
	sdiodev->cc_core = brcmf_chip_get_core(bus->ci, BCMA_CORE_CHIPCOMMON);
	if (!sdiodev->cc_core)
		goto fail;

	sdiodev->settings = brcmf_get_module_param(sdiodev->dev,
						   BRCMF_BUSTYPE_SDIO,
						   bus->ci->chip,
						   bus->ci->chiprev);
	if (!sdiodev->settings) {
		brcmf_err("Failed to get device parameters\n");
		goto fail;
	}
	/* platform specific configuration:
	 *   alignments must be at least 4 bytes for ADMA
	 */
	bus->head_align = ALIGNMENT;
	bus->sgentry_align = ALIGNMENT;
	if (sdiodev->settings->bus.sdio.sd_head_align > ALIGNMENT)
		bus->head_align = sdiodev->settings->bus.sdio.sd_head_align;
	if (sdiodev->settings->bus.sdio.sd_sgentry_align > ALIGNMENT)
		bus->sgentry_align =
				sdiodev->settings->bus.sdio.sd_sgentry_align;

	/* allocate scatter-gather table. sg support
	 * will be disabled upon allocation failure.
	 */
	brcmf_sdiod_sgtable_alloc(sdiodev);

#ifdef CONFIG_PM_SLEEP
	/* wowl can be supported when KEEP_POWER is true and (WAKE_SDIO_IRQ
	 * is true or when platform data OOB irq is true).
	 */
	if ((sdio_get_host_pm_caps(sdiodev->func1) & MMC_PM_KEEP_POWER) &&
	    ((sdio_get_host_pm_caps(sdiodev->func1) & MMC_PM_WAKE_SDIO_IRQ) ||
	     (sdiodev->settings->bus.sdio.oob_irq_supported)))
		sdiodev->bus_if->wowl_supported = true;
#endif

	if (brcmf_sdio_kso_init(bus)) {
		brcmf_err("error enabling KSO\n");
		goto fail;
	}

	if (sdiodev->settings->bus.sdio.drive_strength)
		drivestrength = sdiodev->settings->bus.sdio.drive_strength;
	else
		drivestrength = DEFAULT_SDIO_DRIVE_STRENGTH;
	brcmf_sdio_drivestrengthinit(sdiodev, bus->ci, drivestrength);

	/* Set card control so an SDIO card reset does a WLAN backplane reset */
	reg_val = brcmf_sdiod_func0_rb(sdiodev, SDIO_CCCR_BRCM_CARDCTRL, &err);
	if (err)
		goto fail;

	reg_val |= SDIO_CCCR_BRCM_CARDCTRL_WLANRESET;

	brcmf_sdiod_func0_wb(sdiodev, SDIO_CCCR_BRCM_CARDCTRL, reg_val, &err);
	if (err)
		goto fail;

	/* set PMUControl so a backplane reset does PMU state reload */
	reg_addr = CORE_CC_REG(brcmf_chip_get_pmu(bus->ci)->base, pmucontrol);
	reg_val = brcmf_sdiod_readl(sdiodev, reg_addr, &err);
	if (err)
		goto fail;

	reg_val |= (BCMA_CC_PMU_CTL_RES_RELOAD << BCMA_CC_PMU_CTL_RES_SHIFT);

	brcmf_sdiod_writel(sdiodev, reg_addr, reg_val, &err);
	if (err)
		goto fail;

	sdio_release_host(sdiodev->func1);

	brcmu_pktq_init(&bus->txq, (PRIOMASK + 1), TXQLEN);

	/* allocate header buffer */
	bus->hdrbuf = kzalloc(MAX_HDR_READ + bus->head_align, GFP_KERNEL);
	if (!bus->hdrbuf)
		return false;
	/* Locate an appropriately-aligned portion of hdrbuf */
	bus->rxhdr = (u8 *) roundup((unsigned long)&bus->hdrbuf[0],
				    bus->head_align);

	/* Set the poll and/or interrupt flags */
	bus->intr = true;
	bus->poll = false;
	if (bus->poll)
		bus->pollrate = 1;

	return true;

fail:
	sdio_release_host(sdiodev->func1);
	return false;
}

static int
brcmf_sdio_watchdog_thread(void *data)
{
	struct brcmf_sdio *bus = (struct brcmf_sdio *)data;
	int wait;

	allow_signal(SIGTERM);
	/* Run until signal received */
	brcmf_sdiod_freezer_count(bus->sdiodev);
	while (1) {
		if (kthread_should_stop())
			break;
		brcmf_sdiod_freezer_uncount(bus->sdiodev);
		wait = wait_for_completion_interruptible(&bus->watchdog_wait);
		brcmf_sdiod_freezer_count(bus->sdiodev);
		brcmf_sdiod_try_freeze(bus->sdiodev);
		if (!wait) {
			brcmf_sdio_bus_watchdog(bus);
			/* Count the tick for reference */
			bus->sdcnt.tickcnt++;
			reinit_completion(&bus->watchdog_wait);
		} else
			break;
	}
	return 0;
}

static void
brcmf_sdio_watchdog(struct timer_list *t)
{
	struct brcmf_sdio *bus = from_timer(bus, t, timer);

	if (bus->watchdog_tsk) {
		complete(&bus->watchdog_wait);
		/* Reschedule the watchdog */
		if (bus->wd_active)
			mod_timer(&bus->timer,
				  jiffies + BRCMF_WD_POLL);
	}
}

static
int brcmf_sdio_get_fwname(struct device *dev, const char *ext, u8 *fw_name)
{
	struct brcmf_bus *bus_if = dev_get_drvdata(dev);
	struct brcmf_fw_request *fwreq;
	struct brcmf_fw_name fwnames[] = {
		{ ext, fw_name },
	};

	fwreq = brcmf_fw_alloc_request(bus_if->chip, bus_if->chiprev,
				       brcmf_sdio_fwnames,
				       ARRAY_SIZE(brcmf_sdio_fwnames),
				       fwnames, ARRAY_SIZE(fwnames));
	if (!fwreq)
		return -ENOMEM;

	kfree(fwreq);
	return 0;
}

static const struct brcmf_bus_ops brcmf_sdio_bus_ops = {
	.stop = brcmf_sdio_bus_stop,
	.preinit = brcmf_sdio_bus_preinit,
	.txdata = brcmf_sdio_bus_txdata,
	.txctl = brcmf_sdio_bus_txctl,
	.rxctl = brcmf_sdio_bus_rxctl,
	.gettxq = brcmf_sdio_bus_gettxq,
	.wowl_config = brcmf_sdio_wowl_config,
	.get_ramsize = brcmf_sdio_bus_get_ramsize,
	.get_memdump = brcmf_sdio_bus_get_memdump,
	.get_fwname = brcmf_sdio_get_fwname,
	.debugfs_create = brcmf_sdio_debugfs_create
};

#define BRCMF_SDIO_FW_CODE	0
#define BRCMF_SDIO_FW_NVRAM	1

static void brcmf_sdio_firmware_callback(struct device *dev, int err,
					 struct brcmf_fw_request *fwreq)
{
	struct brcmf_bus *bus_if = dev_get_drvdata(dev);
	struct brcmf_sdio_dev *sdiod = bus_if->bus_priv.sdio;
	struct brcmf_sdio *bus = sdiod->bus;
	struct brcmf_core *core = bus->sdio_core;
	const struct firmware *code;
	void *nvram;
	u32 nvram_len;
	u8 saveclk, bpreq;
	u8 devctl;

	brcmf_dbg(TRACE, "Enter: dev=%s, err=%d\n", dev_name(dev), err);

	if (err)
		goto fail;

	code = fwreq->items[BRCMF_SDIO_FW_CODE].binary;
	nvram = fwreq->items[BRCMF_SDIO_FW_NVRAM].nv_data.data;
	nvram_len = fwreq->items[BRCMF_SDIO_FW_NVRAM].nv_data.len;
	kfree(fwreq);

	/* try to download image and nvram to the dongle */
	bus->alp_only = true;
	err = brcmf_sdio_download_firmware(bus, code, nvram, nvram_len);
	if (err)
		goto fail;
	bus->alp_only = false;

	/* Start the watchdog timer */
	bus->sdcnt.tickcnt = 0;
	brcmf_sdio_wd_timer(bus, true);

	sdio_claim_host(sdiod->func1);

	/* Make sure backplane clock is on, needed to generate F2 interrupt */
	brcmf_sdio_clkctl(bus, CLK_AVAIL, false);
	if (bus->clkstate != CLK_AVAIL)
		goto release;

	/* Force clocks on backplane to be sure F2 interrupt propagates */
	saveclk = brcmf_sdiod_readb(sdiod, SBSDIO_FUNC1_CHIPCLKCSR, &err);
	if (!err) {
		bpreq = saveclk;
		bpreq |= brcmf_chip_is_ulp(bus->ci) ?
			SBSDIO_HT_AVAIL_REQ : SBSDIO_FORCE_HT;
		brcmf_sdiod_writeb(sdiod, SBSDIO_FUNC1_CHIPCLKCSR,
				   bpreq, &err);
	}
	if (err) {
		brcmf_err("Failed to force clock for F2: err %d\n", err);
		goto release;
	}

	/* Enable function 2 (frame transfers) */
	brcmf_sdiod_writel(sdiod, core->base + SD_REG(tosbmailboxdata),
			   SDPCM_PROT_VERSION << SMB_DATA_VERSION_SHIFT, NULL);

	err = sdio_enable_func(sdiod->func2);

	brcmf_dbg(INFO, "enable F2: err=%d\n", err);

	/* If F2 successfully enabled, set core and enable interrupts */
	if (!err) {
		/* Set up the interrupt mask and enable interrupts */
		bus->hostintmask = HOSTINTMASK;
		brcmf_sdiod_writel(sdiod, core->base + SD_REG(hostintmask),
				   bus->hostintmask, NULL);

		switch (sdiod->func1->device) {
		case SDIO_DEVICE_ID_CYPRESS_4373:
			brcmf_dbg(INFO, "set F2 watermark to 0x%x*4 bytes\n",
				  CY_4373_F2_WATERMARK);
			brcmf_sdiod_writeb(sdiod, SBSDIO_WATERMARK,
					   CY_4373_F2_WATERMARK, &err);
			devctl = brcmf_sdiod_readb(sdiod, SBSDIO_DEVICE_CTL,
						   &err);
			devctl |= SBSDIO_DEVCTL_F2WM_ENAB;
			brcmf_sdiod_writeb(sdiod, SBSDIO_DEVICE_CTL, devctl,
					   &err);
			brcmf_sdiod_writeb(sdiod, SBSDIO_FUNC1_MESBUSYCTRL,
					   CY_4373_F2_WATERMARK |
					   SBSDIO_MESBUSYCTRL_ENAB, &err);
			break;
		case SDIO_DEVICE_ID_CYPRESS_43012:
			brcmf_dbg(INFO, "set F2 watermark to 0x%x*4 bytes\n",
				  CY_43012_F2_WATERMARK);
			brcmf_sdiod_writeb(sdiod, SBSDIO_WATERMARK,
					   CY_43012_F2_WATERMARK, &err);
			devctl = brcmf_sdiod_readb(sdiod, SBSDIO_DEVICE_CTL,
						   &err);
			devctl |= SBSDIO_DEVCTL_F2WM_ENAB;
			brcmf_sdiod_writeb(sdiod, SBSDIO_DEVICE_CTL, devctl,
					   &err);
			break;
		default:
			brcmf_sdiod_writeb(sdiod, SBSDIO_WATERMARK,
					   DEFAULT_F2_WATERMARK, &err);
			break;
		}
	} else {
		/* Disable F2 again */
		sdio_disable_func(sdiod->func2);
		goto checkdied;
	}

	if (brcmf_chip_sr_capable(bus->ci)) {
		brcmf_sdio_sr_init(bus);
	} else {
		/* Restore previous clock setting */
		brcmf_sdiod_writeb(sdiod, SBSDIO_FUNC1_CHIPCLKCSR,
				   saveclk, &err);
	}

	if (err == 0) {
		/* Allow full data communication using DPC from now on. */
		brcmf_sdiod_change_state(bus->sdiodev, BRCMF_SDIOD_DATA);

		err = brcmf_sdiod_intr_register(sdiod);
		if (err != 0)
			brcmf_err("intr register failed:%d\n", err);
	}

	/* If we didn't come up, turn off backplane clock */
	if (err != 0) {
		brcmf_sdio_clkctl(bus, CLK_NONE, false);
		goto checkdied;
	}

	sdio_release_host(sdiod->func1);

	/* Assign bus interface call back */
	sdiod->bus_if->dev = sdiod->dev;
	sdiod->bus_if->ops = &brcmf_sdio_bus_ops;
	sdiod->bus_if->chip = bus->ci->chip;
	sdiod->bus_if->chiprev = bus->ci->chiprev;

	/* Attach to the common layer, reserve hdr space */
	err = brcmf_attach(sdiod->dev, sdiod->settings);
	if (err != 0) {
		brcmf_err("brcmf_attach failed\n");
		sdio_claim_host(sdiod->func1);
		goto checkdied;
	}

	/* ready */
	return;

checkdied:
	brcmf_sdio_checkdied(bus);
release:
	sdio_release_host(sdiod->func1);
fail:
	brcmf_dbg(TRACE, "failed: dev=%s, err=%d\n", dev_name(dev), err);
	device_release_driver(&sdiod->func2->dev);
	device_release_driver(dev);
}

static struct brcmf_fw_request *
brcmf_sdio_prepare_fw_request(struct brcmf_sdio *bus)
{
	struct brcmf_fw_request *fwreq;
	struct brcmf_fw_name fwnames[] = {
		{ ".bin", bus->sdiodev->fw_name },
		{ ".txt", bus->sdiodev->nvram_name },
	};

	fwreq = brcmf_fw_alloc_request(bus->ci->chip, bus->ci->chiprev,
				       brcmf_sdio_fwnames,
				       ARRAY_SIZE(brcmf_sdio_fwnames),
				       fwnames, ARRAY_SIZE(fwnames));
	if (!fwreq)
		return NULL;

	fwreq->items[BRCMF_SDIO_FW_CODE].type = BRCMF_FW_TYPE_BINARY;
	fwreq->items[BRCMF_SDIO_FW_NVRAM].type = BRCMF_FW_TYPE_NVRAM;
	fwreq->board_type = bus->sdiodev->settings->board_type;

	return fwreq;
}

struct brcmf_sdio *brcmf_sdio_probe(struct brcmf_sdio_dev *sdiodev)
{
	int ret;
	struct brcmf_sdio *bus;
	struct workqueue_struct *wq;
	struct brcmf_fw_request *fwreq;

	brcmf_dbg(TRACE, "Enter\n");

	/* Allocate private bus interface state */
	bus = kzalloc(sizeof(struct brcmf_sdio), GFP_ATOMIC);
	if (!bus)
		goto fail;

	bus->sdiodev = sdiodev;
	sdiodev->bus = bus;
	skb_queue_head_init(&bus->glom);
	bus->txbound = BRCMF_TXBOUND;
	bus->rxbound = BRCMF_RXBOUND;
	bus->txminmax = BRCMF_TXMINMAX;
	bus->tx_seq = SDPCM_SEQ_WRAP - 1;

	/* single-threaded workqueue */
	wq = alloc_ordered_workqueue("brcmf_wq/%s", WQ_MEM_RECLAIM,
				     dev_name(&sdiodev->func1->dev));
	if (!wq) {
		brcmf_err("insufficient memory to create txworkqueue\n");
		goto fail;
	}
	brcmf_sdiod_freezer_count(sdiodev);
	INIT_WORK(&bus->datawork, brcmf_sdio_dataworker);
	bus->brcmf_wq = wq;

	/* attempt to attach to the dongle */
	if (!(brcmf_sdio_probe_attach(bus))) {
		brcmf_err("brcmf_sdio_probe_attach failed\n");
		goto fail;
	}

	spin_lock_init(&bus->rxctl_lock);
	spin_lock_init(&bus->txq_lock);
	init_waitqueue_head(&bus->ctrl_wait);
	init_waitqueue_head(&bus->dcmd_resp_wait);

	/* Set up the watchdog timer */
	timer_setup(&bus->timer, brcmf_sdio_watchdog, 0);
	/* Initialize watchdog thread */
	init_completion(&bus->watchdog_wait);
	bus->watchdog_tsk = kthread_run(brcmf_sdio_watchdog_thread,
					bus, "brcmf_wdog/%s",
					dev_name(&sdiodev->func1->dev));
	if (IS_ERR(bus->watchdog_tsk)) {
		pr_warn("brcmf_watchdog thread failed to start\n");
		bus->watchdog_tsk = NULL;
	}
	/* Initialize DPC thread */
	bus->dpc_triggered = false;
	bus->dpc_running = false;

	/* default sdio bus header length for tx packet */
	bus->tx_hdrlen = SDPCM_HWHDR_LEN + SDPCM_SWHDR_LEN;

	/* Query the F2 block size, set roundup accordingly */
	bus->blocksize = bus->sdiodev->func2->cur_blksize;
	bus->roundup = min(max_roundup, bus->blocksize);

	sdio_claim_host(bus->sdiodev->func1);

	/* Disable F2 to clear any intermediate frame state on the dongle */
	sdio_disable_func(bus->sdiodev->func2);

	bus->rxflow = false;

	/* Done with backplane-dependent accesses, can drop clock... */
	brcmf_sdiod_writeb(bus->sdiodev, SBSDIO_FUNC1_CHIPCLKCSR, 0, NULL);

	sdio_release_host(bus->sdiodev->func1);

	/* ...and initialize clock/power states */
	bus->clkstate = CLK_SDONLY;
	bus->idletime = BRCMF_IDLE_INTERVAL;
	bus->idleclock = BRCMF_IDLE_ACTIVE;

	/* SR state */
	bus->sr_enabled = false;

	brcmf_dbg(INFO, "completed!!\n");

	fwreq = brcmf_sdio_prepare_fw_request(bus);
	if (!fwreq) {
		ret = -ENOMEM;
		goto fail;
	}

	ret = brcmf_fw_get_firmwares(sdiodev->dev, fwreq,
				     brcmf_sdio_firmware_callback);
	if (ret != 0) {
		brcmf_err("async firmware request failed: %d\n", ret);
		kfree(fwreq);
		goto fail;
	}

	return bus;

fail:
	brcmf_sdio_remove(bus);
	return NULL;
}

/* Detach and free everything */
void brcmf_sdio_remove(struct brcmf_sdio *bus)
{
	brcmf_dbg(TRACE, "Enter\n");

	if (bus) {
		/* Stop watchdog task */
		if (bus->watchdog_tsk) {
			send_sig(SIGTERM, bus->watchdog_tsk, 1);
			kthread_stop(bus->watchdog_tsk);
			bus->watchdog_tsk = NULL;
		}

		/* De-register interrupt handler */
		brcmf_sdiod_intr_unregister(bus->sdiodev);

		brcmf_detach(bus->sdiodev->dev);

		cancel_work_sync(&bus->datawork);
		if (bus->brcmf_wq)
			destroy_workqueue(bus->brcmf_wq);

		if (bus->ci) {
			if (bus->sdiodev->state != BRCMF_SDIOD_NOMEDIUM) {
				sdio_claim_host(bus->sdiodev->func1);
				brcmf_sdio_wd_timer(bus, false);
				brcmf_sdio_clkctl(bus, CLK_AVAIL, false);
				/* Leave the device in state where it is
				 * 'passive'. This is done by resetting all
				 * necessary cores.
				 */
				msleep(20);
				brcmf_chip_set_passive(bus->ci);
				brcmf_sdio_clkctl(bus, CLK_NONE, false);
				sdio_release_host(bus->sdiodev->func1);
			}
			brcmf_chip_detach(bus->ci);
		}
		if (bus->sdiodev->settings)
			brcmf_release_module_param(bus->sdiodev->settings);

		kfree(bus->rxbuf);
		kfree(bus->hdrbuf);
		kfree(bus);
	}

	brcmf_dbg(TRACE, "Disconnected\n");
}

void brcmf_sdio_wd_timer(struct brcmf_sdio *bus, bool active)
{
	/* Totally stop the timer */
	if (!active && bus->wd_active) {
		del_timer_sync(&bus->timer);
		bus->wd_active = false;
		return;
	}

	/* don't start the wd until fw is loaded */
	if (bus->sdiodev->state != BRCMF_SDIOD_DATA)
		return;

	if (active) {
		if (!bus->wd_active) {
			/* Create timer again when watchdog period is
			   dynamically changed or in the first instance
			 */
			bus->timer.expires = jiffies + BRCMF_WD_POLL;
			add_timer(&bus->timer);
			bus->wd_active = true;
		} else {
			/* Re arm the timer, at last watchdog period */
			mod_timer(&bus->timer, jiffies + BRCMF_WD_POLL);
		}
	}
}

int brcmf_sdio_sleep(struct brcmf_sdio *bus, bool sleep)
{
	int ret;

	sdio_claim_host(bus->sdiodev->func1);
	ret = brcmf_sdio_bus_sleep(bus, sleep, false);
	sdio_release_host(bus->sdiodev->func1);

	return ret;
}
<|MERGE_RESOLUTION|>--- conflicted
+++ resolved
@@ -3386,15 +3386,7 @@
 
 static bool brcmf_sdio_aos_no_decode(struct brcmf_sdio *bus)
 {
-<<<<<<< HEAD
-	if (bus->ci->chip == CY_CC_43012_CHIP_ID ||
-	    bus->ci->chip == CY_CC_4373_CHIP_ID ||
-	    bus->ci->chip == BRCM_CC_4339_CHIP_ID ||
-	    bus->ci->chip == BRCM_CC_4345_CHIP_ID ||
-	    bus->ci->chip == BRCM_CC_4354_CHIP_ID)
-=======
 	if (bus->ci->chip == CY_CC_43012_CHIP_ID)
->>>>>>> 0ecfebd2
 		return true;
 	else
 		return false;
