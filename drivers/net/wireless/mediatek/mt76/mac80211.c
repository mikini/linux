--- conflicted
+++ resolved
@@ -185,10 +185,6 @@
 	.num_freq_ranges = ARRAY_SIZE(mt76_sar_freq_ranges),
 	.freq_ranges = &mt76_sar_freq_ranges[0],
 };
-<<<<<<< HEAD
-EXPORT_SYMBOL_GPL(mt76_sar_capa);
-=======
->>>>>>> 754e0b0e
 
 static int mt76_led_init(struct mt76_dev *dev)
 {
@@ -1565,10 +1561,6 @@
 u16 mt76_calculate_default_rate(struct mt76_phy *phy, int rateidx)
 {
 	int offset = 0;
-<<<<<<< HEAD
-	struct ieee80211_rate *rate;
-=======
->>>>>>> 754e0b0e
 
 	if (phy->chandef.chan->band != NL80211_BAND_2GHZ)
 		offset = 4;
@@ -1577,17 +1569,11 @@
 	if (rateidx < 0)
 		rateidx = 0;
 
-<<<<<<< HEAD
-	rate = &mt76_rates[offset + rateidx];
-
-	return rate->hw_value;
-=======
 	rateidx += offset;
 	if (rateidx >= ARRAY_SIZE(mt76_rates))
 		rateidx = offset;
 
 	return mt76_rates[rateidx].hw_value;
->>>>>>> 754e0b0e
 }
 EXPORT_SYMBOL_GPL(mt76_calculate_default_rate);
 
