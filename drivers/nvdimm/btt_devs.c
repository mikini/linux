--- conflicted
+++ resolved
@@ -129,10 +129,7 @@
 	ssize_t rc;
 
 	device_lock(dev);
-<<<<<<< HEAD
-=======
 	nvdimm_bus_lock(dev);
->>>>>>> 9f30a04d
 	rc = nd_namespace_store(dev, &nd_btt->ndns, buf, len);
 	dev_dbg(dev, "%s: result: %zd wrote: %s%s", __func__,
 			rc, buf, buf[len - 1] == '\n' ? "" : "\n");
@@ -217,19 +214,11 @@
  * nd_btt_arena_is_valid - check if the metadata layout is valid
  * @nd_btt:	device with BTT geometry and backing device info
  * @super:	pointer to the arena's info block being tested
-<<<<<<< HEAD
  *
  * Check consistency of the btt info block with itself by validating
  * the checksum, and with the parent namespace by verifying the
  * parent_uuid contained in the info block with the one supplied in.
  *
-=======
- *
- * Check consistency of the btt info block with itself by validating
- * the checksum, and with the parent namespace by verifying the
- * parent_uuid contained in the info block with the one supplied in.
- *
->>>>>>> 9f30a04d
  * Returns:
  * false for an invalid info block, true for a valid one
  */
