/*
 * kgdbts is a test suite for kgdb for the sole purpose of validating
 * that key pieces of the kgdb internals are working properly such as
 * HW/SW breakpoints, single stepping, and NMI.
 *
 * Created by: Jason Wessel <jason.wessel@windriver.com>
 *
 * Copyright (c) 2008 Wind River Systems, Inc.
 *
 * This program is free software; you can redistribute it and/or modify
 * it under the terms of the GNU General Public License version 2 as
 * published by the Free Software Foundation.
 *
 * This program is distributed in the hope that it will be useful,
 * but WITHOUT ANY WARRANTY; without even the implied warranty of
 * MERCHANTABILITY or FITNESS FOR A PARTICULAR PURPOSE.
 * See the GNU General Public License for more details.
 *
 * You should have received a copy of the GNU General Public License
 * along with this program; if not, write to the Free Software
 * Foundation, Inc., 59 Temple Place, Suite 330, Boston, MA 02111-1307 USA
 */
/* Information about the kgdb test suite.
 * -------------------------------------
 *
 * The kgdb test suite is designed as a KGDB I/O module which
 * simulates the communications that a debugger would have with kgdb.
 * The tests are broken up in to a line by line and referenced here as
 * a "get" which is kgdb requesting input and "put" which is kgdb
 * sending a response.
 *
 * The kgdb suite can be invoked from the kernel command line
 * arguments system or executed dynamically at run time.  The test
 * suite uses the variable "kgdbts" to obtain the information about
 * which tests to run and to configure the verbosity level.  The
 * following are the various characters you can use with the kgdbts=
 * line:
 *
 * When using the "kgdbts=" you only choose one of the following core
 * test types:
 * A = Run all the core tests silently
 * V1 = Run all the core tests with minimal output
 * V2 = Run all the core tests in debug mode
 *
 * You can also specify optional tests:
 * N## = Go to sleep with interrupts of for ## seconds
 *       to test the HW NMI watchdog
 * F## = Break at do_fork for ## iterations
 * S## = Break at sys_open for ## iterations
 * I## = Run the single step test ## iterations
 *
 * NOTE: that the do_fork and sys_open tests are mutually exclusive.
 *
 * To invoke the kgdb test suite from boot you use a kernel start
 * argument as follows:
 * 	kgdbts=V1 kgdbwait
 * Or if you wanted to perform the NMI test for 6 seconds and do_fork
 * test for 100 forks, you could use:
 * 	kgdbts=V1N6F100 kgdbwait
 *
 * The test suite can also be invoked at run time with:
 *	echo kgdbts=V1N6F100 > /sys/module/kgdbts/parameters/kgdbts
 * Or as another example:
 *	echo kgdbts=V2 > /sys/module/kgdbts/parameters/kgdbts
 *
 * When developing a new kgdb arch specific implementation or
 * using these tests for the purpose of regression testing,
 * several invocations are required.
 *
 * 1) Boot with the test suite enabled by using the kernel arguments
 *       "kgdbts=V1F100 kgdbwait"
 *    ## If kgdb arch specific implementation has NMI use
 *       "kgdbts=V1N6F100
 *
 * 2) After the system boot run the basic test.
 * echo kgdbts=V1 > /sys/module/kgdbts/parameters/kgdbts
 *
 * 3) Run the concurrency tests.  It is best to use n+1
 *    while loops where n is the number of cpus you have
 *    in your system.  The example below uses only two
 *    loops.
 *
 * ## This tests break points on sys_open
 * while [ 1 ] ; do find / > /dev/null 2>&1 ; done &
 * while [ 1 ] ; do find / > /dev/null 2>&1 ; done &
 * echo kgdbts=V1S10000 > /sys/module/kgdbts/parameters/kgdbts
 * fg # and hit control-c
 * fg # and hit control-c
 * ## This tests break points on do_fork
 * while [ 1 ] ; do date > /dev/null ; done &
 * while [ 1 ] ; do date > /dev/null ; done &
 * echo kgdbts=V1F1000 > /sys/module/kgdbts/parameters/kgdbts
 * fg # and hit control-c
 *
 */

#include <linux/kernel.h>
#include <linux/kgdb.h>
#include <linux/ctype.h>
#include <linux/uaccess.h>
#include <linux/syscalls.h>
#include <linux/nmi.h>
#include <linux/delay.h>
#include <linux/kthread.h>

#define v1printk(a...) do { \
	if (verbose) \
		printk(KERN_INFO a); \
	} while (0)
#define v2printk(a...) do { \
	if (verbose > 1) \
		printk(KERN_INFO a); \
		touch_nmi_watchdog();	\
	} while (0)
#define eprintk(a...) do { \
		printk(KERN_ERR a); \
		WARN_ON(1); \
	} while (0)
#define MAX_CONFIG_LEN		40

static struct kgdb_io kgdbts_io_ops;
static char get_buf[BUFMAX];
static int get_buf_cnt;
static char put_buf[BUFMAX];
static int put_buf_cnt;
static char scratch_buf[BUFMAX];
static int verbose;
static int repeat_test;
static int test_complete;
static int send_ack;
static int final_ack;
static int force_hwbrks;
static int hwbreaks_ok;
static int hw_break_val;
static int hw_break_val2;
#if defined(CONFIG_ARM) || defined(CONFIG_MIPS) || defined(CONFIG_SPARC)
static int arch_needs_sstep_emulation = 1;
#else
static int arch_needs_sstep_emulation;
#endif
static unsigned long sstep_addr;
static int sstep_state;

/* Storage for the registers, in GDB format. */
static unsigned long kgdbts_gdb_regs[(NUMREGBYTES +
					sizeof(unsigned long) - 1) /
					sizeof(unsigned long)];
static struct pt_regs kgdbts_regs;

/* -1 = init not run yet, 0 = unconfigured, 1 = configured. */
static int configured		= -1;

#ifdef CONFIG_KGDB_TESTS_BOOT_STRING
static char config[MAX_CONFIG_LEN] = CONFIG_KGDB_TESTS_BOOT_STRING;
#else
static char config[MAX_CONFIG_LEN];
#endif
static struct kparam_string kps = {
	.string			= config,
	.maxlen			= MAX_CONFIG_LEN,
};

static void fill_get_buf(char *buf);

struct test_struct {
	char *get;
	char *put;
	void (*get_handler)(char *);
	int (*put_handler)(char *, char *);
};

struct test_state {
	char *name;
	struct test_struct *tst;
	int idx;
	int (*run_test) (int, int);
	int (*validate_put) (char *);
};

static struct test_state ts;

static int kgdbts_unreg_thread(void *ptr)
{
	/* Wait until the tests are complete and then ungresiter the I/O
	 * driver.
	 */
	while (!final_ack)
		msleep_interruptible(1500);

	if (configured)
		kgdb_unregister_io_module(&kgdbts_io_ops);
	configured = 0;

	return 0;
}

/* This is noinline such that it can be used for a single location to
 * place a breakpoint
 */
static noinline void kgdbts_break_test(void)
{
	v2printk("kgdbts: breakpoint complete\n");
}

/* Lookup symbol info in the kernel */
static unsigned long lookup_addr(char *arg)
{
	unsigned long addr = 0;

	if (!strcmp(arg, "kgdbts_break_test"))
		addr = (unsigned long)kgdbts_break_test;
	else if (!strcmp(arg, "sys_open"))
		addr = (unsigned long)sys_open;
	else if (!strcmp(arg, "do_fork"))
		addr = (unsigned long)do_fork;
	else if (!strcmp(arg, "hw_break_val"))
		addr = (unsigned long)&hw_break_val;
	return addr;
}

static void break_helper(char *bp_type, char *arg, unsigned long vaddr)
{
	unsigned long addr;

	if (arg)
		addr = lookup_addr(arg);
	else
		addr = vaddr;

	sprintf(scratch_buf, "%s,%lx,%i", bp_type, addr,
		BREAK_INSTR_SIZE);
	fill_get_buf(scratch_buf);
}

static void sw_break(char *arg)
{
	break_helper(force_hwbrks ? "Z1" : "Z0", arg, 0);
}

static void sw_rem_break(char *arg)
{
	break_helper(force_hwbrks ? "z1" : "z0", arg, 0);
}

static void hw_break(char *arg)
{
	break_helper("Z1", arg, 0);
}

static void hw_rem_break(char *arg)
{
	break_helper("z1", arg, 0);
}

static void hw_write_break(char *arg)
{
	break_helper("Z2", arg, 0);
}

static void hw_rem_write_break(char *arg)
{
	break_helper("z2", arg, 0);
}

static void hw_access_break(char *arg)
{
	break_helper("Z4", arg, 0);
}

static void hw_rem_access_break(char *arg)
{
	break_helper("z4", arg, 0);
}

static void hw_break_val_access(void)
{
	hw_break_val2 = hw_break_val;
}

static void hw_break_val_write(void)
{
	hw_break_val++;
}

static int check_and_rewind_pc(char *put_str, char *arg)
{
	unsigned long addr = lookup_addr(arg);
	unsigned long ip;
	int offset = 0;

	kgdb_hex2mem(&put_str[1], (char *)kgdbts_gdb_regs,
		 NUMREGBYTES);
	gdb_regs_to_pt_regs(kgdbts_gdb_regs, &kgdbts_regs);
	ip = instruction_pointer(&kgdbts_regs);
	v2printk("Stopped at IP: %lx\n", ip);
#ifdef GDB_ADJUSTS_BREAK_OFFSET
	/* On some arches, a breakpoint stop requires it to be decremented */
	if (addr + BREAK_INSTR_SIZE == ip)
		offset = -BREAK_INSTR_SIZE;
#endif
	if (strcmp(arg, "silent") && ip + offset != addr) {
		eprintk("kgdbts: BP mismatch %lx expected %lx\n",
			   ip + offset, addr);
		return 1;
	}
	/* Readjust the instruction pointer if needed */
<<<<<<< HEAD
	instruction_pointer_set(&kgdbts_regs, ip + offset);
=======
	ip += offset;
#ifdef GDB_ADJUSTS_BREAK_OFFSET
	instruction_pointer_set(&kgdbts_regs, ip);
#endif
>>>>>>> 23c79d31
	return 0;
}

static int check_single_step(char *put_str, char *arg)
{
	unsigned long addr = lookup_addr(arg);
	/*
	 * From an arch indepent point of view the instruction pointer
	 * should be on a different instruction
	 */
	kgdb_hex2mem(&put_str[1], (char *)kgdbts_gdb_regs,
		 NUMREGBYTES);
	gdb_regs_to_pt_regs(kgdbts_gdb_regs, &kgdbts_regs);
	v2printk("Singlestep stopped at IP: %lx\n",
		   instruction_pointer(&kgdbts_regs));
	if (instruction_pointer(&kgdbts_regs) == addr) {
		eprintk("kgdbts: SingleStep failed at %lx\n",
			   instruction_pointer(&kgdbts_regs));
		return 1;
	}

	return 0;
}

static void write_regs(char *arg)
{
	memset(scratch_buf, 0, sizeof(scratch_buf));
	scratch_buf[0] = 'G';
	pt_regs_to_gdb_regs(kgdbts_gdb_regs, &kgdbts_regs);
	kgdb_mem2hex((char *)kgdbts_gdb_regs, &scratch_buf[1], NUMREGBYTES);
	fill_get_buf(scratch_buf);
}

static void skip_back_repeat_test(char *arg)
{
	int go_back = simple_strtol(arg, NULL, 10);

	repeat_test--;
	if (repeat_test <= 0)
		ts.idx++;
	else
		ts.idx -= go_back;
	fill_get_buf(ts.tst[ts.idx].get);
}

static int got_break(char *put_str, char *arg)
{
	test_complete = 1;
	if (!strncmp(put_str+1, arg, 2)) {
		if (!strncmp(arg, "T0", 2))
			test_complete = 2;
		return 0;
	}
	return 1;
}

static void emul_sstep_get(char *arg)
{
	if (!arch_needs_sstep_emulation) {
		fill_get_buf(arg);
		return;
	}
	switch (sstep_state) {
	case 0:
		v2printk("Emulate single step\n");
		/* Start by looking at the current PC */
		fill_get_buf("g");
		break;
	case 1:
		/* set breakpoint */
		break_helper("Z0", NULL, sstep_addr);
		break;
	case 2:
		/* Continue */
		fill_get_buf("c");
		break;
	case 3:
		/* Clear breakpoint */
		break_helper("z0", NULL, sstep_addr);
		break;
	default:
		eprintk("kgdbts: ERROR failed sstep get emulation\n");
	}
	sstep_state++;
}

static int emul_sstep_put(char *put_str, char *arg)
{
	if (!arch_needs_sstep_emulation) {
		if (!strncmp(put_str+1, arg, 2))
			return 0;
		return 1;
	}
	switch (sstep_state) {
	case 1:
		/* validate the "g" packet to get the IP */
		kgdb_hex2mem(&put_str[1], (char *)kgdbts_gdb_regs,
			 NUMREGBYTES);
		gdb_regs_to_pt_regs(kgdbts_gdb_regs, &kgdbts_regs);
		v2printk("Stopped at IP: %lx\n",
			 instruction_pointer(&kgdbts_regs));
		/* Want to stop at IP + break instruction size by default */
		sstep_addr = instruction_pointer(&kgdbts_regs) +
			BREAK_INSTR_SIZE;
		break;
	case 2:
		if (strncmp(put_str, "$OK", 3)) {
			eprintk("kgdbts: failed sstep break set\n");
			return 1;
		}
		break;
	case 3:
		if (strncmp(put_str, "$T0", 3)) {
			eprintk("kgdbts: failed continue sstep\n");
			return 1;
		}
		break;
	case 4:
		if (strncmp(put_str, "$OK", 3)) {
			eprintk("kgdbts: failed sstep break unset\n");
			return 1;
		}
		/* Single step is complete so continue on! */
		sstep_state = 0;
		return 0;
	default:
		eprintk("kgdbts: ERROR failed sstep put emulation\n");
	}

	/* Continue on the same test line until emulation is complete */
	ts.idx--;
	return 0;
}

static int final_ack_set(char *put_str, char *arg)
{
	if (strncmp(put_str+1, arg, 2))
		return 1;
	final_ack = 1;
	return 0;
}
/*
 * Test to plant a breakpoint and detach, which should clear out the
 * breakpoint and restore the original instruction.
 */
static struct test_struct plant_and_detach_test[] = {
	{ "?", "S0*" }, /* Clear break points */
	{ "kgdbts_break_test", "OK", sw_break, }, /* set sw breakpoint */
	{ "D", "OK" }, /* Detach */
	{ "", "" },
};

/*
 * Simple test to write in a software breakpoint, check for the
 * correct stop location and detach.
 */
static struct test_struct sw_breakpoint_test[] = {
	{ "?", "S0*" }, /* Clear break points */
	{ "kgdbts_break_test", "OK", sw_break, }, /* set sw breakpoint */
	{ "c", "T0*", }, /* Continue */
	{ "g", "kgdbts_break_test", NULL, check_and_rewind_pc },
	{ "write", "OK", write_regs },
	{ "kgdbts_break_test", "OK", sw_rem_break }, /*remove breakpoint */
	{ "D", "OK" }, /* Detach */
	{ "D", "OK", NULL,  got_break }, /* On success we made it here */
	{ "", "" },
};

/*
 * Test a known bad memory read location to test the fault handler and
 * read bytes 1-8 at the bad address
 */
static struct test_struct bad_read_test[] = {
	{ "?", "S0*" }, /* Clear break points */
	{ "m0,1", "E*" }, /* read 1 byte at address 1 */
	{ "m0,2", "E*" }, /* read 1 byte at address 2 */
	{ "m0,3", "E*" }, /* read 1 byte at address 3 */
	{ "m0,4", "E*" }, /* read 1 byte at address 4 */
	{ "m0,5", "E*" }, /* read 1 byte at address 5 */
	{ "m0,6", "E*" }, /* read 1 byte at address 6 */
	{ "m0,7", "E*" }, /* read 1 byte at address 7 */
	{ "m0,8", "E*" }, /* read 1 byte at address 8 */
	{ "D", "OK" }, /* Detach which removes all breakpoints and continues */
	{ "", "" },
};

/*
 * Test for hitting a breakpoint, remove it, single step, plant it
 * again and detach.
 */
static struct test_struct singlestep_break_test[] = {
	{ "?", "S0*" }, /* Clear break points */
	{ "kgdbts_break_test", "OK", sw_break, }, /* set sw breakpoint */
	{ "c", "T0*", }, /* Continue */
	{ "g", "kgdbts_break_test", NULL, check_and_rewind_pc },
	{ "write", "OK", write_regs }, /* Write registers */
	{ "kgdbts_break_test", "OK", sw_rem_break }, /*remove breakpoint */
	{ "s", "T0*", emul_sstep_get, emul_sstep_put }, /* Single step */
	{ "g", "kgdbts_break_test", NULL, check_single_step },
	{ "kgdbts_break_test", "OK", sw_break, }, /* set sw breakpoint */
	{ "c", "T0*", }, /* Continue */
	{ "g", "kgdbts_break_test", NULL, check_and_rewind_pc },
	{ "write", "OK", write_regs }, /* Write registers */
	{ "D", "OK" }, /* Remove all breakpoints and continues */
	{ "", "" },
};

/*
 * Test for hitting a breakpoint at do_fork for what ever the number
 * of iterations required by the variable repeat_test.
 */
static struct test_struct do_fork_test[] = {
	{ "?", "S0*" }, /* Clear break points */
	{ "do_fork", "OK", sw_break, }, /* set sw breakpoint */
	{ "c", "T0*", }, /* Continue */
	{ "g", "do_fork", NULL, check_and_rewind_pc }, /* check location */
	{ "write", "OK", write_regs }, /* Write registers */
	{ "do_fork", "OK", sw_rem_break }, /*remove breakpoint */
	{ "s", "T0*", emul_sstep_get, emul_sstep_put }, /* Single step */
	{ "g", "do_fork", NULL, check_single_step },
	{ "do_fork", "OK", sw_break, }, /* set sw breakpoint */
	{ "7", "T0*", skip_back_repeat_test }, /* Loop based on repeat_test */
	{ "D", "OK", NULL, final_ack_set }, /* detach and unregister I/O */
	{ "", "" },
};

/* Test for hitting a breakpoint at sys_open for what ever the number
 * of iterations required by the variable repeat_test.
 */
static struct test_struct sys_open_test[] = {
	{ "?", "S0*" }, /* Clear break points */
	{ "sys_open", "OK", sw_break, }, /* set sw breakpoint */
	{ "c", "T0*", }, /* Continue */
	{ "g", "sys_open", NULL, check_and_rewind_pc }, /* check location */
	{ "write", "OK", write_regs }, /* Write registers */
	{ "sys_open", "OK", sw_rem_break }, /*remove breakpoint */
	{ "s", "T0*", emul_sstep_get, emul_sstep_put }, /* Single step */
	{ "g", "sys_open", NULL, check_single_step },
	{ "sys_open", "OK", sw_break, }, /* set sw breakpoint */
	{ "7", "T0*", skip_back_repeat_test }, /* Loop based on repeat_test */
	{ "D", "OK", NULL, final_ack_set }, /* detach and unregister I/O */
	{ "", "" },
};

/*
 * Test for hitting a simple hw breakpoint
 */
static struct test_struct hw_breakpoint_test[] = {
	{ "?", "S0*" }, /* Clear break points */
	{ "kgdbts_break_test", "OK", hw_break, }, /* set hw breakpoint */
	{ "c", "T0*", }, /* Continue */
	{ "g", "kgdbts_break_test", NULL, check_and_rewind_pc },
	{ "write", "OK", write_regs },
	{ "kgdbts_break_test", "OK", hw_rem_break }, /*remove breakpoint */
	{ "D", "OK" }, /* Detach */
	{ "D", "OK", NULL,  got_break }, /* On success we made it here */
	{ "", "" },
};

/*
 * Test for hitting a hw write breakpoint
 */
static struct test_struct hw_write_break_test[] = {
	{ "?", "S0*" }, /* Clear break points */
	{ "hw_break_val", "OK", hw_write_break, }, /* set hw breakpoint */
	{ "c", "T0*", NULL, got_break }, /* Continue */
	{ "g", "silent", NULL, check_and_rewind_pc },
	{ "write", "OK", write_regs },
	{ "hw_break_val", "OK", hw_rem_write_break }, /*remove breakpoint */
	{ "D", "OK" }, /* Detach */
	{ "D", "OK", NULL,  got_break }, /* On success we made it here */
	{ "", "" },
};

/*
 * Test for hitting a hw access breakpoint
 */
static struct test_struct hw_access_break_test[] = {
	{ "?", "S0*" }, /* Clear break points */
	{ "hw_break_val", "OK", hw_access_break, }, /* set hw breakpoint */
	{ "c", "T0*", NULL, got_break }, /* Continue */
	{ "g", "silent", NULL, check_and_rewind_pc },
	{ "write", "OK", write_regs },
	{ "hw_break_val", "OK", hw_rem_access_break }, /*remove breakpoint */
	{ "D", "OK" }, /* Detach */
	{ "D", "OK", NULL,  got_break }, /* On success we made it here */
	{ "", "" },
};

/*
 * Test for hitting a hw access breakpoint
 */
static struct test_struct nmi_sleep_test[] = {
	{ "?", "S0*" }, /* Clear break points */
	{ "c", "T0*", NULL, got_break }, /* Continue */
	{ "D", "OK" }, /* Detach */
	{ "D", "OK", NULL,  got_break }, /* On success we made it here */
	{ "", "" },
};

static void fill_get_buf(char *buf)
{
	unsigned char checksum = 0;
	int count = 0;
	char ch;

	strcpy(get_buf, "$");
	strcat(get_buf, buf);
	while ((ch = buf[count])) {
		checksum += ch;
		count++;
	}
	strcat(get_buf, "#");
	get_buf[count + 2] = hex_asc_hi(checksum);
	get_buf[count + 3] = hex_asc_lo(checksum);
	get_buf[count + 4] = '\0';
	v2printk("get%i: %s\n", ts.idx, get_buf);
}

static int validate_simple_test(char *put_str)
{
	char *chk_str;

	if (ts.tst[ts.idx].put_handler)
		return ts.tst[ts.idx].put_handler(put_str,
			ts.tst[ts.idx].put);

	chk_str = ts.tst[ts.idx].put;
	if (*put_str == '$')
		put_str++;

	while (*chk_str != '\0' && *put_str != '\0') {
		/* If someone does a * to match the rest of the string, allow
		 * it, or stop if the received string is complete.
		 */
		if (*put_str == '#' || *chk_str == '*')
			return 0;
		if (*put_str != *chk_str)
			return 1;

		chk_str++;
		put_str++;
	}
	if (*chk_str == '\0' && (*put_str == '\0' || *put_str == '#'))
		return 0;

	return 1;
}

static int run_simple_test(int is_get_char, int chr)
{
	int ret = 0;
	if (is_get_char) {
		/* Send an ACK on the get if a prior put completed and set the
		 * send ack variable
		 */
		if (send_ack) {
			send_ack = 0;
			return '+';
		}
		/* On the first get char, fill the transmit buffer and then
		 * take from the get_string.
		 */
		if (get_buf_cnt == 0) {
			if (ts.tst[ts.idx].get_handler)
				ts.tst[ts.idx].get_handler(ts.tst[ts.idx].get);
			else
				fill_get_buf(ts.tst[ts.idx].get);
		}

		if (get_buf[get_buf_cnt] == '\0') {
			eprintk("kgdbts: ERROR GET: EOB on '%s' at %i\n",
			   ts.name, ts.idx);
			get_buf_cnt = 0;
			fill_get_buf("D");
		}
		ret = get_buf[get_buf_cnt];
		get_buf_cnt++;
		return ret;
	}

	/* This callback is a put char which is when kgdb sends data to
	 * this I/O module.
	 */
	if (ts.tst[ts.idx].get[0] == '\0' &&
		ts.tst[ts.idx].put[0] == '\0') {
		eprintk("kgdbts: ERROR: beyond end of test on"
			   " '%s' line %i\n", ts.name, ts.idx);
		return 0;
	}

	if (put_buf_cnt >= BUFMAX) {
		eprintk("kgdbts: ERROR: put buffer overflow on"
			   " '%s' line %i\n", ts.name, ts.idx);
		put_buf_cnt = 0;
		return 0;
	}
	/* Ignore everything until the first valid packet start '$' */
	if (put_buf_cnt == 0 && chr != '$')
		return 0;

	put_buf[put_buf_cnt] = chr;
	put_buf_cnt++;

	/* End of packet == #XX so look for the '#' */
	if (put_buf_cnt > 3 && put_buf[put_buf_cnt - 3] == '#') {
		if (put_buf_cnt >= BUFMAX) {
			eprintk("kgdbts: ERROR: put buffer overflow on"
				" '%s' line %i\n", ts.name, ts.idx);
			put_buf_cnt = 0;
			return 0;
		}
		put_buf[put_buf_cnt] = '\0';
		v2printk("put%i: %s\n", ts.idx, put_buf);
		/* Trigger check here */
		if (ts.validate_put && ts.validate_put(put_buf)) {
			eprintk("kgdbts: ERROR PUT: end of test "
			   "buffer on '%s' line %i expected %s got %s\n",
			   ts.name, ts.idx, ts.tst[ts.idx].put, put_buf);
		}
		ts.idx++;
		put_buf_cnt = 0;
		get_buf_cnt = 0;
		send_ack = 1;
	}
	return 0;
}

static void init_simple_test(void)
{
	memset(&ts, 0, sizeof(ts));
	ts.run_test = run_simple_test;
	ts.validate_put = validate_simple_test;
}

static void run_plant_and_detach_test(int is_early)
{
	char before[BREAK_INSTR_SIZE];
	char after[BREAK_INSTR_SIZE];

	probe_kernel_read(before, (char *)kgdbts_break_test,
	  BREAK_INSTR_SIZE);
	init_simple_test();
	ts.tst = plant_and_detach_test;
	ts.name = "plant_and_detach_test";
	/* Activate test with initial breakpoint */
	if (!is_early)
		kgdb_breakpoint();
	probe_kernel_read(after, (char *)kgdbts_break_test,
	  BREAK_INSTR_SIZE);
	if (memcmp(before, after, BREAK_INSTR_SIZE)) {
		printk(KERN_CRIT "kgdbts: ERROR kgdb corrupted memory\n");
		panic("kgdb memory corruption");
	}

	/* complete the detach test */
	if (!is_early)
		kgdbts_break_test();
}

static void run_breakpoint_test(int is_hw_breakpoint)
{
	test_complete = 0;
	init_simple_test();
	if (is_hw_breakpoint) {
		ts.tst = hw_breakpoint_test;
		ts.name = "hw_breakpoint_test";
	} else {
		ts.tst = sw_breakpoint_test;
		ts.name = "sw_breakpoint_test";
	}
	/* Activate test with initial breakpoint */
	kgdb_breakpoint();
	/* run code with the break point in it */
	kgdbts_break_test();
	kgdb_breakpoint();

	if (test_complete)
		return;

	eprintk("kgdbts: ERROR %s test failed\n", ts.name);
	if (is_hw_breakpoint)
		hwbreaks_ok = 0;
}

static void run_hw_break_test(int is_write_test)
{
	test_complete = 0;
	init_simple_test();
	if (is_write_test) {
		ts.tst = hw_write_break_test;
		ts.name = "hw_write_break_test";
	} else {
		ts.tst = hw_access_break_test;
		ts.name = "hw_access_break_test";
	}
	/* Activate test with initial breakpoint */
	kgdb_breakpoint();
	hw_break_val_access();
	if (is_write_test) {
		if (test_complete == 2) {
			eprintk("kgdbts: ERROR %s broke on access\n",
				ts.name);
			hwbreaks_ok = 0;
		}
		hw_break_val_write();
	}
	kgdb_breakpoint();

	if (test_complete == 1)
		return;

	eprintk("kgdbts: ERROR %s test failed\n", ts.name);
	hwbreaks_ok = 0;
}

static void run_nmi_sleep_test(int nmi_sleep)
{
	unsigned long flags;

	init_simple_test();
	ts.tst = nmi_sleep_test;
	ts.name = "nmi_sleep_test";
	/* Activate test with initial breakpoint */
	kgdb_breakpoint();
	local_irq_save(flags);
	mdelay(nmi_sleep*1000);
	touch_nmi_watchdog();
	local_irq_restore(flags);
	if (test_complete != 2)
		eprintk("kgdbts: ERROR nmi_test did not hit nmi\n");
	kgdb_breakpoint();
	if (test_complete == 1)
		return;

	eprintk("kgdbts: ERROR %s test failed\n", ts.name);
}

static void run_bad_read_test(void)
{
	init_simple_test();
	ts.tst = bad_read_test;
	ts.name = "bad_read_test";
	/* Activate test with initial breakpoint */
	kgdb_breakpoint();
}

static void run_do_fork_test(void)
{
	init_simple_test();
	ts.tst = do_fork_test;
	ts.name = "do_fork_test";
	/* Activate test with initial breakpoint */
	kgdb_breakpoint();
}

static void run_sys_open_test(void)
{
	init_simple_test();
	ts.tst = sys_open_test;
	ts.name = "sys_open_test";
	/* Activate test with initial breakpoint */
	kgdb_breakpoint();
}

static void run_singlestep_break_test(void)
{
	init_simple_test();
	ts.tst = singlestep_break_test;
	ts.name = "singlestep_breakpoint_test";
	/* Activate test with initial breakpoint */
	kgdb_breakpoint();
	kgdbts_break_test();
	kgdbts_break_test();
}

static void kgdbts_run_tests(void)
{
	char *ptr;
	int fork_test = 0;
	int do_sys_open_test = 0;
	int sstep_test = 1000;
	int nmi_sleep = 0;
	int i;

	ptr = strchr(config, 'F');
	if (ptr)
		fork_test = simple_strtol(ptr + 1, NULL, 10);
	ptr = strchr(config, 'S');
	if (ptr)
		do_sys_open_test = simple_strtol(ptr + 1, NULL, 10);
	ptr = strchr(config, 'N');
	if (ptr)
		nmi_sleep = simple_strtol(ptr+1, NULL, 10);
	ptr = strchr(config, 'I');
	if (ptr)
		sstep_test = simple_strtol(ptr+1, NULL, 10);

	/* required internal KGDB tests */
	v1printk("kgdbts:RUN plant and detach test\n");
	run_plant_and_detach_test(0);
	v1printk("kgdbts:RUN sw breakpoint test\n");
	run_breakpoint_test(0);
	v1printk("kgdbts:RUN bad memory access test\n");
	run_bad_read_test();
	v1printk("kgdbts:RUN singlestep test %i iterations\n", sstep_test);
	for (i = 0; i < sstep_test; i++) {
		run_singlestep_break_test();
		if (i % 100 == 0)
			v1printk("kgdbts:RUN singlestep [%i/%i]\n",
				 i, sstep_test);
	}

	/* ===Optional tests=== */

	/* All HW break point tests */
	if (arch_kgdb_ops.flags & KGDB_HW_BREAKPOINT) {
		hwbreaks_ok = 1;
		v1printk("kgdbts:RUN hw breakpoint test\n");
		run_breakpoint_test(1);
		v1printk("kgdbts:RUN hw write breakpoint test\n");
		run_hw_break_test(1);
		v1printk("kgdbts:RUN access write breakpoint test\n");
		run_hw_break_test(0);
	}

	if (nmi_sleep) {
		v1printk("kgdbts:RUN NMI sleep %i seconds test\n", nmi_sleep);
		run_nmi_sleep_test(nmi_sleep);
	}

#ifdef CONFIG_DEBUG_RODATA
	/* Until there is an api to write to read-only text segments, use
	 * HW breakpoints for the remainder of any tests, else print a
	 * failure message if hw breakpoints do not work.
	 */
	if (!(arch_kgdb_ops.flags & KGDB_HW_BREAKPOINT && hwbreaks_ok)) {
		eprintk("kgdbts: HW breakpoints do not work,"
			"skipping remaining tests\n");
		return;
	}
	force_hwbrks = 1;
#endif /* CONFIG_DEBUG_RODATA */

	/* If the do_fork test is run it will be the last test that is
	 * executed because a kernel thread will be spawned at the very
	 * end to unregister the debug hooks.
	 */
	if (fork_test) {
		repeat_test = fork_test;
		printk(KERN_INFO "kgdbts:RUN do_fork for %i breakpoints\n",
			repeat_test);
		kthread_run(kgdbts_unreg_thread, NULL, "kgdbts_unreg");
		run_do_fork_test();
		return;
	}

	/* If the sys_open test is run it will be the last test that is
	 * executed because a kernel thread will be spawned at the very
	 * end to unregister the debug hooks.
	 */
	if (do_sys_open_test) {
		repeat_test = do_sys_open_test;
		printk(KERN_INFO "kgdbts:RUN sys_open for %i breakpoints\n",
			repeat_test);
		kthread_run(kgdbts_unreg_thread, NULL, "kgdbts_unreg");
		run_sys_open_test();
		return;
	}
	/* Shutdown and unregister */
	kgdb_unregister_io_module(&kgdbts_io_ops);
	configured = 0;
}

static int kgdbts_option_setup(char *opt)
{
	if (strlen(opt) >= MAX_CONFIG_LEN) {
		printk(KERN_ERR "kgdbts: config string too long\n");
		return -ENOSPC;
	}
	strcpy(config, opt);

	verbose = 0;
	if (strstr(config, "V1"))
		verbose = 1;
	if (strstr(config, "V2"))
		verbose = 2;

	return 0;
}

__setup("kgdbts=", kgdbts_option_setup);

static int configure_kgdbts(void)
{
	int err = 0;

	if (!strlen(config) || isspace(config[0]))
		goto noconfig;
	err = kgdbts_option_setup(config);
	if (err)
		goto noconfig;

	final_ack = 0;
	run_plant_and_detach_test(1);

	err = kgdb_register_io_module(&kgdbts_io_ops);
	if (err) {
		configured = 0;
		return err;
	}
	configured = 1;
	kgdbts_run_tests();

	return err;

noconfig:
	config[0] = 0;
	configured = 0;

	return err;
}

static int __init init_kgdbts(void)
{
	/* Already configured? */
	if (configured == 1)
		return 0;

	return configure_kgdbts();
}

static int kgdbts_get_char(void)
{
	int val = 0;

	if (ts.run_test)
		val = ts.run_test(1, 0);

	return val;
}

static void kgdbts_put_char(u8 chr)
{
	if (ts.run_test)
		ts.run_test(0, chr);
}

static int param_set_kgdbts_var(const char *kmessage, struct kernel_param *kp)
{
	int len = strlen(kmessage);

	if (len >= MAX_CONFIG_LEN) {
		printk(KERN_ERR "kgdbts: config string too long\n");
		return -ENOSPC;
	}

	/* Only copy in the string if the init function has not run yet */
	if (configured < 0) {
		strcpy(config, kmessage);
		return 0;
	}

	if (configured == 1) {
		printk(KERN_ERR "kgdbts: ERROR: Already configured and running.\n");
		return -EBUSY;
	}

	strcpy(config, kmessage);
	/* Chop out \n char as a result of echo */
	if (config[len - 1] == '\n')
		config[len - 1] = '\0';

	/* Go and configure with the new params. */
	return configure_kgdbts();
}

static void kgdbts_pre_exp_handler(void)
{
	/* Increment the module count when the debugger is active */
	if (!kgdb_connected)
		try_module_get(THIS_MODULE);
}

static void kgdbts_post_exp_handler(void)
{
	/* decrement the module count when the debugger detaches */
	if (!kgdb_connected)
		module_put(THIS_MODULE);
}

static struct kgdb_io kgdbts_io_ops = {
	.name			= "kgdbts",
	.read_char		= kgdbts_get_char,
	.write_char		= kgdbts_put_char,
	.pre_exception		= kgdbts_pre_exp_handler,
	.post_exception		= kgdbts_post_exp_handler,
};

module_init(init_kgdbts);
module_param_call(kgdbts, param_set_kgdbts_var, param_get_string, &kps, 0644);
MODULE_PARM_DESC(kgdbts, "<A|V1|V2>[F#|S#][N#]");
MODULE_DESCRIPTION("KGDB Test Suite");
MODULE_LICENSE("GPL");
MODULE_AUTHOR("Wind River Systems, Inc.");
<|MERGE_RESOLUTION|>--- conflicted
+++ resolved
@@ -304,14 +304,10 @@
 		return 1;
 	}
 	/* Readjust the instruction pointer if needed */
-<<<<<<< HEAD
-	instruction_pointer_set(&kgdbts_regs, ip + offset);
-=======
 	ip += offset;
 #ifdef GDB_ADJUSTS_BREAK_OFFSET
 	instruction_pointer_set(&kgdbts_regs, ip);
 #endif
->>>>>>> 23c79d31
 	return 0;
 }
 
