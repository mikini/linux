--- conflicted
+++ resolved
@@ -4760,11 +4760,7 @@
 
 	iscsi_eh_timer_workq = alloc_workqueue("%s",
 			WQ_SYSFS | __WQ_LEGACY | WQ_MEM_RECLAIM | WQ_UNBOUND,
-<<<<<<< HEAD
-			2, "iscsi_eh");
-=======
 			1, "iscsi_eh");
->>>>>>> 84569f32
 	if (!iscsi_eh_timer_workq) {
 		err = -ENOMEM;
 		goto release_nls;
