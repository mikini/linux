/*
 * Copyright © 2006-2007 Intel Corporation
 *
 * Permission is hereby granted, free of charge, to any person obtaining a
 * copy of this software and associated documentation files (the "Software"),
 * to deal in the Software without restriction, including without limitation
 * the rights to use, copy, modify, merge, publish, distribute, sublicense,
 * and/or sell copies of the Software, and to permit persons to whom the
 * Software is furnished to do so, subject to the following conditions:
 *
 * The above copyright notice and this permission notice (including the next
 * paragraph) shall be included in all copies or substantial portions of the
 * Software.
 *
 * THE SOFTWARE IS PROVIDED "AS IS", WITHOUT WARRANTY OF ANY KIND, EXPRESS OR
 * IMPLIED, INCLUDING BUT NOT LIMITED TO THE WARRANTIES OF MERCHANTABILITY,
 * FITNESS FOR A PARTICULAR PURPOSE AND NONINFRINGEMENT.  IN NO EVENT SHALL
 * THE AUTHORS OR COPYRIGHT HOLDERS BE LIABLE FOR ANY CLAIM, DAMAGES OR OTHER
 * LIABILITY, WHETHER IN AN ACTION OF CONTRACT, TORT OR OTHERWISE, ARISING
 * FROM, OUT OF OR IN CONNECTION WITH THE SOFTWARE OR THE USE OR OTHER
 * DEALINGS IN THE SOFTWARE.
 *
 * Authors:
 *	Eric Anholt <eric@anholt.net>
 */

#include <linux/cpufreq.h>
#include <linux/module.h>
#include <linux/input.h>
#include <linux/i2c.h>
#include <linux/kernel.h>
#include <linux/slab.h>
#include <linux/vgaarb.h>
#include <drm/drm_edid.h>
#include "drmP.h"
#include "intel_drv.h"
#include "i915_drm.h"
#include "i915_drv.h"
#include "i915_trace.h"
#include "drm_dp_helper.h"
#include "drm_crtc_helper.h"
#include <linux/dma_remapping.h>

#define HAS_eDP (intel_pipe_has_type(crtc, INTEL_OUTPUT_EDP))

bool intel_pipe_has_type(struct drm_crtc *crtc, int type);
static void intel_update_watermarks(struct drm_device *dev);
static void intel_increase_pllclock(struct drm_crtc *crtc);
static void intel_crtc_update_cursor(struct drm_crtc *crtc, bool on);

typedef struct {
	/* given values */
	int n;
	int m1, m2;
	int p1, p2;
	/* derived values */
	int	dot;
	int	vco;
	int	m;
	int	p;
} intel_clock_t;

typedef struct {
	int	min, max;
} intel_range_t;

typedef struct {
	int	dot_limit;
	int	p2_slow, p2_fast;
} intel_p2_t;

#define INTEL_P2_NUM		      2
typedef struct intel_limit intel_limit_t;
struct intel_limit {
	intel_range_t   dot, vco, n, m, m1, m2, p, p1;
	intel_p2_t	    p2;
	bool (* find_pll)(const intel_limit_t *, struct drm_crtc *,
			int, int, intel_clock_t *, intel_clock_t *);
};

/* FDI */
#define IRONLAKE_FDI_FREQ		2700000 /* in kHz for mode->clock */

static bool
intel_find_best_PLL(const intel_limit_t *limit, struct drm_crtc *crtc,
		    int target, int refclk, intel_clock_t *match_clock,
		    intel_clock_t *best_clock);
static bool
intel_g4x_find_best_PLL(const intel_limit_t *limit, struct drm_crtc *crtc,
			int target, int refclk, intel_clock_t *match_clock,
			intel_clock_t *best_clock);

static bool
intel_find_pll_g4x_dp(const intel_limit_t *, struct drm_crtc *crtc,
		      int target, int refclk, intel_clock_t *match_clock,
		      intel_clock_t *best_clock);
static bool
intel_find_pll_ironlake_dp(const intel_limit_t *, struct drm_crtc *crtc,
			   int target, int refclk, intel_clock_t *match_clock,
			   intel_clock_t *best_clock);

static inline u32 /* units of 100MHz */
intel_fdi_link_freq(struct drm_device *dev)
{
	if (IS_GEN5(dev)) {
		struct drm_i915_private *dev_priv = dev->dev_private;
		return (I915_READ(FDI_PLL_BIOS_0) & FDI_PLL_FB_CLOCK_MASK) + 2;
	} else
		return 27;
}

static const intel_limit_t intel_limits_i8xx_dvo = {
	.dot = { .min = 25000, .max = 350000 },
	.vco = { .min = 930000, .max = 1400000 },
	.n = { .min = 3, .max = 16 },
	.m = { .min = 96, .max = 140 },
	.m1 = { .min = 18, .max = 26 },
	.m2 = { .min = 6, .max = 16 },
	.p = { .min = 4, .max = 128 },
	.p1 = { .min = 2, .max = 33 },
	.p2 = { .dot_limit = 165000,
		.p2_slow = 4, .p2_fast = 2 },
	.find_pll = intel_find_best_PLL,
};

static const intel_limit_t intel_limits_i8xx_lvds = {
	.dot = { .min = 25000, .max = 350000 },
	.vco = { .min = 930000, .max = 1400000 },
	.n = { .min = 3, .max = 16 },
	.m = { .min = 96, .max = 140 },
	.m1 = { .min = 18, .max = 26 },
	.m2 = { .min = 6, .max = 16 },
	.p = { .min = 4, .max = 128 },
	.p1 = { .min = 1, .max = 6 },
	.p2 = { .dot_limit = 165000,
		.p2_slow = 14, .p2_fast = 7 },
	.find_pll = intel_find_best_PLL,
};

static const intel_limit_t intel_limits_i9xx_sdvo = {
	.dot = { .min = 20000, .max = 400000 },
	.vco = { .min = 1400000, .max = 2800000 },
	.n = { .min = 1, .max = 6 },
	.m = { .min = 70, .max = 120 },
	.m1 = { .min = 10, .max = 22 },
	.m2 = { .min = 5, .max = 9 },
	.p = { .min = 5, .max = 80 },
	.p1 = { .min = 1, .max = 8 },
	.p2 = { .dot_limit = 200000,
		.p2_slow = 10, .p2_fast = 5 },
	.find_pll = intel_find_best_PLL,
};

static const intel_limit_t intel_limits_i9xx_lvds = {
	.dot = { .min = 20000, .max = 400000 },
	.vco = { .min = 1400000, .max = 2800000 },
	.n = { .min = 1, .max = 6 },
	.m = { .min = 70, .max = 120 },
	.m1 = { .min = 10, .max = 22 },
	.m2 = { .min = 5, .max = 9 },
	.p = { .min = 7, .max = 98 },
	.p1 = { .min = 1, .max = 8 },
	.p2 = { .dot_limit = 112000,
		.p2_slow = 14, .p2_fast = 7 },
	.find_pll = intel_find_best_PLL,
};


static const intel_limit_t intel_limits_g4x_sdvo = {
	.dot = { .min = 25000, .max = 270000 },
	.vco = { .min = 1750000, .max = 3500000},
	.n = { .min = 1, .max = 4 },
	.m = { .min = 104, .max = 138 },
	.m1 = { .min = 17, .max = 23 },
	.m2 = { .min = 5, .max = 11 },
	.p = { .min = 10, .max = 30 },
	.p1 = { .min = 1, .max = 3},
	.p2 = { .dot_limit = 270000,
		.p2_slow = 10,
		.p2_fast = 10
	},
	.find_pll = intel_g4x_find_best_PLL,
};

static const intel_limit_t intel_limits_g4x_hdmi = {
	.dot = { .min = 22000, .max = 400000 },
	.vco = { .min = 1750000, .max = 3500000},
	.n = { .min = 1, .max = 4 },
	.m = { .min = 104, .max = 138 },
	.m1 = { .min = 16, .max = 23 },
	.m2 = { .min = 5, .max = 11 },
	.p = { .min = 5, .max = 80 },
	.p1 = { .min = 1, .max = 8},
	.p2 = { .dot_limit = 165000,
		.p2_slow = 10, .p2_fast = 5 },
	.find_pll = intel_g4x_find_best_PLL,
};

static const intel_limit_t intel_limits_g4x_single_channel_lvds = {
	.dot = { .min = 20000, .max = 115000 },
	.vco = { .min = 1750000, .max = 3500000 },
	.n = { .min = 1, .max = 3 },
	.m = { .min = 104, .max = 138 },
	.m1 = { .min = 17, .max = 23 },
	.m2 = { .min = 5, .max = 11 },
	.p = { .min = 28, .max = 112 },
	.p1 = { .min = 2, .max = 8 },
	.p2 = { .dot_limit = 0,
		.p2_slow = 14, .p2_fast = 14
	},
	.find_pll = intel_g4x_find_best_PLL,
};

static const intel_limit_t intel_limits_g4x_dual_channel_lvds = {
	.dot = { .min = 80000, .max = 224000 },
	.vco = { .min = 1750000, .max = 3500000 },
	.n = { .min = 1, .max = 3 },
	.m = { .min = 104, .max = 138 },
	.m1 = { .min = 17, .max = 23 },
	.m2 = { .min = 5, .max = 11 },
	.p = { .min = 14, .max = 42 },
	.p1 = { .min = 2, .max = 6 },
	.p2 = { .dot_limit = 0,
		.p2_slow = 7, .p2_fast = 7
	},
	.find_pll = intel_g4x_find_best_PLL,
};

static const intel_limit_t intel_limits_g4x_display_port = {
	.dot = { .min = 161670, .max = 227000 },
	.vco = { .min = 1750000, .max = 3500000},
	.n = { .min = 1, .max = 2 },
	.m = { .min = 97, .max = 108 },
	.m1 = { .min = 0x10, .max = 0x12 },
	.m2 = { .min = 0x05, .max = 0x06 },
	.p = { .min = 10, .max = 20 },
	.p1 = { .min = 1, .max = 2},
	.p2 = { .dot_limit = 0,
		.p2_slow = 10, .p2_fast = 10 },
	.find_pll = intel_find_pll_g4x_dp,
};

static const intel_limit_t intel_limits_pineview_sdvo = {
	.dot = { .min = 20000, .max = 400000},
	.vco = { .min = 1700000, .max = 3500000 },
	/* Pineview's Ncounter is a ring counter */
	.n = { .min = 3, .max = 6 },
	.m = { .min = 2, .max = 256 },
	/* Pineview only has one combined m divider, which we treat as m2. */
	.m1 = { .min = 0, .max = 0 },
	.m2 = { .min = 0, .max = 254 },
	.p = { .min = 5, .max = 80 },
	.p1 = { .min = 1, .max = 8 },
	.p2 = { .dot_limit = 200000,
		.p2_slow = 10, .p2_fast = 5 },
	.find_pll = intel_find_best_PLL,
};

static const intel_limit_t intel_limits_pineview_lvds = {
	.dot = { .min = 20000, .max = 400000 },
	.vco = { .min = 1700000, .max = 3500000 },
	.n = { .min = 3, .max = 6 },
	.m = { .min = 2, .max = 256 },
	.m1 = { .min = 0, .max = 0 },
	.m2 = { .min = 0, .max = 254 },
	.p = { .min = 7, .max = 112 },
	.p1 = { .min = 1, .max = 8 },
	.p2 = { .dot_limit = 112000,
		.p2_slow = 14, .p2_fast = 14 },
	.find_pll = intel_find_best_PLL,
};

/* Ironlake / Sandybridge
 *
 * We calculate clock using (register_value + 2) for N/M1/M2, so here
 * the range value for them is (actual_value - 2).
 */
static const intel_limit_t intel_limits_ironlake_dac = {
	.dot = { .min = 25000, .max = 350000 },
	.vco = { .min = 1760000, .max = 3510000 },
	.n = { .min = 1, .max = 5 },
	.m = { .min = 79, .max = 127 },
	.m1 = { .min = 12, .max = 22 },
	.m2 = { .min = 5, .max = 9 },
	.p = { .min = 5, .max = 80 },
	.p1 = { .min = 1, .max = 8 },
	.p2 = { .dot_limit = 225000,
		.p2_slow = 10, .p2_fast = 5 },
	.find_pll = intel_g4x_find_best_PLL,
};

static const intel_limit_t intel_limits_ironlake_single_lvds = {
	.dot = { .min = 25000, .max = 350000 },
	.vco = { .min = 1760000, .max = 3510000 },
	.n = { .min = 1, .max = 3 },
	.m = { .min = 79, .max = 118 },
	.m1 = { .min = 12, .max = 22 },
	.m2 = { .min = 5, .max = 9 },
	.p = { .min = 28, .max = 112 },
	.p1 = { .min = 2, .max = 8 },
	.p2 = { .dot_limit = 225000,
		.p2_slow = 14, .p2_fast = 14 },
	.find_pll = intel_g4x_find_best_PLL,
};

static const intel_limit_t intel_limits_ironlake_dual_lvds = {
	.dot = { .min = 25000, .max = 350000 },
	.vco = { .min = 1760000, .max = 3510000 },
	.n = { .min = 1, .max = 3 },
	.m = { .min = 79, .max = 127 },
	.m1 = { .min = 12, .max = 22 },
	.m2 = { .min = 5, .max = 9 },
	.p = { .min = 14, .max = 56 },
	.p1 = { .min = 2, .max = 8 },
	.p2 = { .dot_limit = 225000,
		.p2_slow = 7, .p2_fast = 7 },
	.find_pll = intel_g4x_find_best_PLL,
};

/* LVDS 100mhz refclk limits. */
static const intel_limit_t intel_limits_ironlake_single_lvds_100m = {
	.dot = { .min = 25000, .max = 350000 },
	.vco = { .min = 1760000, .max = 3510000 },
	.n = { .min = 1, .max = 2 },
	.m = { .min = 79, .max = 126 },
	.m1 = { .min = 12, .max = 22 },
	.m2 = { .min = 5, .max = 9 },
	.p = { .min = 28, .max = 112 },
	.p1 = { .min = 2, .max = 8 },
	.p2 = { .dot_limit = 225000,
		.p2_slow = 14, .p2_fast = 14 },
	.find_pll = intel_g4x_find_best_PLL,
};

static const intel_limit_t intel_limits_ironlake_dual_lvds_100m = {
	.dot = { .min = 25000, .max = 350000 },
	.vco = { .min = 1760000, .max = 3510000 },
	.n = { .min = 1, .max = 3 },
	.m = { .min = 79, .max = 126 },
	.m1 = { .min = 12, .max = 22 },
	.m2 = { .min = 5, .max = 9 },
	.p = { .min = 14, .max = 42 },
	.p1 = { .min = 2, .max = 6 },
	.p2 = { .dot_limit = 225000,
		.p2_slow = 7, .p2_fast = 7 },
	.find_pll = intel_g4x_find_best_PLL,
};

static const intel_limit_t intel_limits_ironlake_display_port = {
	.dot = { .min = 25000, .max = 350000 },
	.vco = { .min = 1760000, .max = 3510000},
	.n = { .min = 1, .max = 2 },
	.m = { .min = 81, .max = 90 },
	.m1 = { .min = 12, .max = 22 },
	.m2 = { .min = 5, .max = 9 },
	.p = { .min = 10, .max = 20 },
	.p1 = { .min = 1, .max = 2},
	.p2 = { .dot_limit = 0,
		.p2_slow = 10, .p2_fast = 10 },
	.find_pll = intel_find_pll_ironlake_dp,
};

static const intel_limit_t *intel_ironlake_limit(struct drm_crtc *crtc,
						int refclk)
{
	struct drm_device *dev = crtc->dev;
	struct drm_i915_private *dev_priv = dev->dev_private;
	const intel_limit_t *limit;

	if (intel_pipe_has_type(crtc, INTEL_OUTPUT_LVDS)) {
		if ((I915_READ(PCH_LVDS) & LVDS_CLKB_POWER_MASK) ==
		    LVDS_CLKB_POWER_UP) {
			/* LVDS dual channel */
			if (refclk == 100000)
				limit = &intel_limits_ironlake_dual_lvds_100m;
			else
				limit = &intel_limits_ironlake_dual_lvds;
		} else {
			if (refclk == 100000)
				limit = &intel_limits_ironlake_single_lvds_100m;
			else
				limit = &intel_limits_ironlake_single_lvds;
		}
	} else if (intel_pipe_has_type(crtc, INTEL_OUTPUT_DISPLAYPORT) ||
			HAS_eDP)
		limit = &intel_limits_ironlake_display_port;
	else
		limit = &intel_limits_ironlake_dac;

	return limit;
}

static const intel_limit_t *intel_g4x_limit(struct drm_crtc *crtc)
{
	struct drm_device *dev = crtc->dev;
	struct drm_i915_private *dev_priv = dev->dev_private;
	const intel_limit_t *limit;

	if (intel_pipe_has_type(crtc, INTEL_OUTPUT_LVDS)) {
		if ((I915_READ(LVDS) & LVDS_CLKB_POWER_MASK) ==
		    LVDS_CLKB_POWER_UP)
			/* LVDS with dual channel */
			limit = &intel_limits_g4x_dual_channel_lvds;
		else
			/* LVDS with dual channel */
			limit = &intel_limits_g4x_single_channel_lvds;
	} else if (intel_pipe_has_type(crtc, INTEL_OUTPUT_HDMI) ||
		   intel_pipe_has_type(crtc, INTEL_OUTPUT_ANALOG)) {
		limit = &intel_limits_g4x_hdmi;
	} else if (intel_pipe_has_type(crtc, INTEL_OUTPUT_SDVO)) {
		limit = &intel_limits_g4x_sdvo;
	} else if (intel_pipe_has_type(crtc, INTEL_OUTPUT_DISPLAYPORT)) {
		limit = &intel_limits_g4x_display_port;
	} else /* The option is for other outputs */
		limit = &intel_limits_i9xx_sdvo;

	return limit;
}

static const intel_limit_t *intel_limit(struct drm_crtc *crtc, int refclk)
{
	struct drm_device *dev = crtc->dev;
	const intel_limit_t *limit;

	if (HAS_PCH_SPLIT(dev))
		limit = intel_ironlake_limit(crtc, refclk);
	else if (IS_G4X(dev)) {
		limit = intel_g4x_limit(crtc);
	} else if (IS_PINEVIEW(dev)) {
		if (intel_pipe_has_type(crtc, INTEL_OUTPUT_LVDS))
			limit = &intel_limits_pineview_lvds;
		else
			limit = &intel_limits_pineview_sdvo;
	} else if (!IS_GEN2(dev)) {
		if (intel_pipe_has_type(crtc, INTEL_OUTPUT_LVDS))
			limit = &intel_limits_i9xx_lvds;
		else
			limit = &intel_limits_i9xx_sdvo;
	} else {
		if (intel_pipe_has_type(crtc, INTEL_OUTPUT_LVDS))
			limit = &intel_limits_i8xx_lvds;
		else
			limit = &intel_limits_i8xx_dvo;
	}
	return limit;
}

/* m1 is reserved as 0 in Pineview, n is a ring counter */
static void pineview_clock(int refclk, intel_clock_t *clock)
{
	clock->m = clock->m2 + 2;
	clock->p = clock->p1 * clock->p2;
	clock->vco = refclk * clock->m / clock->n;
	clock->dot = clock->vco / clock->p;
}

static void intel_clock(struct drm_device *dev, int refclk, intel_clock_t *clock)
{
	if (IS_PINEVIEW(dev)) {
		pineview_clock(refclk, clock);
		return;
	}
	clock->m = 5 * (clock->m1 + 2) + (clock->m2 + 2);
	clock->p = clock->p1 * clock->p2;
	clock->vco = refclk * clock->m / (clock->n + 2);
	clock->dot = clock->vco / clock->p;
}

/**
 * Returns whether any output on the specified pipe is of the specified type
 */
bool intel_pipe_has_type(struct drm_crtc *crtc, int type)
{
	struct drm_device *dev = crtc->dev;
	struct drm_mode_config *mode_config = &dev->mode_config;
	struct intel_encoder *encoder;

	list_for_each_entry(encoder, &mode_config->encoder_list, base.head)
		if (encoder->base.crtc == crtc && encoder->type == type)
			return true;

	return false;
}

#define INTELPllInvalid(s)   do { /* DRM_DEBUG(s); */ return false; } while (0)
/**
 * Returns whether the given set of divisors are valid for a given refclk with
 * the given connectors.
 */

static bool intel_PLL_is_valid(struct drm_device *dev,
			       const intel_limit_t *limit,
			       const intel_clock_t *clock)
{
	if (clock->p1  < limit->p1.min  || limit->p1.max  < clock->p1)
		INTELPllInvalid("p1 out of range\n");
	if (clock->p   < limit->p.min   || limit->p.max   < clock->p)
		INTELPllInvalid("p out of range\n");
	if (clock->m2  < limit->m2.min  || limit->m2.max  < clock->m2)
		INTELPllInvalid("m2 out of range\n");
	if (clock->m1  < limit->m1.min  || limit->m1.max  < clock->m1)
		INTELPllInvalid("m1 out of range\n");
	if (clock->m1 <= clock->m2 && !IS_PINEVIEW(dev))
		INTELPllInvalid("m1 <= m2\n");
	if (clock->m   < limit->m.min   || limit->m.max   < clock->m)
		INTELPllInvalid("m out of range\n");
	if (clock->n   < limit->n.min   || limit->n.max   < clock->n)
		INTELPllInvalid("n out of range\n");
	if (clock->vco < limit->vco.min || limit->vco.max < clock->vco)
		INTELPllInvalid("vco out of range\n");
	/* XXX: We may need to be checking "Dot clock" depending on the multiplier,
	 * connector, etc., rather than just a single range.
	 */
	if (clock->dot < limit->dot.min || limit->dot.max < clock->dot)
		INTELPllInvalid("dot out of range\n");

	return true;
}

static bool
intel_find_best_PLL(const intel_limit_t *limit, struct drm_crtc *crtc,
		    int target, int refclk, intel_clock_t *match_clock,
		    intel_clock_t *best_clock)

{
	struct drm_device *dev = crtc->dev;
	struct drm_i915_private *dev_priv = dev->dev_private;
	intel_clock_t clock;
	int err = target;

	if (intel_pipe_has_type(crtc, INTEL_OUTPUT_LVDS) &&
	    (I915_READ(LVDS)) != 0) {
		/*
		 * For LVDS, if the panel is on, just rely on its current
		 * settings for dual-channel.  We haven't figured out how to
		 * reliably set up different single/dual channel state, if we
		 * even can.
		 */
		if ((I915_READ(LVDS) & LVDS_CLKB_POWER_MASK) ==
		    LVDS_CLKB_POWER_UP)
			clock.p2 = limit->p2.p2_fast;
		else
			clock.p2 = limit->p2.p2_slow;
	} else {
		if (target < limit->p2.dot_limit)
			clock.p2 = limit->p2.p2_slow;
		else
			clock.p2 = limit->p2.p2_fast;
	}

	memset(best_clock, 0, sizeof(*best_clock));

	for (clock.m1 = limit->m1.min; clock.m1 <= limit->m1.max;
	     clock.m1++) {
		for (clock.m2 = limit->m2.min;
		     clock.m2 <= limit->m2.max; clock.m2++) {
			/* m1 is always 0 in Pineview */
			if (clock.m2 >= clock.m1 && !IS_PINEVIEW(dev))
				break;
			for (clock.n = limit->n.min;
			     clock.n <= limit->n.max; clock.n++) {
				for (clock.p1 = limit->p1.min;
					clock.p1 <= limit->p1.max; clock.p1++) {
					int this_err;

					intel_clock(dev, refclk, &clock);
					if (!intel_PLL_is_valid(dev, limit,
								&clock))
						continue;
					if (match_clock &&
					    clock.p != match_clock->p)
						continue;

					this_err = abs(clock.dot - target);
					if (this_err < err) {
						*best_clock = clock;
						err = this_err;
					}
				}
			}
		}
	}

	return (err != target);
}

static bool
intel_g4x_find_best_PLL(const intel_limit_t *limit, struct drm_crtc *crtc,
			int target, int refclk, intel_clock_t *match_clock,
			intel_clock_t *best_clock)
{
	struct drm_device *dev = crtc->dev;
	struct drm_i915_private *dev_priv = dev->dev_private;
	intel_clock_t clock;
	int max_n;
	bool found;
	/* approximately equals target * 0.00585 */
	int err_most = (target >> 8) + (target >> 9);
	found = false;

	if (intel_pipe_has_type(crtc, INTEL_OUTPUT_LVDS)) {
		int lvds_reg;

		if (HAS_PCH_SPLIT(dev))
			lvds_reg = PCH_LVDS;
		else
			lvds_reg = LVDS;
		if ((I915_READ(lvds_reg) & LVDS_CLKB_POWER_MASK) ==
		    LVDS_CLKB_POWER_UP)
			clock.p2 = limit->p2.p2_fast;
		else
			clock.p2 = limit->p2.p2_slow;
	} else {
		if (target < limit->p2.dot_limit)
			clock.p2 = limit->p2.p2_slow;
		else
			clock.p2 = limit->p2.p2_fast;
	}

	memset(best_clock, 0, sizeof(*best_clock));
	max_n = limit->n.max;
	/* based on hardware requirement, prefer smaller n to precision */
	for (clock.n = limit->n.min; clock.n <= max_n; clock.n++) {
		/* based on hardware requirement, prefere larger m1,m2 */
		for (clock.m1 = limit->m1.max;
		     clock.m1 >= limit->m1.min; clock.m1--) {
			for (clock.m2 = limit->m2.max;
			     clock.m2 >= limit->m2.min; clock.m2--) {
				for (clock.p1 = limit->p1.max;
				     clock.p1 >= limit->p1.min; clock.p1--) {
					int this_err;

					intel_clock(dev, refclk, &clock);
					if (!intel_PLL_is_valid(dev, limit,
								&clock))
						continue;
					if (match_clock &&
					    clock.p != match_clock->p)
						continue;

					this_err = abs(clock.dot - target);
					if (this_err < err_most) {
						*best_clock = clock;
						err_most = this_err;
						max_n = clock.n;
						found = true;
					}
				}
			}
		}
	}
	return found;
}

static bool
intel_find_pll_ironlake_dp(const intel_limit_t *limit, struct drm_crtc *crtc,
			   int target, int refclk, intel_clock_t *match_clock,
			   intel_clock_t *best_clock)
{
	struct drm_device *dev = crtc->dev;
	intel_clock_t clock;

	if (target < 200000) {
		clock.n = 1;
		clock.p1 = 2;
		clock.p2 = 10;
		clock.m1 = 12;
		clock.m2 = 9;
	} else {
		clock.n = 2;
		clock.p1 = 1;
		clock.p2 = 10;
		clock.m1 = 14;
		clock.m2 = 8;
	}
	intel_clock(dev, refclk, &clock);
	memcpy(best_clock, &clock, sizeof(intel_clock_t));
	return true;
}

/* DisplayPort has only two frequencies, 162MHz and 270MHz */
static bool
intel_find_pll_g4x_dp(const intel_limit_t *limit, struct drm_crtc *crtc,
		      int target, int refclk, intel_clock_t *match_clock,
		      intel_clock_t *best_clock)
{
	intel_clock_t clock;
	if (target < 200000) {
		clock.p1 = 2;
		clock.p2 = 10;
		clock.n = 2;
		clock.m1 = 23;
		clock.m2 = 8;
	} else {
		clock.p1 = 1;
		clock.p2 = 10;
		clock.n = 1;
		clock.m1 = 14;
		clock.m2 = 2;
	}
	clock.m = 5 * (clock.m1 + 2) + (clock.m2 + 2);
	clock.p = (clock.p1 * clock.p2);
	clock.dot = 96000 * clock.m / (clock.n + 2) / clock.p;
	clock.vco = 0;
	memcpy(best_clock, &clock, sizeof(intel_clock_t));
	return true;
}

/**
 * intel_wait_for_vblank - wait for vblank on a given pipe
 * @dev: drm device
 * @pipe: pipe to wait for
 *
 * Wait for vblank to occur on a given pipe.  Needed for various bits of
 * mode setting code.
 */
void intel_wait_for_vblank(struct drm_device *dev, int pipe)
{
	struct drm_i915_private *dev_priv = dev->dev_private;
	int pipestat_reg = PIPESTAT(pipe);

	/* Clear existing vblank status. Note this will clear any other
	 * sticky status fields as well.
	 *
	 * This races with i915_driver_irq_handler() with the result
	 * that either function could miss a vblank event.  Here it is not
	 * fatal, as we will either wait upon the next vblank interrupt or
	 * timeout.  Generally speaking intel_wait_for_vblank() is only
	 * called during modeset at which time the GPU should be idle and
	 * should *not* be performing page flips and thus not waiting on
	 * vblanks...
	 * Currently, the result of us stealing a vblank from the irq
	 * handler is that a single frame will be skipped during swapbuffers.
	 */
	I915_WRITE(pipestat_reg,
		   I915_READ(pipestat_reg) | PIPE_VBLANK_INTERRUPT_STATUS);

	/* Wait for vblank interrupt bit to set */
	if (wait_for(I915_READ(pipestat_reg) &
		     PIPE_VBLANK_INTERRUPT_STATUS,
		     50))
		DRM_DEBUG_KMS("vblank wait timed out\n");
}

/*
 * intel_wait_for_pipe_off - wait for pipe to turn off
 * @dev: drm device
 * @pipe: pipe to wait for
 *
 * After disabling a pipe, we can't wait for vblank in the usual way,
 * spinning on the vblank interrupt status bit, since we won't actually
 * see an interrupt when the pipe is disabled.
 *
 * On Gen4 and above:
 *   wait for the pipe register state bit to turn off
 *
 * Otherwise:
 *   wait for the display line value to settle (it usually
 *   ends up stopping at the start of the next frame).
 *
 */
void intel_wait_for_pipe_off(struct drm_device *dev, int pipe)
{
	struct drm_i915_private *dev_priv = dev->dev_private;

	if (INTEL_INFO(dev)->gen >= 4) {
		int reg = PIPECONF(pipe);

		/* Wait for the Pipe State to go off */
		if (wait_for((I915_READ(reg) & I965_PIPECONF_ACTIVE) == 0,
			     100))
			DRM_DEBUG_KMS("pipe_off wait timed out\n");
	} else {
		u32 last_line;
		int reg = PIPEDSL(pipe);
		unsigned long timeout = jiffies + msecs_to_jiffies(100);

		/* Wait for the display line to settle */
		do {
			last_line = I915_READ(reg) & DSL_LINEMASK;
			mdelay(5);
		} while (((I915_READ(reg) & DSL_LINEMASK) != last_line) &&
			 time_after(timeout, jiffies));
		if (time_after(jiffies, timeout))
			DRM_DEBUG_KMS("pipe_off wait timed out\n");
	}
}

static const char *state_string(bool enabled)
{
	return enabled ? "on" : "off";
}

/* Only for pre-ILK configs */
static void assert_pll(struct drm_i915_private *dev_priv,
		       enum pipe pipe, bool state)
{
	int reg;
	u32 val;
	bool cur_state;

	reg = DPLL(pipe);
	val = I915_READ(reg);
	cur_state = !!(val & DPLL_VCO_ENABLE);
	WARN(cur_state != state,
	     "PLL state assertion failure (expected %s, current %s)\n",
	     state_string(state), state_string(cur_state));
}
#define assert_pll_enabled(d, p) assert_pll(d, p, true)
#define assert_pll_disabled(d, p) assert_pll(d, p, false)

/* For ILK+ */
static void assert_pch_pll(struct drm_i915_private *dev_priv,
			   enum pipe pipe, bool state)
{
	int reg;
	u32 val;
	bool cur_state;

	if (HAS_PCH_CPT(dev_priv->dev)) {
		u32 pch_dpll;

		pch_dpll = I915_READ(PCH_DPLL_SEL);

		/* Make sure the selected PLL is enabled to the transcoder */
		WARN(!((pch_dpll >> (4 * pipe)) & 8),
		     "transcoder %d PLL not enabled\n", pipe);

		/* Convert the transcoder pipe number to a pll pipe number */
		pipe = (pch_dpll >> (4 * pipe)) & 1;
	}

	reg = PCH_DPLL(pipe);
	val = I915_READ(reg);
	cur_state = !!(val & DPLL_VCO_ENABLE);
	WARN(cur_state != state,
	     "PCH PLL state assertion failure (expected %s, current %s)\n",
	     state_string(state), state_string(cur_state));
}
#define assert_pch_pll_enabled(d, p) assert_pch_pll(d, p, true)
#define assert_pch_pll_disabled(d, p) assert_pch_pll(d, p, false)

static void assert_fdi_tx(struct drm_i915_private *dev_priv,
			  enum pipe pipe, bool state)
{
	int reg;
	u32 val;
	bool cur_state;

	reg = FDI_TX_CTL(pipe);
	val = I915_READ(reg);
	cur_state = !!(val & FDI_TX_ENABLE);
	WARN(cur_state != state,
	     "FDI TX state assertion failure (expected %s, current %s)\n",
	     state_string(state), state_string(cur_state));
}
#define assert_fdi_tx_enabled(d, p) assert_fdi_tx(d, p, true)
#define assert_fdi_tx_disabled(d, p) assert_fdi_tx(d, p, false)

static void assert_fdi_rx(struct drm_i915_private *dev_priv,
			  enum pipe pipe, bool state)
{
	int reg;
	u32 val;
	bool cur_state;

	reg = FDI_RX_CTL(pipe);
	val = I915_READ(reg);
	cur_state = !!(val & FDI_RX_ENABLE);
	WARN(cur_state != state,
	     "FDI RX state assertion failure (expected %s, current %s)\n",
	     state_string(state), state_string(cur_state));
}
#define assert_fdi_rx_enabled(d, p) assert_fdi_rx(d, p, true)
#define assert_fdi_rx_disabled(d, p) assert_fdi_rx(d, p, false)

static void assert_fdi_tx_pll_enabled(struct drm_i915_private *dev_priv,
				      enum pipe pipe)
{
	int reg;
	u32 val;

	/* ILK FDI PLL is always enabled */
	if (dev_priv->info->gen == 5)
		return;

	reg = FDI_TX_CTL(pipe);
	val = I915_READ(reg);
	WARN(!(val & FDI_TX_PLL_ENABLE), "FDI TX PLL assertion failure, should be active but is disabled\n");
}

static void assert_fdi_rx_pll_enabled(struct drm_i915_private *dev_priv,
				      enum pipe pipe)
{
	int reg;
	u32 val;

	reg = FDI_RX_CTL(pipe);
	val = I915_READ(reg);
	WARN(!(val & FDI_RX_PLL_ENABLE), "FDI RX PLL assertion failure, should be active but is disabled\n");
}

static void assert_panel_unlocked(struct drm_i915_private *dev_priv,
				  enum pipe pipe)
{
	int pp_reg, lvds_reg;
	u32 val;
	enum pipe panel_pipe = PIPE_A;
	bool locked = true;

	if (HAS_PCH_SPLIT(dev_priv->dev)) {
		pp_reg = PCH_PP_CONTROL;
		lvds_reg = PCH_LVDS;
	} else {
		pp_reg = PP_CONTROL;
		lvds_reg = LVDS;
	}

	val = I915_READ(pp_reg);
	if (!(val & PANEL_POWER_ON) ||
	    ((val & PANEL_UNLOCK_REGS) == PANEL_UNLOCK_REGS))
		locked = false;

	if (I915_READ(lvds_reg) & LVDS_PIPEB_SELECT)
		panel_pipe = PIPE_B;

	WARN(panel_pipe == pipe && locked,
	     "panel assertion failure, pipe %c regs locked\n",
	     pipe_name(pipe));
}

void assert_pipe(struct drm_i915_private *dev_priv,
		 enum pipe pipe, bool state)
{
	int reg;
	u32 val;
	bool cur_state;

	/* if we need the pipe A quirk it must be always on */
	if (pipe == PIPE_A && dev_priv->quirks & QUIRK_PIPEA_FORCE)
		state = true;

	reg = PIPECONF(pipe);
	val = I915_READ(reg);
	cur_state = !!(val & PIPECONF_ENABLE);
	WARN(cur_state != state,
	     "pipe %c assertion failure (expected %s, current %s)\n",
	     pipe_name(pipe), state_string(state), state_string(cur_state));
}

static void assert_plane(struct drm_i915_private *dev_priv,
			 enum plane plane, bool state)
{
	int reg;
	u32 val;
	bool cur_state;

	reg = DSPCNTR(plane);
	val = I915_READ(reg);
	cur_state = !!(val & DISPLAY_PLANE_ENABLE);
	WARN(cur_state != state,
	     "plane %c assertion failure (expected %s, current %s)\n",
	     plane_name(plane), state_string(state), state_string(cur_state));
}

#define assert_plane_enabled(d, p) assert_plane(d, p, true)
#define assert_plane_disabled(d, p) assert_plane(d, p, false)

static void assert_planes_disabled(struct drm_i915_private *dev_priv,
				   enum pipe pipe)
{
	int reg, i;
	u32 val;
	int cur_pipe;

	/* Planes are fixed to pipes on ILK+ */
	if (HAS_PCH_SPLIT(dev_priv->dev)) {
		reg = DSPCNTR(pipe);
		val = I915_READ(reg);
		WARN((val & DISPLAY_PLANE_ENABLE),
		     "plane %c assertion failure, should be disabled but not\n",
		     plane_name(pipe));
		return;
	}

	/* Need to check both planes against the pipe */
	for (i = 0; i < 2; i++) {
		reg = DSPCNTR(i);
		val = I915_READ(reg);
		cur_pipe = (val & DISPPLANE_SEL_PIPE_MASK) >>
			DISPPLANE_SEL_PIPE_SHIFT;
		WARN((val & DISPLAY_PLANE_ENABLE) && pipe == cur_pipe,
		     "plane %c assertion failure, should be off on pipe %c but is still active\n",
		     plane_name(i), pipe_name(pipe));
	}
}

static void assert_pch_refclk_enabled(struct drm_i915_private *dev_priv)
{
	u32 val;
	bool enabled;

	val = I915_READ(PCH_DREF_CONTROL);
	enabled = !!(val & (DREF_SSC_SOURCE_MASK | DREF_NONSPREAD_SOURCE_MASK |
			    DREF_SUPERSPREAD_SOURCE_MASK));
	WARN(!enabled, "PCH refclk assertion failure, should be active but is disabled\n");
}

static void assert_transcoder_disabled(struct drm_i915_private *dev_priv,
				       enum pipe pipe)
{
	int reg;
	u32 val;
	bool enabled;

	reg = TRANSCONF(pipe);
	val = I915_READ(reg);
	enabled = !!(val & TRANS_ENABLE);
	WARN(enabled,
	     "transcoder assertion failed, should be off on pipe %c but is still active\n",
	     pipe_name(pipe));
}

static bool dp_pipe_enabled(struct drm_i915_private *dev_priv,
			    enum pipe pipe, u32 port_sel, u32 val)
{
	if ((val & DP_PORT_EN) == 0)
		return false;

	if (HAS_PCH_CPT(dev_priv->dev)) {
		u32	trans_dp_ctl_reg = TRANS_DP_CTL(pipe);
		u32	trans_dp_ctl = I915_READ(trans_dp_ctl_reg);
		if ((trans_dp_ctl & TRANS_DP_PORT_SEL_MASK) != port_sel)
			return false;
	} else {
		if ((val & DP_PIPE_MASK) != (pipe << 30))
			return false;
	}
	return true;
}

static bool hdmi_pipe_enabled(struct drm_i915_private *dev_priv,
			      enum pipe pipe, u32 val)
{
	if ((val & PORT_ENABLE) == 0)
		return false;

	if (HAS_PCH_CPT(dev_priv->dev)) {
		if ((val & PORT_TRANS_SEL_MASK) != PORT_TRANS_SEL_CPT(pipe))
			return false;
	} else {
		if ((val & TRANSCODER_MASK) != TRANSCODER(pipe))
			return false;
	}
	return true;
}

static bool lvds_pipe_enabled(struct drm_i915_private *dev_priv,
			      enum pipe pipe, u32 val)
{
	if ((val & LVDS_PORT_EN) == 0)
		return false;

	if (HAS_PCH_CPT(dev_priv->dev)) {
		if ((val & PORT_TRANS_SEL_MASK) != PORT_TRANS_SEL_CPT(pipe))
			return false;
	} else {
		if ((val & LVDS_PIPE_MASK) != LVDS_PIPE(pipe))
			return false;
	}
	return true;
}

static bool adpa_pipe_enabled(struct drm_i915_private *dev_priv,
			      enum pipe pipe, u32 val)
{
	if ((val & ADPA_DAC_ENABLE) == 0)
		return false;
	if (HAS_PCH_CPT(dev_priv->dev)) {
		if ((val & PORT_TRANS_SEL_MASK) != PORT_TRANS_SEL_CPT(pipe))
			return false;
	} else {
		if ((val & ADPA_PIPE_SELECT_MASK) != ADPA_PIPE_SELECT(pipe))
			return false;
	}
	return true;
}

static void assert_pch_dp_disabled(struct drm_i915_private *dev_priv,
				   enum pipe pipe, int reg, u32 port_sel)
{
	u32 val = I915_READ(reg);
	WARN(dp_pipe_enabled(dev_priv, pipe, port_sel, val),
	     "PCH DP (0x%08x) enabled on transcoder %c, should be disabled\n",
	     reg, pipe_name(pipe));
}

static void assert_pch_hdmi_disabled(struct drm_i915_private *dev_priv,
				     enum pipe pipe, int reg)
{
	u32 val = I915_READ(reg);
	WARN(hdmi_pipe_enabled(dev_priv, val, pipe),
	     "PCH HDMI (0x%08x) enabled on transcoder %c, should be disabled\n",
	     reg, pipe_name(pipe));
}

static void assert_pch_ports_disabled(struct drm_i915_private *dev_priv,
				      enum pipe pipe)
{
	int reg;
	u32 val;

	assert_pch_dp_disabled(dev_priv, pipe, PCH_DP_B, TRANS_DP_PORT_SEL_B);
	assert_pch_dp_disabled(dev_priv, pipe, PCH_DP_C, TRANS_DP_PORT_SEL_C);
	assert_pch_dp_disabled(dev_priv, pipe, PCH_DP_D, TRANS_DP_PORT_SEL_D);

	reg = PCH_ADPA;
	val = I915_READ(reg);
	WARN(adpa_pipe_enabled(dev_priv, val, pipe),
	     "PCH VGA enabled on transcoder %c, should be disabled\n",
	     pipe_name(pipe));

	reg = PCH_LVDS;
	val = I915_READ(reg);
	WARN(lvds_pipe_enabled(dev_priv, val, pipe),
	     "PCH LVDS enabled on transcoder %c, should be disabled\n",
	     pipe_name(pipe));

	assert_pch_hdmi_disabled(dev_priv, pipe, HDMIB);
	assert_pch_hdmi_disabled(dev_priv, pipe, HDMIC);
	assert_pch_hdmi_disabled(dev_priv, pipe, HDMID);
}

/**
 * intel_enable_pll - enable a PLL
 * @dev_priv: i915 private structure
 * @pipe: pipe PLL to enable
 *
 * Enable @pipe's PLL so we can start pumping pixels from a plane.  Check to
 * make sure the PLL reg is writable first though, since the panel write
 * protect mechanism may be enabled.
 *
 * Note!  This is for pre-ILK only.
 */
static void intel_enable_pll(struct drm_i915_private *dev_priv, enum pipe pipe)
{
	int reg;
	u32 val;

	/* No really, not for ILK+ */
	BUG_ON(dev_priv->info->gen >= 5);

	/* PLL is protected by panel, make sure we can write it */
	if (IS_MOBILE(dev_priv->dev) && !IS_I830(dev_priv->dev))
		assert_panel_unlocked(dev_priv, pipe);

	reg = DPLL(pipe);
	val = I915_READ(reg);
	val |= DPLL_VCO_ENABLE;

	/* We do this three times for luck */
	I915_WRITE(reg, val);
	POSTING_READ(reg);
	udelay(150); /* wait for warmup */
	I915_WRITE(reg, val);
	POSTING_READ(reg);
	udelay(150); /* wait for warmup */
	I915_WRITE(reg, val);
	POSTING_READ(reg);
	udelay(150); /* wait for warmup */
}

/**
 * intel_disable_pll - disable a PLL
 * @dev_priv: i915 private structure
 * @pipe: pipe PLL to disable
 *
 * Disable the PLL for @pipe, making sure the pipe is off first.
 *
 * Note!  This is for pre-ILK only.
 */
static void intel_disable_pll(struct drm_i915_private *dev_priv, enum pipe pipe)
{
	int reg;
	u32 val;

	/* Don't disable pipe A or pipe A PLLs if needed */
	if (pipe == PIPE_A && (dev_priv->quirks & QUIRK_PIPEA_FORCE))
		return;

	/* Make sure the pipe isn't still relying on us */
	assert_pipe_disabled(dev_priv, pipe);

	reg = DPLL(pipe);
	val = I915_READ(reg);
	val &= ~DPLL_VCO_ENABLE;
	I915_WRITE(reg, val);
	POSTING_READ(reg);
}

/**
 * intel_enable_pch_pll - enable PCH PLL
 * @dev_priv: i915 private structure
 * @pipe: pipe PLL to enable
 *
 * The PCH PLL needs to be enabled before the PCH transcoder, since it
 * drives the transcoder clock.
 */
static void intel_enable_pch_pll(struct drm_i915_private *dev_priv,
				 enum pipe pipe)
{
	int reg;
	u32 val;

	if (pipe > 1)
		return;

	/* PCH only available on ILK+ */
	BUG_ON(dev_priv->info->gen < 5);

	/* PCH refclock must be enabled first */
	assert_pch_refclk_enabled(dev_priv);

	reg = PCH_DPLL(pipe);
	val = I915_READ(reg);
	val |= DPLL_VCO_ENABLE;
	I915_WRITE(reg, val);
	POSTING_READ(reg);
	udelay(200);
}

static void intel_disable_pch_pll(struct drm_i915_private *dev_priv,
				  enum pipe pipe)
{
	int reg;
	u32 val, pll_mask = TRANSC_DPLL_ENABLE | TRANSC_DPLLB_SEL,
		pll_sel = TRANSC_DPLL_ENABLE;

	if (pipe > 1)
		return;

	/* PCH only available on ILK+ */
	BUG_ON(dev_priv->info->gen < 5);

	/* Make sure transcoder isn't still depending on us */
	assert_transcoder_disabled(dev_priv, pipe);

	if (pipe == 0)
		pll_sel |= TRANSC_DPLLA_SEL;
	else if (pipe == 1)
		pll_sel |= TRANSC_DPLLB_SEL;


	if ((I915_READ(PCH_DPLL_SEL) & pll_mask) == pll_sel)
		return;

	reg = PCH_DPLL(pipe);
	val = I915_READ(reg);
	val &= ~DPLL_VCO_ENABLE;
	I915_WRITE(reg, val);
	POSTING_READ(reg);
	udelay(200);
}

static void intel_enable_transcoder(struct drm_i915_private *dev_priv,
				    enum pipe pipe)
{
	int reg;
	u32 val, pipeconf_val;
	struct drm_crtc *crtc = dev_priv->pipe_to_crtc_mapping[pipe];

	/* PCH only available on ILK+ */
	BUG_ON(dev_priv->info->gen < 5);

	/* Make sure PCH DPLL is enabled */
	assert_pch_pll_enabled(dev_priv, pipe);

	/* FDI must be feeding us bits for PCH ports */
	assert_fdi_tx_enabled(dev_priv, pipe);
	assert_fdi_rx_enabled(dev_priv, pipe);

	reg = TRANSCONF(pipe);
	val = I915_READ(reg);
	pipeconf_val = I915_READ(PIPECONF(pipe));

	if (HAS_PCH_IBX(dev_priv->dev)) {
		/*
		 * make the BPC in transcoder be consistent with
		 * that in pipeconf reg.
		 */
		val &= ~PIPE_BPC_MASK;
		val |= pipeconf_val & PIPE_BPC_MASK;
	}

	val &= ~TRANS_INTERLACE_MASK;
	if ((pipeconf_val & PIPECONF_INTERLACE_MASK) == PIPECONF_INTERLACED_ILK)
		if (HAS_PCH_IBX(dev_priv->dev) &&
		    intel_pipe_has_type(crtc, INTEL_OUTPUT_SDVO))
			val |= TRANS_LEGACY_INTERLACED_ILK;
		else
			val |= TRANS_INTERLACED;
	else
		val |= TRANS_PROGRESSIVE;

	I915_WRITE(reg, val | TRANS_ENABLE);
	if (wait_for(I915_READ(reg) & TRANS_STATE_ENABLE, 100))
		DRM_ERROR("failed to enable transcoder %d\n", pipe);
}

static void intel_disable_transcoder(struct drm_i915_private *dev_priv,
				     enum pipe pipe)
{
	int reg;
	u32 val;

	/* FDI relies on the transcoder */
	assert_fdi_tx_disabled(dev_priv, pipe);
	assert_fdi_rx_disabled(dev_priv, pipe);

	/* Ports must be off as well */
	assert_pch_ports_disabled(dev_priv, pipe);

	reg = TRANSCONF(pipe);
	val = I915_READ(reg);
	val &= ~TRANS_ENABLE;
	I915_WRITE(reg, val);
	/* wait for PCH transcoder off, transcoder state */
	if (wait_for((I915_READ(reg) & TRANS_STATE_ENABLE) == 0, 50))
		DRM_ERROR("failed to disable transcoder %d\n", pipe);
}

/**
 * intel_enable_pipe - enable a pipe, asserting requirements
 * @dev_priv: i915 private structure
 * @pipe: pipe to enable
 * @pch_port: on ILK+, is this pipe driving a PCH port or not
 *
 * Enable @pipe, making sure that various hardware specific requirements
 * are met, if applicable, e.g. PLL enabled, LVDS pairs enabled, etc.
 *
 * @pipe should be %PIPE_A or %PIPE_B.
 *
 * Will wait until the pipe is actually running (i.e. first vblank) before
 * returning.
 */
static void intel_enable_pipe(struct drm_i915_private *dev_priv, enum pipe pipe,
			      bool pch_port)
{
	int reg;
	u32 val;

	/*
	 * A pipe without a PLL won't actually be able to drive bits from
	 * a plane.  On ILK+ the pipe PLLs are integrated, so we don't
	 * need the check.
	 */
	if (!HAS_PCH_SPLIT(dev_priv->dev))
		assert_pll_enabled(dev_priv, pipe);
	else {
		if (pch_port) {
			/* if driving the PCH, we need FDI enabled */
			assert_fdi_rx_pll_enabled(dev_priv, pipe);
			assert_fdi_tx_pll_enabled(dev_priv, pipe);
		}
		/* FIXME: assert CPU port conditions for SNB+ */
	}

	reg = PIPECONF(pipe);
	val = I915_READ(reg);
	if (val & PIPECONF_ENABLE)
		return;

	I915_WRITE(reg, val | PIPECONF_ENABLE);
	intel_wait_for_vblank(dev_priv->dev, pipe);
}

/**
 * intel_disable_pipe - disable a pipe, asserting requirements
 * @dev_priv: i915 private structure
 * @pipe: pipe to disable
 *
 * Disable @pipe, making sure that various hardware specific requirements
 * are met, if applicable, e.g. plane disabled, panel fitter off, etc.
 *
 * @pipe should be %PIPE_A or %PIPE_B.
 *
 * Will wait until the pipe has shut down before returning.
 */
static void intel_disable_pipe(struct drm_i915_private *dev_priv,
			       enum pipe pipe)
{
	int reg;
	u32 val;

	/*
	 * Make sure planes won't keep trying to pump pixels to us,
	 * or we might hang the display.
	 */
	assert_planes_disabled(dev_priv, pipe);

	/* Don't disable pipe A or pipe A PLLs if needed */
	if (pipe == PIPE_A && (dev_priv->quirks & QUIRK_PIPEA_FORCE))
		return;

	reg = PIPECONF(pipe);
	val = I915_READ(reg);
	if ((val & PIPECONF_ENABLE) == 0)
		return;

	I915_WRITE(reg, val & ~PIPECONF_ENABLE);
	intel_wait_for_pipe_off(dev_priv->dev, pipe);
}

/*
 * Plane regs are double buffered, going from enabled->disabled needs a
 * trigger in order to latch.  The display address reg provides this.
 */
static void intel_flush_display_plane(struct drm_i915_private *dev_priv,
				      enum plane plane)
{
	I915_WRITE(DSPADDR(plane), I915_READ(DSPADDR(plane)));
	I915_WRITE(DSPSURF(plane), I915_READ(DSPSURF(plane)));
}

/**
 * intel_enable_plane - enable a display plane on a given pipe
 * @dev_priv: i915 private structure
 * @plane: plane to enable
 * @pipe: pipe being fed
 *
 * Enable @plane on @pipe, making sure that @pipe is running first.
 */
static void intel_enable_plane(struct drm_i915_private *dev_priv,
			       enum plane plane, enum pipe pipe)
{
	int reg;
	u32 val;

	/* If the pipe isn't enabled, we can't pump pixels and may hang */
	assert_pipe_enabled(dev_priv, pipe);

	reg = DSPCNTR(plane);
	val = I915_READ(reg);
	if (val & DISPLAY_PLANE_ENABLE)
		return;

	I915_WRITE(reg, val | DISPLAY_PLANE_ENABLE);
	intel_flush_display_plane(dev_priv, plane);
	intel_wait_for_vblank(dev_priv->dev, pipe);
}

/**
 * intel_disable_plane - disable a display plane
 * @dev_priv: i915 private structure
 * @plane: plane to disable
 * @pipe: pipe consuming the data
 *
 * Disable @plane; should be an independent operation.
 */
static void intel_disable_plane(struct drm_i915_private *dev_priv,
				enum plane plane, enum pipe pipe)
{
	int reg;
	u32 val;

	reg = DSPCNTR(plane);
	val = I915_READ(reg);
	if ((val & DISPLAY_PLANE_ENABLE) == 0)
		return;

	I915_WRITE(reg, val & ~DISPLAY_PLANE_ENABLE);
	intel_flush_display_plane(dev_priv, plane);
	intel_wait_for_vblank(dev_priv->dev, pipe);
}

static void disable_pch_dp(struct drm_i915_private *dev_priv,
			   enum pipe pipe, int reg, u32 port_sel)
{
	u32 val = I915_READ(reg);
	if (dp_pipe_enabled(dev_priv, pipe, port_sel, val)) {
		DRM_DEBUG_KMS("Disabling pch dp %x on pipe %d\n", reg, pipe);
		I915_WRITE(reg, val & ~DP_PORT_EN);
	}
}

static void disable_pch_hdmi(struct drm_i915_private *dev_priv,
			     enum pipe pipe, int reg)
{
	u32 val = I915_READ(reg);
	if (hdmi_pipe_enabled(dev_priv, val, pipe)) {
		DRM_DEBUG_KMS("Disabling pch HDMI %x on pipe %d\n",
			      reg, pipe);
		I915_WRITE(reg, val & ~PORT_ENABLE);
	}
}

/* Disable any ports connected to this transcoder */
static void intel_disable_pch_ports(struct drm_i915_private *dev_priv,
				    enum pipe pipe)
{
	u32 reg, val;

	val = I915_READ(PCH_PP_CONTROL);
	I915_WRITE(PCH_PP_CONTROL, val | PANEL_UNLOCK_REGS);

	disable_pch_dp(dev_priv, pipe, PCH_DP_B, TRANS_DP_PORT_SEL_B);
	disable_pch_dp(dev_priv, pipe, PCH_DP_C, TRANS_DP_PORT_SEL_C);
	disable_pch_dp(dev_priv, pipe, PCH_DP_D, TRANS_DP_PORT_SEL_D);

	reg = PCH_ADPA;
	val = I915_READ(reg);
	if (adpa_pipe_enabled(dev_priv, val, pipe))
		I915_WRITE(reg, val & ~ADPA_DAC_ENABLE);

	reg = PCH_LVDS;
	val = I915_READ(reg);
	if (lvds_pipe_enabled(dev_priv, val, pipe)) {
		DRM_DEBUG_KMS("disable lvds on pipe %d val 0x%08x\n", pipe, val);
		I915_WRITE(reg, val & ~LVDS_PORT_EN);
		POSTING_READ(reg);
		udelay(100);
	}

	disable_pch_hdmi(dev_priv, pipe, HDMIB);
	disable_pch_hdmi(dev_priv, pipe, HDMIC);
	disable_pch_hdmi(dev_priv, pipe, HDMID);
}

static void i8xx_disable_fbc(struct drm_device *dev)
{
	struct drm_i915_private *dev_priv = dev->dev_private;
	u32 fbc_ctl;

	/* Disable compression */
	fbc_ctl = I915_READ(FBC_CONTROL);
	if ((fbc_ctl & FBC_CTL_EN) == 0)
		return;

	fbc_ctl &= ~FBC_CTL_EN;
	I915_WRITE(FBC_CONTROL, fbc_ctl);

	/* Wait for compressing bit to clear */
	if (wait_for((I915_READ(FBC_STATUS) & FBC_STAT_COMPRESSING) == 0, 10)) {
		DRM_DEBUG_KMS("FBC idle timed out\n");
		return;
	}

	DRM_DEBUG_KMS("disabled FBC\n");
}

static void i8xx_enable_fbc(struct drm_crtc *crtc, unsigned long interval)
{
	struct drm_device *dev = crtc->dev;
	struct drm_i915_private *dev_priv = dev->dev_private;
	struct drm_framebuffer *fb = crtc->fb;
	struct intel_framebuffer *intel_fb = to_intel_framebuffer(fb);
	struct drm_i915_gem_object *obj = intel_fb->obj;
	struct intel_crtc *intel_crtc = to_intel_crtc(crtc);
	int cfb_pitch;
	int plane, i;
	u32 fbc_ctl, fbc_ctl2;

	cfb_pitch = dev_priv->cfb_size / FBC_LL_SIZE;
	if (fb->pitches[0] < cfb_pitch)
		cfb_pitch = fb->pitches[0];

	/* FBC_CTL wants 64B units */
	cfb_pitch = (cfb_pitch / 64) - 1;
	plane = intel_crtc->plane == 0 ? FBC_CTL_PLANEA : FBC_CTL_PLANEB;

	/* Clear old tags */
	for (i = 0; i < (FBC_LL_SIZE / 32) + 1; i++)
		I915_WRITE(FBC_TAG + (i * 4), 0);

	/* Set it up... */
	fbc_ctl2 = FBC_CTL_FENCE_DBL | FBC_CTL_IDLE_IMM | FBC_CTL_CPU_FENCE;
	fbc_ctl2 |= plane;
	I915_WRITE(FBC_CONTROL2, fbc_ctl2);
	I915_WRITE(FBC_FENCE_OFF, crtc->y);

	/* enable it... */
	fbc_ctl = FBC_CTL_EN | FBC_CTL_PERIODIC;
	if (IS_I945GM(dev))
		fbc_ctl |= FBC_CTL_C3_IDLE; /* 945 needs special SR handling */
	fbc_ctl |= (cfb_pitch & 0xff) << FBC_CTL_STRIDE_SHIFT;
	fbc_ctl |= (interval & 0x2fff) << FBC_CTL_INTERVAL_SHIFT;
	fbc_ctl |= obj->fence_reg;
	I915_WRITE(FBC_CONTROL, fbc_ctl);

	DRM_DEBUG_KMS("enabled FBC, pitch %d, yoff %d, plane %d, ",
		      cfb_pitch, crtc->y, intel_crtc->plane);
}

static bool i8xx_fbc_enabled(struct drm_device *dev)
{
	struct drm_i915_private *dev_priv = dev->dev_private;

	return I915_READ(FBC_CONTROL) & FBC_CTL_EN;
}

static void g4x_enable_fbc(struct drm_crtc *crtc, unsigned long interval)
{
	struct drm_device *dev = crtc->dev;
	struct drm_i915_private *dev_priv = dev->dev_private;
	struct drm_framebuffer *fb = crtc->fb;
	struct intel_framebuffer *intel_fb = to_intel_framebuffer(fb);
	struct drm_i915_gem_object *obj = intel_fb->obj;
	struct intel_crtc *intel_crtc = to_intel_crtc(crtc);
	int plane = intel_crtc->plane == 0 ? DPFC_CTL_PLANEA : DPFC_CTL_PLANEB;
	unsigned long stall_watermark = 200;
	u32 dpfc_ctl;

	dpfc_ctl = plane | DPFC_SR_EN | DPFC_CTL_LIMIT_1X;
	dpfc_ctl |= DPFC_CTL_FENCE_EN | obj->fence_reg;
	I915_WRITE(DPFC_CHICKEN, DPFC_HT_MODIFY);

	I915_WRITE(DPFC_RECOMP_CTL, DPFC_RECOMP_STALL_EN |
		   (stall_watermark << DPFC_RECOMP_STALL_WM_SHIFT) |
		   (interval << DPFC_RECOMP_TIMER_COUNT_SHIFT));
	I915_WRITE(DPFC_FENCE_YOFF, crtc->y);

	/* enable it... */
	I915_WRITE(DPFC_CONTROL, I915_READ(DPFC_CONTROL) | DPFC_CTL_EN);

	DRM_DEBUG_KMS("enabled fbc on plane %d\n", intel_crtc->plane);
}

static void g4x_disable_fbc(struct drm_device *dev)
{
	struct drm_i915_private *dev_priv = dev->dev_private;
	u32 dpfc_ctl;

	/* Disable compression */
	dpfc_ctl = I915_READ(DPFC_CONTROL);
	if (dpfc_ctl & DPFC_CTL_EN) {
		dpfc_ctl &= ~DPFC_CTL_EN;
		I915_WRITE(DPFC_CONTROL, dpfc_ctl);

		DRM_DEBUG_KMS("disabled FBC\n");
	}
}

static bool g4x_fbc_enabled(struct drm_device *dev)
{
	struct drm_i915_private *dev_priv = dev->dev_private;

	return I915_READ(DPFC_CONTROL) & DPFC_CTL_EN;
}

static void sandybridge_blit_fbc_update(struct drm_device *dev)
{
	struct drm_i915_private *dev_priv = dev->dev_private;
	u32 blt_ecoskpd;

	/* Make sure blitter notifies FBC of writes */
	gen6_gt_force_wake_get(dev_priv);
	blt_ecoskpd = I915_READ(GEN6_BLITTER_ECOSKPD);
	blt_ecoskpd |= GEN6_BLITTER_FBC_NOTIFY <<
		GEN6_BLITTER_LOCK_SHIFT;
	I915_WRITE(GEN6_BLITTER_ECOSKPD, blt_ecoskpd);
	blt_ecoskpd |= GEN6_BLITTER_FBC_NOTIFY;
	I915_WRITE(GEN6_BLITTER_ECOSKPD, blt_ecoskpd);
	blt_ecoskpd &= ~(GEN6_BLITTER_FBC_NOTIFY <<
			 GEN6_BLITTER_LOCK_SHIFT);
	I915_WRITE(GEN6_BLITTER_ECOSKPD, blt_ecoskpd);
	POSTING_READ(GEN6_BLITTER_ECOSKPD);
	gen6_gt_force_wake_put(dev_priv);
}

static void ironlake_enable_fbc(struct drm_crtc *crtc, unsigned long interval)
{
	struct drm_device *dev = crtc->dev;
	struct drm_i915_private *dev_priv = dev->dev_private;
	struct drm_framebuffer *fb = crtc->fb;
	struct intel_framebuffer *intel_fb = to_intel_framebuffer(fb);
	struct drm_i915_gem_object *obj = intel_fb->obj;
	struct intel_crtc *intel_crtc = to_intel_crtc(crtc);
	int plane = intel_crtc->plane == 0 ? DPFC_CTL_PLANEA : DPFC_CTL_PLANEB;
	unsigned long stall_watermark = 200;
	u32 dpfc_ctl;

	dpfc_ctl = I915_READ(ILK_DPFC_CONTROL);
	dpfc_ctl &= DPFC_RESERVED;
	dpfc_ctl |= (plane | DPFC_CTL_LIMIT_1X);
	/* Set persistent mode for front-buffer rendering, ala X. */
	dpfc_ctl |= DPFC_CTL_PERSISTENT_MODE;
	dpfc_ctl |= (DPFC_CTL_FENCE_EN | obj->fence_reg);
	I915_WRITE(ILK_DPFC_CHICKEN, DPFC_HT_MODIFY);

	I915_WRITE(ILK_DPFC_RECOMP_CTL, DPFC_RECOMP_STALL_EN |
		   (stall_watermark << DPFC_RECOMP_STALL_WM_SHIFT) |
		   (interval << DPFC_RECOMP_TIMER_COUNT_SHIFT));
	I915_WRITE(ILK_DPFC_FENCE_YOFF, crtc->y);
	I915_WRITE(ILK_FBC_RT_BASE, obj->gtt_offset | ILK_FBC_RT_VALID);
	/* enable it... */
	I915_WRITE(ILK_DPFC_CONTROL, dpfc_ctl | DPFC_CTL_EN);

	if (IS_GEN6(dev)) {
		I915_WRITE(SNB_DPFC_CTL_SA,
			   SNB_CPU_FENCE_ENABLE | obj->fence_reg);
		I915_WRITE(DPFC_CPU_FENCE_OFFSET, crtc->y);
		sandybridge_blit_fbc_update(dev);
	}

	DRM_DEBUG_KMS("enabled fbc on plane %d\n", intel_crtc->plane);
}

static void ironlake_disable_fbc(struct drm_device *dev)
{
	struct drm_i915_private *dev_priv = dev->dev_private;
	u32 dpfc_ctl;

	/* Disable compression */
	dpfc_ctl = I915_READ(ILK_DPFC_CONTROL);
	if (dpfc_ctl & DPFC_CTL_EN) {
		dpfc_ctl &= ~DPFC_CTL_EN;
		I915_WRITE(ILK_DPFC_CONTROL, dpfc_ctl);

		DRM_DEBUG_KMS("disabled FBC\n");
	}
}

static bool ironlake_fbc_enabled(struct drm_device *dev)
{
	struct drm_i915_private *dev_priv = dev->dev_private;

	return I915_READ(ILK_DPFC_CONTROL) & DPFC_CTL_EN;
}

bool intel_fbc_enabled(struct drm_device *dev)
{
	struct drm_i915_private *dev_priv = dev->dev_private;

	if (!dev_priv->display.fbc_enabled)
		return false;

	return dev_priv->display.fbc_enabled(dev);
}

static void intel_fbc_work_fn(struct work_struct *__work)
{
	struct intel_fbc_work *work =
		container_of(to_delayed_work(__work),
			     struct intel_fbc_work, work);
	struct drm_device *dev = work->crtc->dev;
	struct drm_i915_private *dev_priv = dev->dev_private;

	mutex_lock(&dev->struct_mutex);
	if (work == dev_priv->fbc_work) {
		/* Double check that we haven't switched fb without cancelling
		 * the prior work.
		 */
		if (work->crtc->fb == work->fb) {
			dev_priv->display.enable_fbc(work->crtc,
						     work->interval);

			dev_priv->cfb_plane = to_intel_crtc(work->crtc)->plane;
			dev_priv->cfb_fb = work->crtc->fb->base.id;
			dev_priv->cfb_y = work->crtc->y;
		}

		dev_priv->fbc_work = NULL;
	}
	mutex_unlock(&dev->struct_mutex);

	kfree(work);
}

static void intel_cancel_fbc_work(struct drm_i915_private *dev_priv)
{
	if (dev_priv->fbc_work == NULL)
		return;

	DRM_DEBUG_KMS("cancelling pending FBC enable\n");

	/* Synchronisation is provided by struct_mutex and checking of
	 * dev_priv->fbc_work, so we can perform the cancellation
	 * entirely asynchronously.
	 */
	if (cancel_delayed_work(&dev_priv->fbc_work->work))
		/* tasklet was killed before being run, clean up */
		kfree(dev_priv->fbc_work);

	/* Mark the work as no longer wanted so that if it does
	 * wake-up (because the work was already running and waiting
	 * for our mutex), it will discover that is no longer
	 * necessary to run.
	 */
	dev_priv->fbc_work = NULL;
}

static void intel_enable_fbc(struct drm_crtc *crtc, unsigned long interval)
{
	struct intel_fbc_work *work;
	struct drm_device *dev = crtc->dev;
	struct drm_i915_private *dev_priv = dev->dev_private;

	if (!dev_priv->display.enable_fbc)
		return;

	intel_cancel_fbc_work(dev_priv);

	work = kzalloc(sizeof *work, GFP_KERNEL);
	if (work == NULL) {
		dev_priv->display.enable_fbc(crtc, interval);
		return;
	}

	work->crtc = crtc;
	work->fb = crtc->fb;
	work->interval = interval;
	INIT_DELAYED_WORK(&work->work, intel_fbc_work_fn);

	dev_priv->fbc_work = work;

	DRM_DEBUG_KMS("scheduling delayed FBC enable\n");

	/* Delay the actual enabling to let pageflipping cease and the
	 * display to settle before starting the compression. Note that
	 * this delay also serves a second purpose: it allows for a
	 * vblank to pass after disabling the FBC before we attempt
	 * to modify the control registers.
	 *
	 * A more complicated solution would involve tracking vblanks
	 * following the termination of the page-flipping sequence
	 * and indeed performing the enable as a co-routine and not
	 * waiting synchronously upon the vblank.
	 */
	schedule_delayed_work(&work->work, msecs_to_jiffies(50));
}

void intel_disable_fbc(struct drm_device *dev)
{
	struct drm_i915_private *dev_priv = dev->dev_private;

	intel_cancel_fbc_work(dev_priv);

	if (!dev_priv->display.disable_fbc)
		return;

	dev_priv->display.disable_fbc(dev);
	dev_priv->cfb_plane = -1;
}

/**
 * intel_update_fbc - enable/disable FBC as needed
 * @dev: the drm_device
 *
 * Set up the framebuffer compression hardware at mode set time.  We
 * enable it if possible:
 *   - plane A only (on pre-965)
 *   - no pixel mulitply/line duplication
 *   - no alpha buffer discard
 *   - no dual wide
 *   - framebuffer <= 2048 in width, 1536 in height
 *
 * We can't assume that any compression will take place (worst case),
 * so the compressed buffer has to be the same size as the uncompressed
 * one.  It also must reside (along with the line length buffer) in
 * stolen memory.
 *
 * We need to enable/disable FBC on a global basis.
 */
static void intel_update_fbc(struct drm_device *dev)
{
	struct drm_i915_private *dev_priv = dev->dev_private;
	struct drm_crtc *crtc = NULL, *tmp_crtc;
	struct intel_crtc *intel_crtc;
	struct drm_framebuffer *fb;
	struct intel_framebuffer *intel_fb;
	struct drm_i915_gem_object *obj;
	int enable_fbc;

	DRM_DEBUG_KMS("\n");

	if (!i915_powersave)
		return;

	if (!I915_HAS_FBC(dev))
		return;

	/*
	 * If FBC is already on, we just have to verify that we can
	 * keep it that way...
	 * Need to disable if:
	 *   - more than one pipe is active
	 *   - changing FBC params (stride, fence, mode)
	 *   - new fb is too large to fit in compressed buffer
	 *   - going to an unsupported config (interlace, pixel multiply, etc.)
	 */
	list_for_each_entry(tmp_crtc, &dev->mode_config.crtc_list, head) {
		if (tmp_crtc->enabled && tmp_crtc->fb) {
			if (crtc) {
				DRM_DEBUG_KMS("more than one pipe active, disabling compression\n");
				dev_priv->no_fbc_reason = FBC_MULTIPLE_PIPES;
				goto out_disable;
			}
			crtc = tmp_crtc;
		}
	}

	if (!crtc || crtc->fb == NULL) {
		DRM_DEBUG_KMS("no output, disabling\n");
		dev_priv->no_fbc_reason = FBC_NO_OUTPUT;
		goto out_disable;
	}

	intel_crtc = to_intel_crtc(crtc);
	fb = crtc->fb;
	intel_fb = to_intel_framebuffer(fb);
	obj = intel_fb->obj;

	enable_fbc = i915_enable_fbc;
	if (enable_fbc < 0) {
		DRM_DEBUG_KMS("fbc set to per-chip default\n");
		enable_fbc = 1;
		if (INTEL_INFO(dev)->gen <= 6)
			enable_fbc = 0;
	}
	if (!enable_fbc) {
		DRM_DEBUG_KMS("fbc disabled per module param\n");
		dev_priv->no_fbc_reason = FBC_MODULE_PARAM;
		goto out_disable;
	}
	if (intel_fb->obj->base.size > dev_priv->cfb_size) {
		DRM_DEBUG_KMS("framebuffer too large, disabling "
			      "compression\n");
		dev_priv->no_fbc_reason = FBC_STOLEN_TOO_SMALL;
		goto out_disable;
	}
	if ((crtc->mode.flags & DRM_MODE_FLAG_INTERLACE) ||
	    (crtc->mode.flags & DRM_MODE_FLAG_DBLSCAN)) {
		DRM_DEBUG_KMS("mode incompatible with compression, "
			      "disabling\n");
		dev_priv->no_fbc_reason = FBC_UNSUPPORTED_MODE;
		goto out_disable;
	}
	if ((crtc->mode.hdisplay > 2048) ||
	    (crtc->mode.vdisplay > 1536)) {
		DRM_DEBUG_KMS("mode too large for compression, disabling\n");
		dev_priv->no_fbc_reason = FBC_MODE_TOO_LARGE;
		goto out_disable;
	}
	if ((IS_I915GM(dev) || IS_I945GM(dev)) && intel_crtc->plane != 0) {
		DRM_DEBUG_KMS("plane not 0, disabling compression\n");
		dev_priv->no_fbc_reason = FBC_BAD_PLANE;
		goto out_disable;
	}

	/* The use of a CPU fence is mandatory in order to detect writes
	 * by the CPU to the scanout and trigger updates to the FBC.
	 */
	if (obj->tiling_mode != I915_TILING_X ||
	    obj->fence_reg == I915_FENCE_REG_NONE) {
		DRM_DEBUG_KMS("framebuffer not tiled or fenced, disabling compression\n");
		dev_priv->no_fbc_reason = FBC_NOT_TILED;
		goto out_disable;
	}

	/* If the kernel debugger is active, always disable compression */
	if (in_dbg_master())
		goto out_disable;

	/* If the scanout has not changed, don't modify the FBC settings.
	 * Note that we make the fundamental assumption that the fb->obj
	 * cannot be unpinned (and have its GTT offset and fence revoked)
	 * without first being decoupled from the scanout and FBC disabled.
	 */
	if (dev_priv->cfb_plane == intel_crtc->plane &&
	    dev_priv->cfb_fb == fb->base.id &&
	    dev_priv->cfb_y == crtc->y)
		return;

	if (intel_fbc_enabled(dev)) {
		/* We update FBC along two paths, after changing fb/crtc
		 * configuration (modeswitching) and after page-flipping
		 * finishes. For the latter, we know that not only did
		 * we disable the FBC at the start of the page-flip
		 * sequence, but also more than one vblank has passed.
		 *
		 * For the former case of modeswitching, it is possible
		 * to switch between two FBC valid configurations
		 * instantaneously so we do need to disable the FBC
		 * before we can modify its control registers. We also
		 * have to wait for the next vblank for that to take
		 * effect. However, since we delay enabling FBC we can
		 * assume that a vblank has passed since disabling and
		 * that we can safely alter the registers in the deferred
		 * callback.
		 *
		 * In the scenario that we go from a valid to invalid
		 * and then back to valid FBC configuration we have
		 * no strict enforcement that a vblank occurred since
		 * disabling the FBC. However, along all current pipe
		 * disabling paths we do need to wait for a vblank at
		 * some point. And we wait before enabling FBC anyway.
		 */
		DRM_DEBUG_KMS("disabling active FBC for update\n");
		intel_disable_fbc(dev);
	}

	intel_enable_fbc(crtc, 500);
	return;

out_disable:
	/* Multiple disables should be harmless */
	if (intel_fbc_enabled(dev)) {
		DRM_DEBUG_KMS("unsupported config, disabling FBC\n");
		intel_disable_fbc(dev);
	}
}

int
intel_pin_and_fence_fb_obj(struct drm_device *dev,
			   struct drm_i915_gem_object *obj,
			   struct intel_ring_buffer *pipelined)
{
	struct drm_i915_private *dev_priv = dev->dev_private;
	u32 alignment;
	int ret;

	switch (obj->tiling_mode) {
	case I915_TILING_NONE:
		if (IS_BROADWATER(dev) || IS_CRESTLINE(dev))
			alignment = 128 * 1024;
		else if (INTEL_INFO(dev)->gen >= 4)
			alignment = 4 * 1024;
		else
			alignment = 64 * 1024;
		break;
	case I915_TILING_X:
		/* pin() will align the object as required by fence */
		alignment = 0;
		break;
	case I915_TILING_Y:
		/* FIXME: Is this true? */
		DRM_ERROR("Y tiled not allowed for scan out buffers\n");
		return -EINVAL;
	default:
		BUG();
	}

	dev_priv->mm.interruptible = false;
	ret = i915_gem_object_pin_to_display_plane(obj, alignment, pipelined);
	if (ret)
		goto err_interruptible;

	/* Install a fence for tiled scan-out. Pre-i965 always needs a
	 * fence, whereas 965+ only requires a fence if using
	 * framebuffer compression.  For simplicity, we always install
	 * a fence as the cost is not that onerous.
	 */
	if (obj->tiling_mode != I915_TILING_NONE) {
		ret = i915_gem_object_get_fence(obj, pipelined);
		if (ret)
			goto err_unpin;

		i915_gem_object_pin_fence(obj);
	}

	dev_priv->mm.interruptible = true;
	return 0;

err_unpin:
	i915_gem_object_unpin(obj);
err_interruptible:
	dev_priv->mm.interruptible = true;
	return ret;
}

void intel_unpin_fb_obj(struct drm_i915_gem_object *obj)
{
	i915_gem_object_unpin_fence(obj);
	i915_gem_object_unpin(obj);
}

static int i9xx_update_plane(struct drm_crtc *crtc, struct drm_framebuffer *fb,
			     int x, int y)
{
	struct drm_device *dev = crtc->dev;
	struct drm_i915_private *dev_priv = dev->dev_private;
	struct intel_crtc *intel_crtc = to_intel_crtc(crtc);
	struct intel_framebuffer *intel_fb;
	struct drm_i915_gem_object *obj;
	int plane = intel_crtc->plane;
	unsigned long Start, Offset;
	u32 dspcntr;
	u32 reg;

	switch (plane) {
	case 0:
	case 1:
		break;
	default:
		DRM_ERROR("Can't update plane %d in SAREA\n", plane);
		return -EINVAL;
	}

	intel_fb = to_intel_framebuffer(fb);
	obj = intel_fb->obj;

	reg = DSPCNTR(plane);
	dspcntr = I915_READ(reg);
	/* Mask out pixel format bits in case we change it */
	dspcntr &= ~DISPPLANE_PIXFORMAT_MASK;
	switch (fb->bits_per_pixel) {
	case 8:
		dspcntr |= DISPPLANE_8BPP;
		break;
	case 16:
		if (fb->depth == 15)
			dspcntr |= DISPPLANE_15_16BPP;
		else
			dspcntr |= DISPPLANE_16BPP;
		break;
	case 24:
	case 32:
		dspcntr |= DISPPLANE_32BPP_NO_ALPHA;
		break;
	default:
		DRM_ERROR("Unknown color depth %d\n", fb->bits_per_pixel);
		return -EINVAL;
	}
	if (INTEL_INFO(dev)->gen >= 4) {
		if (obj->tiling_mode != I915_TILING_NONE)
			dspcntr |= DISPPLANE_TILED;
		else
			dspcntr &= ~DISPPLANE_TILED;
	}

	I915_WRITE(reg, dspcntr);

	Start = obj->gtt_offset;
	Offset = y * fb->pitches[0] + x * (fb->bits_per_pixel / 8);

	DRM_DEBUG_KMS("Writing base %08lX %08lX %d %d %d\n",
		      Start, Offset, x, y, fb->pitches[0]);
	I915_WRITE(DSPSTRIDE(plane), fb->pitches[0]);
	if (INTEL_INFO(dev)->gen >= 4) {
		I915_WRITE(DSPSURF(plane), Start);
		I915_WRITE(DSPTILEOFF(plane), (y << 16) | x);
		I915_WRITE(DSPADDR(plane), Offset);
	} else
		I915_WRITE(DSPADDR(plane), Start + Offset);
	POSTING_READ(reg);

	return 0;
}

static int ironlake_update_plane(struct drm_crtc *crtc,
				 struct drm_framebuffer *fb, int x, int y)
{
	struct drm_device *dev = crtc->dev;
	struct drm_i915_private *dev_priv = dev->dev_private;
	struct intel_crtc *intel_crtc = to_intel_crtc(crtc);
	struct intel_framebuffer *intel_fb;
	struct drm_i915_gem_object *obj;
	int plane = intel_crtc->plane;
	unsigned long Start, Offset;
	u32 dspcntr;
	u32 reg;

	switch (plane) {
	case 0:
	case 1:
	case 2:
		break;
	default:
		DRM_ERROR("Can't update plane %d in SAREA\n", plane);
		return -EINVAL;
	}

	intel_fb = to_intel_framebuffer(fb);
	obj = intel_fb->obj;

	reg = DSPCNTR(plane);
	dspcntr = I915_READ(reg);
	/* Mask out pixel format bits in case we change it */
	dspcntr &= ~DISPPLANE_PIXFORMAT_MASK;
	switch (fb->bits_per_pixel) {
	case 8:
		dspcntr |= DISPPLANE_8BPP;
		break;
	case 16:
		if (fb->depth != 16)
			return -EINVAL;

		dspcntr |= DISPPLANE_16BPP;
		break;
	case 24:
	case 32:
		if (fb->depth == 24)
			dspcntr |= DISPPLANE_32BPP_NO_ALPHA;
		else if (fb->depth == 30)
			dspcntr |= DISPPLANE_32BPP_30BIT_NO_ALPHA;
		else
			return -EINVAL;
		break;
	default:
		DRM_ERROR("Unknown color depth %d\n", fb->bits_per_pixel);
		return -EINVAL;
	}

	if (obj->tiling_mode != I915_TILING_NONE)
		dspcntr |= DISPPLANE_TILED;
	else
		dspcntr &= ~DISPPLANE_TILED;

	/* must disable */
	dspcntr |= DISPPLANE_TRICKLE_FEED_DISABLE;

	I915_WRITE(reg, dspcntr);

	Start = obj->gtt_offset;
	Offset = y * fb->pitches[0] + x * (fb->bits_per_pixel / 8);

	DRM_DEBUG_KMS("Writing base %08lX %08lX %d %d %d\n",
		      Start, Offset, x, y, fb->pitches[0]);
	I915_WRITE(DSPSTRIDE(plane), fb->pitches[0]);
	I915_WRITE(DSPSURF(plane), Start);
	I915_WRITE(DSPTILEOFF(plane), (y << 16) | x);
	I915_WRITE(DSPADDR(plane), Offset);
	POSTING_READ(reg);

	return 0;
}

/* Assume fb object is pinned & idle & fenced and just update base pointers */
static int
intel_pipe_set_base_atomic(struct drm_crtc *crtc, struct drm_framebuffer *fb,
			   int x, int y, enum mode_set_atomic state)
{
	struct drm_device *dev = crtc->dev;
	struct drm_i915_private *dev_priv = dev->dev_private;
	int ret;

	ret = dev_priv->display.update_plane(crtc, fb, x, y);
	if (ret)
		return ret;

	intel_update_fbc(dev);
	intel_increase_pllclock(crtc);

	return 0;
}

static int
intel_pipe_set_base(struct drm_crtc *crtc, int x, int y,
		    struct drm_framebuffer *old_fb)
{
	struct drm_device *dev = crtc->dev;
	struct drm_i915_master_private *master_priv;
	struct intel_crtc *intel_crtc = to_intel_crtc(crtc);
	int ret;

	/* no fb bound */
	if (!crtc->fb) {
		DRM_ERROR("No FB bound\n");
		return 0;
	}

	switch (intel_crtc->plane) {
	case 0:
	case 1:
		break;
	case 2:
		if (IS_IVYBRIDGE(dev))
			break;
		/* fall through otherwise */
	default:
		DRM_ERROR("no plane for crtc\n");
		return -EINVAL;
	}

	mutex_lock(&dev->struct_mutex);
	ret = intel_pin_and_fence_fb_obj(dev,
					 to_intel_framebuffer(crtc->fb)->obj,
					 NULL);
	if (ret != 0) {
		mutex_unlock(&dev->struct_mutex);
		DRM_ERROR("pin & fence failed\n");
		return ret;
	}

	if (old_fb) {
		struct drm_i915_private *dev_priv = dev->dev_private;
		struct drm_i915_gem_object *obj = to_intel_framebuffer(old_fb)->obj;

		wait_event(dev_priv->pending_flip_queue,
			   atomic_read(&dev_priv->mm.wedged) ||
			   atomic_read(&obj->pending_flip) == 0);

		/* Big Hammer, we also need to ensure that any pending
		 * MI_WAIT_FOR_EVENT inside a user batch buffer on the
		 * current scanout is retired before unpinning the old
		 * framebuffer.
		 *
		 * This should only fail upon a hung GPU, in which case we
		 * can safely continue.
		 */
		ret = i915_gem_object_finish_gpu(obj);
		(void) ret;
	}

	ret = intel_pipe_set_base_atomic(crtc, crtc->fb, x, y,
					 LEAVE_ATOMIC_MODE_SET);
	if (ret) {
		intel_unpin_fb_obj(to_intel_framebuffer(crtc->fb)->obj);
		mutex_unlock(&dev->struct_mutex);
		DRM_ERROR("failed to update base address\n");
		return ret;
	}

	if (old_fb) {
		intel_wait_for_vblank(dev, intel_crtc->pipe);
		intel_unpin_fb_obj(to_intel_framebuffer(old_fb)->obj);
	}

	mutex_unlock(&dev->struct_mutex);

	if (!dev->primary->master)
		return 0;

	master_priv = dev->primary->master->driver_priv;
	if (!master_priv->sarea_priv)
		return 0;

	if (intel_crtc->pipe) {
		master_priv->sarea_priv->pipeB_x = x;
		master_priv->sarea_priv->pipeB_y = y;
	} else {
		master_priv->sarea_priv->pipeA_x = x;
		master_priv->sarea_priv->pipeA_y = y;
	}

	return 0;
}

static void ironlake_set_pll_edp(struct drm_crtc *crtc, int clock)
{
	struct drm_device *dev = crtc->dev;
	struct drm_i915_private *dev_priv = dev->dev_private;
	u32 dpa_ctl;

	DRM_DEBUG_KMS("eDP PLL enable for clock %d\n", clock);
	dpa_ctl = I915_READ(DP_A);
	dpa_ctl &= ~DP_PLL_FREQ_MASK;

	if (clock < 200000) {
		u32 temp;
		dpa_ctl |= DP_PLL_FREQ_160MHZ;
		/* workaround for 160Mhz:
		   1) program 0x4600c bits 15:0 = 0x8124
		   2) program 0x46010 bit 0 = 1
		   3) program 0x46034 bit 24 = 1
		   4) program 0x64000 bit 14 = 1
		   */
		temp = I915_READ(0x4600c);
		temp &= 0xffff0000;
		I915_WRITE(0x4600c, temp | 0x8124);

		temp = I915_READ(0x46010);
		I915_WRITE(0x46010, temp | 1);

		temp = I915_READ(0x46034);
		I915_WRITE(0x46034, temp | (1 << 24));
	} else {
		dpa_ctl |= DP_PLL_FREQ_270MHZ;
	}
	I915_WRITE(DP_A, dpa_ctl);

	POSTING_READ(DP_A);
	udelay(500);
}

static void intel_fdi_normal_train(struct drm_crtc *crtc)
{
	struct drm_device *dev = crtc->dev;
	struct drm_i915_private *dev_priv = dev->dev_private;
	struct intel_crtc *intel_crtc = to_intel_crtc(crtc);
	int pipe = intel_crtc->pipe;
	u32 reg, temp;

	/* enable normal train */
	reg = FDI_TX_CTL(pipe);
	temp = I915_READ(reg);
	if (IS_IVYBRIDGE(dev)) {
		temp &= ~FDI_LINK_TRAIN_NONE_IVB;
		temp |= FDI_LINK_TRAIN_NONE_IVB | FDI_TX_ENHANCE_FRAME_ENABLE;
	} else {
		temp &= ~FDI_LINK_TRAIN_NONE;
		temp |= FDI_LINK_TRAIN_NONE | FDI_TX_ENHANCE_FRAME_ENABLE;
	}
	I915_WRITE(reg, temp);

	reg = FDI_RX_CTL(pipe);
	temp = I915_READ(reg);
	if (HAS_PCH_CPT(dev)) {
		temp &= ~FDI_LINK_TRAIN_PATTERN_MASK_CPT;
		temp |= FDI_LINK_TRAIN_NORMAL_CPT;
	} else {
		temp &= ~FDI_LINK_TRAIN_NONE;
		temp |= FDI_LINK_TRAIN_NONE;
	}
	I915_WRITE(reg, temp | FDI_RX_ENHANCE_FRAME_ENABLE);

	/* wait one idle pattern time */
	POSTING_READ(reg);
	udelay(1000);

	/* IVB wants error correction enabled */
	if (IS_IVYBRIDGE(dev))
		I915_WRITE(reg, I915_READ(reg) | FDI_FS_ERRC_ENABLE |
			   FDI_FE_ERRC_ENABLE);
}

static void cpt_phase_pointer_enable(struct drm_device *dev, int pipe)
{
	struct drm_i915_private *dev_priv = dev->dev_private;
	u32 flags = I915_READ(SOUTH_CHICKEN1);

	flags |= FDI_PHASE_SYNC_OVR(pipe);
	I915_WRITE(SOUTH_CHICKEN1, flags); /* once to unlock... */
	flags |= FDI_PHASE_SYNC_EN(pipe);
	I915_WRITE(SOUTH_CHICKEN1, flags); /* then again to enable */
	POSTING_READ(SOUTH_CHICKEN1);
}

/* The FDI link training functions for ILK/Ibexpeak. */
static void ironlake_fdi_link_train(struct drm_crtc *crtc)
{
	struct drm_device *dev = crtc->dev;
	struct drm_i915_private *dev_priv = dev->dev_private;
	struct intel_crtc *intel_crtc = to_intel_crtc(crtc);
	int pipe = intel_crtc->pipe;
	int plane = intel_crtc->plane;
	u32 reg, temp, tries;

	/* FDI needs bits from pipe & plane first */
	assert_pipe_enabled(dev_priv, pipe);
	assert_plane_enabled(dev_priv, plane);

	/* Train 1: umask FDI RX Interrupt symbol_lock and bit_lock bit
	   for train result */
	reg = FDI_RX_IMR(pipe);
	temp = I915_READ(reg);
	temp &= ~FDI_RX_SYMBOL_LOCK;
	temp &= ~FDI_RX_BIT_LOCK;
	I915_WRITE(reg, temp);
	I915_READ(reg);
	udelay(150);

	/* enable CPU FDI TX and PCH FDI RX */
	reg = FDI_TX_CTL(pipe);
	temp = I915_READ(reg);
	temp &= ~(7 << 19);
	temp |= (intel_crtc->fdi_lanes - 1) << 19;
	temp &= ~FDI_LINK_TRAIN_NONE;
	temp |= FDI_LINK_TRAIN_PATTERN_1;
	I915_WRITE(reg, temp | FDI_TX_ENABLE);

	reg = FDI_RX_CTL(pipe);
	temp = I915_READ(reg);
	temp &= ~FDI_LINK_TRAIN_NONE;
	temp |= FDI_LINK_TRAIN_PATTERN_1;
	I915_WRITE(reg, temp | FDI_RX_ENABLE);

	POSTING_READ(reg);
	udelay(150);

	/* Ironlake workaround, enable clock pointer after FDI enable*/
	if (HAS_PCH_IBX(dev)) {
		I915_WRITE(FDI_RX_CHICKEN(pipe), FDI_RX_PHASE_SYNC_POINTER_OVR);
		I915_WRITE(FDI_RX_CHICKEN(pipe), FDI_RX_PHASE_SYNC_POINTER_OVR |
			   FDI_RX_PHASE_SYNC_POINTER_EN);
	}

	reg = FDI_RX_IIR(pipe);
	for (tries = 0; tries < 5; tries++) {
		temp = I915_READ(reg);
		DRM_DEBUG_KMS("FDI_RX_IIR 0x%x\n", temp);

		if ((temp & FDI_RX_BIT_LOCK)) {
			DRM_DEBUG_KMS("FDI train 1 done.\n");
			I915_WRITE(reg, temp | FDI_RX_BIT_LOCK);
			break;
		}
	}
	if (tries == 5)
		DRM_ERROR("FDI train 1 fail!\n");

	/* Train 2 */
	reg = FDI_TX_CTL(pipe);
	temp = I915_READ(reg);
	temp &= ~FDI_LINK_TRAIN_NONE;
	temp |= FDI_LINK_TRAIN_PATTERN_2;
	I915_WRITE(reg, temp);

	reg = FDI_RX_CTL(pipe);
	temp = I915_READ(reg);
	temp &= ~FDI_LINK_TRAIN_NONE;
	temp |= FDI_LINK_TRAIN_PATTERN_2;
	I915_WRITE(reg, temp);

	POSTING_READ(reg);
	udelay(150);

	reg = FDI_RX_IIR(pipe);
	for (tries = 0; tries < 5; tries++) {
		temp = I915_READ(reg);
		DRM_DEBUG_KMS("FDI_RX_IIR 0x%x\n", temp);

		if (temp & FDI_RX_SYMBOL_LOCK) {
			I915_WRITE(reg, temp | FDI_RX_SYMBOL_LOCK);
			DRM_DEBUG_KMS("FDI train 2 done.\n");
			break;
		}
	}
	if (tries == 5)
		DRM_ERROR("FDI train 2 fail!\n");

	DRM_DEBUG_KMS("FDI train done\n");

}

static const int snb_b_fdi_train_param[] = {
	FDI_LINK_TRAIN_400MV_0DB_SNB_B,
	FDI_LINK_TRAIN_400MV_6DB_SNB_B,
	FDI_LINK_TRAIN_600MV_3_5DB_SNB_B,
	FDI_LINK_TRAIN_800MV_0DB_SNB_B,
};

/* The FDI link training functions for SNB/Cougarpoint. */
static void gen6_fdi_link_train(struct drm_crtc *crtc)
{
	struct drm_device *dev = crtc->dev;
	struct drm_i915_private *dev_priv = dev->dev_private;
	struct intel_crtc *intel_crtc = to_intel_crtc(crtc);
	int pipe = intel_crtc->pipe;
	u32 reg, temp, i;

	/* Train 1: umask FDI RX Interrupt symbol_lock and bit_lock bit
	   for train result */
	reg = FDI_RX_IMR(pipe);
	temp = I915_READ(reg);
	temp &= ~FDI_RX_SYMBOL_LOCK;
	temp &= ~FDI_RX_BIT_LOCK;
	I915_WRITE(reg, temp);

	POSTING_READ(reg);
	udelay(150);

	/* enable CPU FDI TX and PCH FDI RX */
	reg = FDI_TX_CTL(pipe);
	temp = I915_READ(reg);
	temp &= ~(7 << 19);
	temp |= (intel_crtc->fdi_lanes - 1) << 19;
	temp &= ~FDI_LINK_TRAIN_NONE;
	temp |= FDI_LINK_TRAIN_PATTERN_1;
	temp &= ~FDI_LINK_TRAIN_VOL_EMP_MASK;
	/* SNB-B */
	temp |= FDI_LINK_TRAIN_400MV_0DB_SNB_B;
	I915_WRITE(reg, temp | FDI_TX_ENABLE);

	reg = FDI_RX_CTL(pipe);
	temp = I915_READ(reg);
	if (HAS_PCH_CPT(dev)) {
		temp &= ~FDI_LINK_TRAIN_PATTERN_MASK_CPT;
		temp |= FDI_LINK_TRAIN_PATTERN_1_CPT;
	} else {
		temp &= ~FDI_LINK_TRAIN_NONE;
		temp |= FDI_LINK_TRAIN_PATTERN_1;
	}
	I915_WRITE(reg, temp | FDI_RX_ENABLE);

	POSTING_READ(reg);
	udelay(150);

	if (HAS_PCH_CPT(dev))
		cpt_phase_pointer_enable(dev, pipe);

	for (i = 0; i < 4; i++) {
		reg = FDI_TX_CTL(pipe);
		temp = I915_READ(reg);
		temp &= ~FDI_LINK_TRAIN_VOL_EMP_MASK;
		temp |= snb_b_fdi_train_param[i];
		I915_WRITE(reg, temp);

		POSTING_READ(reg);
		udelay(500);

		reg = FDI_RX_IIR(pipe);
		temp = I915_READ(reg);
		DRM_DEBUG_KMS("FDI_RX_IIR 0x%x\n", temp);

		if (temp & FDI_RX_BIT_LOCK) {
			I915_WRITE(reg, temp | FDI_RX_BIT_LOCK);
			DRM_DEBUG_KMS("FDI train 1 done.\n");
			break;
		}
	}
	if (i == 4)
		DRM_ERROR("FDI train 1 fail!\n");

	/* Train 2 */
	reg = FDI_TX_CTL(pipe);
	temp = I915_READ(reg);
	temp &= ~FDI_LINK_TRAIN_NONE;
	temp |= FDI_LINK_TRAIN_PATTERN_2;
	if (IS_GEN6(dev)) {
		temp &= ~FDI_LINK_TRAIN_VOL_EMP_MASK;
		/* SNB-B */
		temp |= FDI_LINK_TRAIN_400MV_0DB_SNB_B;
	}
	I915_WRITE(reg, temp);

	reg = FDI_RX_CTL(pipe);
	temp = I915_READ(reg);
	if (HAS_PCH_CPT(dev)) {
		temp &= ~FDI_LINK_TRAIN_PATTERN_MASK_CPT;
		temp |= FDI_LINK_TRAIN_PATTERN_2_CPT;
	} else {
		temp &= ~FDI_LINK_TRAIN_NONE;
		temp |= FDI_LINK_TRAIN_PATTERN_2;
	}
	I915_WRITE(reg, temp);

	POSTING_READ(reg);
	udelay(150);

	for (i = 0; i < 4; i++) {
		reg = FDI_TX_CTL(pipe);
		temp = I915_READ(reg);
		temp &= ~FDI_LINK_TRAIN_VOL_EMP_MASK;
		temp |= snb_b_fdi_train_param[i];
		I915_WRITE(reg, temp);

		POSTING_READ(reg);
		udelay(500);

		reg = FDI_RX_IIR(pipe);
		temp = I915_READ(reg);
		DRM_DEBUG_KMS("FDI_RX_IIR 0x%x\n", temp);

		if (temp & FDI_RX_SYMBOL_LOCK) {
			I915_WRITE(reg, temp | FDI_RX_SYMBOL_LOCK);
			DRM_DEBUG_KMS("FDI train 2 done.\n");
			break;
		}
	}
	if (i == 4)
		DRM_ERROR("FDI train 2 fail!\n");

	DRM_DEBUG_KMS("FDI train done.\n");
}

/* Manual link training for Ivy Bridge A0 parts */
static void ivb_manual_fdi_link_train(struct drm_crtc *crtc)
{
	struct drm_device *dev = crtc->dev;
	struct drm_i915_private *dev_priv = dev->dev_private;
	struct intel_crtc *intel_crtc = to_intel_crtc(crtc);
	int pipe = intel_crtc->pipe;
	u32 reg, temp, i;

	/* Train 1: umask FDI RX Interrupt symbol_lock and bit_lock bit
	   for train result */
	reg = FDI_RX_IMR(pipe);
	temp = I915_READ(reg);
	temp &= ~FDI_RX_SYMBOL_LOCK;
	temp &= ~FDI_RX_BIT_LOCK;
	I915_WRITE(reg, temp);

	POSTING_READ(reg);
	udelay(150);

	/* enable CPU FDI TX and PCH FDI RX */
	reg = FDI_TX_CTL(pipe);
	temp = I915_READ(reg);
	temp &= ~(7 << 19);
	temp |= (intel_crtc->fdi_lanes - 1) << 19;
	temp &= ~(FDI_LINK_TRAIN_AUTO | FDI_LINK_TRAIN_NONE_IVB);
	temp |= FDI_LINK_TRAIN_PATTERN_1_IVB;
	temp &= ~FDI_LINK_TRAIN_VOL_EMP_MASK;
	temp |= FDI_LINK_TRAIN_400MV_0DB_SNB_B;
	temp |= FDI_COMPOSITE_SYNC;
	I915_WRITE(reg, temp | FDI_TX_ENABLE);

	reg = FDI_RX_CTL(pipe);
	temp = I915_READ(reg);
	temp &= ~FDI_LINK_TRAIN_AUTO;
	temp &= ~FDI_LINK_TRAIN_PATTERN_MASK_CPT;
	temp |= FDI_LINK_TRAIN_PATTERN_1_CPT;
	temp |= FDI_COMPOSITE_SYNC;
	I915_WRITE(reg, temp | FDI_RX_ENABLE);

	POSTING_READ(reg);
	udelay(150);

	if (HAS_PCH_CPT(dev))
		cpt_phase_pointer_enable(dev, pipe);

	for (i = 0; i < 4; i++) {
		reg = FDI_TX_CTL(pipe);
		temp = I915_READ(reg);
		temp &= ~FDI_LINK_TRAIN_VOL_EMP_MASK;
		temp |= snb_b_fdi_train_param[i];
		I915_WRITE(reg, temp);

		POSTING_READ(reg);
		udelay(500);

		reg = FDI_RX_IIR(pipe);
		temp = I915_READ(reg);
		DRM_DEBUG_KMS("FDI_RX_IIR 0x%x\n", temp);

		if (temp & FDI_RX_BIT_LOCK ||
		    (I915_READ(reg) & FDI_RX_BIT_LOCK)) {
			I915_WRITE(reg, temp | FDI_RX_BIT_LOCK);
			DRM_DEBUG_KMS("FDI train 1 done.\n");
			break;
		}
	}
	if (i == 4)
		DRM_ERROR("FDI train 1 fail!\n");

	/* Train 2 */
	reg = FDI_TX_CTL(pipe);
	temp = I915_READ(reg);
	temp &= ~FDI_LINK_TRAIN_NONE_IVB;
	temp |= FDI_LINK_TRAIN_PATTERN_2_IVB;
	temp &= ~FDI_LINK_TRAIN_VOL_EMP_MASK;
	temp |= FDI_LINK_TRAIN_400MV_0DB_SNB_B;
	I915_WRITE(reg, temp);

	reg = FDI_RX_CTL(pipe);
	temp = I915_READ(reg);
	temp &= ~FDI_LINK_TRAIN_PATTERN_MASK_CPT;
	temp |= FDI_LINK_TRAIN_PATTERN_2_CPT;
	I915_WRITE(reg, temp);

	POSTING_READ(reg);
	udelay(150);

	for (i = 0; i < 4; i++) {
		reg = FDI_TX_CTL(pipe);
		temp = I915_READ(reg);
		temp &= ~FDI_LINK_TRAIN_VOL_EMP_MASK;
		temp |= snb_b_fdi_train_param[i];
		I915_WRITE(reg, temp);

		POSTING_READ(reg);
		udelay(500);

		reg = FDI_RX_IIR(pipe);
		temp = I915_READ(reg);
		DRM_DEBUG_KMS("FDI_RX_IIR 0x%x\n", temp);

		if (temp & FDI_RX_SYMBOL_LOCK) {
			I915_WRITE(reg, temp | FDI_RX_SYMBOL_LOCK);
			DRM_DEBUG_KMS("FDI train 2 done.\n");
			break;
		}
	}
	if (i == 4)
		DRM_ERROR("FDI train 2 fail!\n");

	DRM_DEBUG_KMS("FDI train done.\n");
}

static void ironlake_fdi_pll_enable(struct drm_crtc *crtc)
{
	struct drm_device *dev = crtc->dev;
	struct drm_i915_private *dev_priv = dev->dev_private;
	struct intel_crtc *intel_crtc = to_intel_crtc(crtc);
	int pipe = intel_crtc->pipe;
	u32 reg, temp;

	/* Write the TU size bits so error detection works */
	I915_WRITE(FDI_RX_TUSIZE1(pipe),
		   I915_READ(PIPE_DATA_M1(pipe)) & TU_SIZE_MASK);

	/* enable PCH FDI RX PLL, wait warmup plus DMI latency */
	reg = FDI_RX_CTL(pipe);
	temp = I915_READ(reg);
	temp &= ~((0x7 << 19) | (0x7 << 16));
	temp |= (intel_crtc->fdi_lanes - 1) << 19;
	temp |= (I915_READ(PIPECONF(pipe)) & PIPE_BPC_MASK) << 11;
	I915_WRITE(reg, temp | FDI_RX_PLL_ENABLE);

	POSTING_READ(reg);
	udelay(200);

	/* Switch from Rawclk to PCDclk */
	temp = I915_READ(reg);
	I915_WRITE(reg, temp | FDI_PCDCLK);

	POSTING_READ(reg);
	udelay(200);

	/* Enable CPU FDI TX PLL, always on for Ironlake */
	reg = FDI_TX_CTL(pipe);
	temp = I915_READ(reg);
	if ((temp & FDI_TX_PLL_ENABLE) == 0) {
		I915_WRITE(reg, temp | FDI_TX_PLL_ENABLE);

		POSTING_READ(reg);
		udelay(100);
	}
}

static void cpt_phase_pointer_disable(struct drm_device *dev, int pipe)
{
	struct drm_i915_private *dev_priv = dev->dev_private;
	u32 flags = I915_READ(SOUTH_CHICKEN1);

	flags &= ~(FDI_PHASE_SYNC_EN(pipe));
	I915_WRITE(SOUTH_CHICKEN1, flags); /* once to disable... */
	flags &= ~(FDI_PHASE_SYNC_OVR(pipe));
	I915_WRITE(SOUTH_CHICKEN1, flags); /* then again to lock */
	POSTING_READ(SOUTH_CHICKEN1);
}
static void ironlake_fdi_disable(struct drm_crtc *crtc)
{
	struct drm_device *dev = crtc->dev;
	struct drm_i915_private *dev_priv = dev->dev_private;
	struct intel_crtc *intel_crtc = to_intel_crtc(crtc);
	int pipe = intel_crtc->pipe;
	u32 reg, temp;

	/* disable CPU FDI tx and PCH FDI rx */
	reg = FDI_TX_CTL(pipe);
	temp = I915_READ(reg);
	I915_WRITE(reg, temp & ~FDI_TX_ENABLE);
	POSTING_READ(reg);

	reg = FDI_RX_CTL(pipe);
	temp = I915_READ(reg);
	temp &= ~(0x7 << 16);
	temp |= (I915_READ(PIPECONF(pipe)) & PIPE_BPC_MASK) << 11;
	I915_WRITE(reg, temp & ~FDI_RX_ENABLE);

	POSTING_READ(reg);
	udelay(100);

	/* Ironlake workaround, disable clock pointer after downing FDI */
	if (HAS_PCH_IBX(dev)) {
		I915_WRITE(FDI_RX_CHICKEN(pipe), FDI_RX_PHASE_SYNC_POINTER_OVR);
		I915_WRITE(FDI_RX_CHICKEN(pipe),
			   I915_READ(FDI_RX_CHICKEN(pipe) &
				     ~FDI_RX_PHASE_SYNC_POINTER_EN));
	} else if (HAS_PCH_CPT(dev)) {
		cpt_phase_pointer_disable(dev, pipe);
	}

	/* still set train pattern 1 */
	reg = FDI_TX_CTL(pipe);
	temp = I915_READ(reg);
	temp &= ~FDI_LINK_TRAIN_NONE;
	temp |= FDI_LINK_TRAIN_PATTERN_1;
	I915_WRITE(reg, temp);

	reg = FDI_RX_CTL(pipe);
	temp = I915_READ(reg);
	if (HAS_PCH_CPT(dev)) {
		temp &= ~FDI_LINK_TRAIN_PATTERN_MASK_CPT;
		temp |= FDI_LINK_TRAIN_PATTERN_1_CPT;
	} else {
		temp &= ~FDI_LINK_TRAIN_NONE;
		temp |= FDI_LINK_TRAIN_PATTERN_1;
	}
	/* BPC in FDI rx is consistent with that in PIPECONF */
	temp &= ~(0x07 << 16);
	temp |= (I915_READ(PIPECONF(pipe)) & PIPE_BPC_MASK) << 11;
	I915_WRITE(reg, temp);

	POSTING_READ(reg);
	udelay(100);
}

/*
 * When we disable a pipe, we need to clear any pending scanline wait events
 * to avoid hanging the ring, which we assume we are waiting on.
 */
static void intel_clear_scanline_wait(struct drm_device *dev)
{
	struct drm_i915_private *dev_priv = dev->dev_private;
	struct intel_ring_buffer *ring;
	u32 tmp;

	if (IS_GEN2(dev))
		/* Can't break the hang on i8xx */
		return;

	ring = LP_RING(dev_priv);
	tmp = I915_READ_CTL(ring);
	if (tmp & RING_WAIT)
		I915_WRITE_CTL(ring, tmp);
}

static void intel_crtc_wait_for_pending_flips(struct drm_crtc *crtc)
{
	struct drm_i915_gem_object *obj;
	struct drm_i915_private *dev_priv;

	if (crtc->fb == NULL)
		return;

	obj = to_intel_framebuffer(crtc->fb)->obj;
	dev_priv = crtc->dev->dev_private;
	wait_event(dev_priv->pending_flip_queue,
		   atomic_read(&obj->pending_flip) == 0);
}

static bool intel_crtc_driving_pch(struct drm_crtc *crtc)
{
	struct drm_device *dev = crtc->dev;
	struct drm_mode_config *mode_config = &dev->mode_config;
	struct intel_encoder *encoder;

	/*
	 * If there's a non-PCH eDP on this crtc, it must be DP_A, and that
	 * must be driven by its own crtc; no sharing is possible.
	 */
	list_for_each_entry(encoder, &mode_config->encoder_list, base.head) {
		if (encoder->base.crtc != crtc)
			continue;

		switch (encoder->type) {
		case INTEL_OUTPUT_EDP:
			if (!intel_encoder_is_pch_edp(&encoder->base))
				return false;
			continue;
		}
	}

	return true;
}

/*
 * Enable PCH resources required for PCH ports:
 *   - PCH PLLs
 *   - FDI training & RX/TX
 *   - update transcoder timings
 *   - DP transcoding bits
 *   - transcoder
 */
static void ironlake_pch_enable(struct drm_crtc *crtc)
{
	struct drm_device *dev = crtc->dev;
	struct drm_i915_private *dev_priv = dev->dev_private;
	struct intel_crtc *intel_crtc = to_intel_crtc(crtc);
	int pipe = intel_crtc->pipe;
	u32 reg, temp, transc_sel;

	/* For PCH output, training FDI link */
	dev_priv->display.fdi_link_train(crtc);

	intel_enable_pch_pll(dev_priv, pipe);

	if (HAS_PCH_CPT(dev)) {
		transc_sel = intel_crtc->use_pll_a ? TRANSC_DPLLA_SEL :
			TRANSC_DPLLB_SEL;

		/* Be sure PCH DPLL SEL is set */
		temp = I915_READ(PCH_DPLL_SEL);
		if (pipe == 0) {
			temp &= ~(TRANSA_DPLLB_SEL);
			temp |= (TRANSA_DPLL_ENABLE | TRANSA_DPLLA_SEL);
		} else if (pipe == 1) {
			temp &= ~(TRANSB_DPLLB_SEL);
			temp |= (TRANSB_DPLL_ENABLE | TRANSB_DPLLB_SEL);
		} else if (pipe == 2) {
			temp &= ~(TRANSC_DPLLB_SEL);
			temp |= (TRANSC_DPLL_ENABLE | transc_sel);
		}
		I915_WRITE(PCH_DPLL_SEL, temp);
	}

	/* set transcoder timing, panel must allow it */
	assert_panel_unlocked(dev_priv, pipe);
	I915_WRITE(TRANS_HTOTAL(pipe), I915_READ(HTOTAL(pipe)));
	I915_WRITE(TRANS_HBLANK(pipe), I915_READ(HBLANK(pipe)));
	I915_WRITE(TRANS_HSYNC(pipe),  I915_READ(HSYNC(pipe)));

	I915_WRITE(TRANS_VTOTAL(pipe), I915_READ(VTOTAL(pipe)));
	I915_WRITE(TRANS_VBLANK(pipe), I915_READ(VBLANK(pipe)));
	I915_WRITE(TRANS_VSYNC(pipe),  I915_READ(VSYNC(pipe)));
	I915_WRITE(TRANS_VSYNCSHIFT(pipe),  I915_READ(VSYNCSHIFT(pipe)));

	intel_fdi_normal_train(crtc);

	/* For PCH DP, enable TRANS_DP_CTL */
	if (HAS_PCH_CPT(dev) &&
	    (intel_pipe_has_type(crtc, INTEL_OUTPUT_DISPLAYPORT) ||
	     intel_pipe_has_type(crtc, INTEL_OUTPUT_EDP))) {
		u32 bpc = (I915_READ(PIPECONF(pipe)) & PIPE_BPC_MASK) >> 5;
		reg = TRANS_DP_CTL(pipe);
		temp = I915_READ(reg);
		temp &= ~(TRANS_DP_PORT_SEL_MASK |
			  TRANS_DP_SYNC_MASK |
			  TRANS_DP_BPC_MASK);
		temp |= (TRANS_DP_OUTPUT_ENABLE |
			 TRANS_DP_ENH_FRAMING);
		temp |= bpc << 9; /* same format but at 11:9 */

		if (crtc->mode.flags & DRM_MODE_FLAG_PHSYNC)
			temp |= TRANS_DP_HSYNC_ACTIVE_HIGH;
		if (crtc->mode.flags & DRM_MODE_FLAG_PVSYNC)
			temp |= TRANS_DP_VSYNC_ACTIVE_HIGH;

		switch (intel_trans_dp_port_sel(crtc)) {
		case PCH_DP_B:
			temp |= TRANS_DP_PORT_SEL_B;
			break;
		case PCH_DP_C:
			temp |= TRANS_DP_PORT_SEL_C;
			break;
		case PCH_DP_D:
			temp |= TRANS_DP_PORT_SEL_D;
			break;
		default:
			DRM_DEBUG_KMS("Wrong PCH DP port return. Guess port B\n");
			temp |= TRANS_DP_PORT_SEL_B;
			break;
		}

		I915_WRITE(reg, temp);
	}

	intel_enable_transcoder(dev_priv, pipe);
}

void intel_cpt_verify_modeset(struct drm_device *dev, int pipe)
{
	struct drm_i915_private *dev_priv = dev->dev_private;
	int dslreg = PIPEDSL(pipe), tc2reg = TRANS_CHICKEN2(pipe);
	u32 temp;

	temp = I915_READ(dslreg);
	udelay(500);
	if (wait_for(I915_READ(dslreg) != temp, 5)) {
		/* Without this, mode sets may fail silently on FDI */
		I915_WRITE(tc2reg, TRANS_AUTOTRAIN_GEN_STALL_DIS);
		udelay(250);
		I915_WRITE(tc2reg, 0);
		if (wait_for(I915_READ(dslreg) != temp, 5))
			DRM_ERROR("mode set failed: pipe %d stuck\n", pipe);
	}
}

static void ironlake_crtc_enable(struct drm_crtc *crtc)
{
	struct drm_device *dev = crtc->dev;
	struct drm_i915_private *dev_priv = dev->dev_private;
	struct intel_crtc *intel_crtc = to_intel_crtc(crtc);
	int pipe = intel_crtc->pipe;
	int plane = intel_crtc->plane;
	u32 temp;
	bool is_pch_port;

	if (intel_crtc->active)
		return;

	intel_crtc->active = true;
	intel_update_watermarks(dev);

	if (intel_pipe_has_type(crtc, INTEL_OUTPUT_LVDS)) {
		temp = I915_READ(PCH_LVDS);
		if ((temp & LVDS_PORT_EN) == 0)
			I915_WRITE(PCH_LVDS, temp | LVDS_PORT_EN);
	}

	is_pch_port = intel_crtc_driving_pch(crtc);

	if (is_pch_port)
		ironlake_fdi_pll_enable(crtc);
	else
		ironlake_fdi_disable(crtc);

	/* Enable panel fitting for LVDS */
	if (dev_priv->pch_pf_size &&
	    (intel_pipe_has_type(crtc, INTEL_OUTPUT_LVDS) || HAS_eDP)) {
		/* Force use of hard-coded filter coefficients
		 * as some pre-programmed values are broken,
		 * e.g. x201.
		 */
		I915_WRITE(PF_CTL(pipe), PF_ENABLE | PF_FILTER_MED_3x3);
		I915_WRITE(PF_WIN_POS(pipe), dev_priv->pch_pf_pos);
		I915_WRITE(PF_WIN_SZ(pipe), dev_priv->pch_pf_size);
	}

	/*
	 * On ILK+ LUT must be loaded before the pipe is running but with
	 * clocks enabled
	 */
	intel_crtc_load_lut(crtc);

	intel_enable_pipe(dev_priv, pipe, is_pch_port);
	intel_enable_plane(dev_priv, plane, pipe);

	if (is_pch_port)
		ironlake_pch_enable(crtc);

	mutex_lock(&dev->struct_mutex);
	intel_update_fbc(dev);
	mutex_unlock(&dev->struct_mutex);

	intel_crtc_update_cursor(crtc, true);
}

static void ironlake_crtc_disable(struct drm_crtc *crtc)
{
	struct drm_device *dev = crtc->dev;
	struct drm_i915_private *dev_priv = dev->dev_private;
	struct intel_crtc *intel_crtc = to_intel_crtc(crtc);
	int pipe = intel_crtc->pipe;
	int plane = intel_crtc->plane;
	u32 reg, temp;

	if (!intel_crtc->active)
		return;

	intel_crtc_wait_for_pending_flips(crtc);
	drm_vblank_off(dev, pipe);
	intel_crtc_update_cursor(crtc, false);

	intel_disable_plane(dev_priv, plane, pipe);

	if (dev_priv->cfb_plane == plane)
		intel_disable_fbc(dev);

	intel_disable_pipe(dev_priv, pipe);

	/* Disable PF */
	I915_WRITE(PF_CTL(pipe), 0);
	I915_WRITE(PF_WIN_SZ(pipe), 0);

	ironlake_fdi_disable(crtc);

	/* This is a horrible layering violation; we should be doing this in
	 * the connector/encoder ->prepare instead, but we don't always have
	 * enough information there about the config to know whether it will
	 * actually be necessary or just cause undesired flicker.
	 */
	intel_disable_pch_ports(dev_priv, pipe);

	intel_disable_transcoder(dev_priv, pipe);

	if (HAS_PCH_CPT(dev)) {
		/* disable TRANS_DP_CTL */
		reg = TRANS_DP_CTL(pipe);
		temp = I915_READ(reg);
		temp &= ~(TRANS_DP_OUTPUT_ENABLE | TRANS_DP_PORT_SEL_MASK);
		temp |= TRANS_DP_PORT_SEL_NONE;
		I915_WRITE(reg, temp);

		/* disable DPLL_SEL */
		temp = I915_READ(PCH_DPLL_SEL);
		switch (pipe) {
		case 0:
			temp &= ~(TRANSA_DPLL_ENABLE | TRANSA_DPLLB_SEL);
			break;
		case 1:
			temp &= ~(TRANSB_DPLL_ENABLE | TRANSB_DPLLB_SEL);
			break;
		case 2:
			/* C shares PLL A or B */
			temp &= ~(TRANSC_DPLL_ENABLE | TRANSC_DPLLB_SEL);
			break;
		default:
			BUG(); /* wtf */
		}
		I915_WRITE(PCH_DPLL_SEL, temp);
	}

	/* disable PCH DPLL */
	if (!intel_crtc->no_pll)
		intel_disable_pch_pll(dev_priv, pipe);

	/* Switch from PCDclk to Rawclk */
	reg = FDI_RX_CTL(pipe);
	temp = I915_READ(reg);
	I915_WRITE(reg, temp & ~FDI_PCDCLK);

	/* Disable CPU FDI TX PLL */
	reg = FDI_TX_CTL(pipe);
	temp = I915_READ(reg);
	I915_WRITE(reg, temp & ~FDI_TX_PLL_ENABLE);

	POSTING_READ(reg);
	udelay(100);

	reg = FDI_RX_CTL(pipe);
	temp = I915_READ(reg);
	I915_WRITE(reg, temp & ~FDI_RX_PLL_ENABLE);

	/* Wait for the clocks to turn off. */
	POSTING_READ(reg);
	udelay(100);

	intel_crtc->active = false;
	intel_update_watermarks(dev);

	mutex_lock(&dev->struct_mutex);
	intel_update_fbc(dev);
	intel_clear_scanline_wait(dev);
	mutex_unlock(&dev->struct_mutex);
}

static void ironlake_crtc_dpms(struct drm_crtc *crtc, int mode)
{
	struct intel_crtc *intel_crtc = to_intel_crtc(crtc);
	int pipe = intel_crtc->pipe;
	int plane = intel_crtc->plane;

	/* XXX: When our outputs are all unaware of DPMS modes other than off
	 * and on, we should map those modes to DRM_MODE_DPMS_OFF in the CRTC.
	 */
	switch (mode) {
	case DRM_MODE_DPMS_ON:
	case DRM_MODE_DPMS_STANDBY:
	case DRM_MODE_DPMS_SUSPEND:
		DRM_DEBUG_KMS("crtc %d/%d dpms on\n", pipe, plane);
		ironlake_crtc_enable(crtc);
		break;

	case DRM_MODE_DPMS_OFF:
		DRM_DEBUG_KMS("crtc %d/%d dpms off\n", pipe, plane);
		ironlake_crtc_disable(crtc);
		break;
	}
}

static void intel_crtc_dpms_overlay(struct intel_crtc *intel_crtc, bool enable)
{
	if (!enable && intel_crtc->overlay) {
		struct drm_device *dev = intel_crtc->base.dev;
		struct drm_i915_private *dev_priv = dev->dev_private;

		mutex_lock(&dev->struct_mutex);
		dev_priv->mm.interruptible = false;
		(void) intel_overlay_switch_off(intel_crtc->overlay);
		dev_priv->mm.interruptible = true;
		mutex_unlock(&dev->struct_mutex);
	}

	/* Let userspace switch the overlay on again. In most cases userspace
	 * has to recompute where to put it anyway.
	 */
}

static void i9xx_crtc_enable(struct drm_crtc *crtc)
{
	struct drm_device *dev = crtc->dev;
	struct drm_i915_private *dev_priv = dev->dev_private;
	struct intel_crtc *intel_crtc = to_intel_crtc(crtc);
	int pipe = intel_crtc->pipe;
	int plane = intel_crtc->plane;

	if (intel_crtc->active)
		return;

	intel_crtc->active = true;
	intel_update_watermarks(dev);

	intel_enable_pll(dev_priv, pipe);
	intel_enable_pipe(dev_priv, pipe, false);
	intel_enable_plane(dev_priv, plane, pipe);

	intel_crtc_load_lut(crtc);
	intel_update_fbc(dev);

	/* Give the overlay scaler a chance to enable if it's on this pipe */
	intel_crtc_dpms_overlay(intel_crtc, true);
	intel_crtc_update_cursor(crtc, true);
}

static void i9xx_crtc_disable(struct drm_crtc *crtc)
{
	struct drm_device *dev = crtc->dev;
	struct drm_i915_private *dev_priv = dev->dev_private;
	struct intel_crtc *intel_crtc = to_intel_crtc(crtc);
	int pipe = intel_crtc->pipe;
	int plane = intel_crtc->plane;

	if (!intel_crtc->active)
		return;

	/* Give the overlay scaler a chance to disable if it's on this pipe */
	intel_crtc_wait_for_pending_flips(crtc);
	drm_vblank_off(dev, pipe);
	intel_crtc_dpms_overlay(intel_crtc, false);
	intel_crtc_update_cursor(crtc, false);

	if (dev_priv->cfb_plane == plane)
		intel_disable_fbc(dev);

	intel_disable_plane(dev_priv, plane, pipe);
	intel_disable_pipe(dev_priv, pipe);
	intel_disable_pll(dev_priv, pipe);

	intel_crtc->active = false;
	intel_update_fbc(dev);
	intel_update_watermarks(dev);
	intel_clear_scanline_wait(dev);
}

static void i9xx_crtc_dpms(struct drm_crtc *crtc, int mode)
{
	/* XXX: When our outputs are all unaware of DPMS modes other than off
	 * and on, we should map those modes to DRM_MODE_DPMS_OFF in the CRTC.
	 */
	switch (mode) {
	case DRM_MODE_DPMS_ON:
	case DRM_MODE_DPMS_STANDBY:
	case DRM_MODE_DPMS_SUSPEND:
		i9xx_crtc_enable(crtc);
		break;
	case DRM_MODE_DPMS_OFF:
		i9xx_crtc_disable(crtc);
		break;
	}
}

/**
 * Sets the power management mode of the pipe and plane.
 */
static void intel_crtc_dpms(struct drm_crtc *crtc, int mode)
{
	struct drm_device *dev = crtc->dev;
	struct drm_i915_private *dev_priv = dev->dev_private;
	struct drm_i915_master_private *master_priv;
	struct intel_crtc *intel_crtc = to_intel_crtc(crtc);
	int pipe = intel_crtc->pipe;
	bool enabled;

	if (intel_crtc->dpms_mode == mode)
		return;

	intel_crtc->dpms_mode = mode;

	dev_priv->display.dpms(crtc, mode);

	if (!dev->primary->master)
		return;

	master_priv = dev->primary->master->driver_priv;
	if (!master_priv->sarea_priv)
		return;

	enabled = crtc->enabled && mode != DRM_MODE_DPMS_OFF;

	switch (pipe) {
	case 0:
		master_priv->sarea_priv->pipeA_w = enabled ? crtc->mode.hdisplay : 0;
		master_priv->sarea_priv->pipeA_h = enabled ? crtc->mode.vdisplay : 0;
		break;
	case 1:
		master_priv->sarea_priv->pipeB_w = enabled ? crtc->mode.hdisplay : 0;
		master_priv->sarea_priv->pipeB_h = enabled ? crtc->mode.vdisplay : 0;
		break;
	default:
		DRM_ERROR("Can't update pipe %c in SAREA\n", pipe_name(pipe));
		break;
	}
}

static void intel_crtc_disable(struct drm_crtc *crtc)
{
	struct drm_crtc_helper_funcs *crtc_funcs = crtc->helper_private;
	struct drm_device *dev = crtc->dev;

	crtc_funcs->dpms(crtc, DRM_MODE_DPMS_OFF);
	assert_plane_disabled(dev->dev_private, to_intel_crtc(crtc)->plane);
	assert_pipe_disabled(dev->dev_private, to_intel_crtc(crtc)->pipe);

	if (crtc->fb) {
		mutex_lock(&dev->struct_mutex);
		intel_unpin_fb_obj(to_intel_framebuffer(crtc->fb)->obj);
		mutex_unlock(&dev->struct_mutex);
	}
}

/* Prepare for a mode set.
 *
 * Note we could be a lot smarter here.  We need to figure out which outputs
 * will be enabled, which disabled (in short, how the config will changes)
 * and perform the minimum necessary steps to accomplish that, e.g. updating
 * watermarks, FBC configuration, making sure PLLs are programmed correctly,
 * panel fitting is in the proper state, etc.
 */
static void i9xx_crtc_prepare(struct drm_crtc *crtc)
{
	i9xx_crtc_disable(crtc);
}

static void i9xx_crtc_commit(struct drm_crtc *crtc)
{
	i9xx_crtc_enable(crtc);
}

static void ironlake_crtc_prepare(struct drm_crtc *crtc)
{
	ironlake_crtc_disable(crtc);
}

static void ironlake_crtc_commit(struct drm_crtc *crtc)
{
	ironlake_crtc_enable(crtc);
}

void intel_encoder_prepare(struct drm_encoder *encoder)
{
	struct drm_encoder_helper_funcs *encoder_funcs = encoder->helper_private;
	/* lvds has its own version of prepare see intel_lvds_prepare */
	encoder_funcs->dpms(encoder, DRM_MODE_DPMS_OFF);
}

void intel_encoder_commit(struct drm_encoder *encoder)
{
	struct drm_encoder_helper_funcs *encoder_funcs = encoder->helper_private;
	struct drm_device *dev = encoder->dev;
	struct intel_encoder *intel_encoder = to_intel_encoder(encoder);
	struct intel_crtc *intel_crtc = to_intel_crtc(intel_encoder->base.crtc);

	/* lvds has its own version of commit see intel_lvds_commit */
	encoder_funcs->dpms(encoder, DRM_MODE_DPMS_ON);

	if (HAS_PCH_CPT(dev))
		intel_cpt_verify_modeset(dev, intel_crtc->pipe);
}

void intel_encoder_destroy(struct drm_encoder *encoder)
{
	struct intel_encoder *intel_encoder = to_intel_encoder(encoder);

	drm_encoder_cleanup(encoder);
	kfree(intel_encoder);
}

static bool intel_crtc_mode_fixup(struct drm_crtc *crtc,
				  struct drm_display_mode *mode,
				  struct drm_display_mode *adjusted_mode)
{
	struct drm_device *dev = crtc->dev;

	if (HAS_PCH_SPLIT(dev)) {
		/* FDI link clock is fixed at 2.7G */
		if (mode->clock * 3 > IRONLAKE_FDI_FREQ * 4)
			return false;
	}

	/* All interlaced capable intel hw wants timings in frames. */
	drm_mode_set_crtcinfo(adjusted_mode, 0);

	return true;
}

static int i945_get_display_clock_speed(struct drm_device *dev)
{
	return 400000;
}

static int i915_get_display_clock_speed(struct drm_device *dev)
{
	return 333000;
}

static int i9xx_misc_get_display_clock_speed(struct drm_device *dev)
{
	return 200000;
}

static int i915gm_get_display_clock_speed(struct drm_device *dev)
{
	u16 gcfgc = 0;

	pci_read_config_word(dev->pdev, GCFGC, &gcfgc);

	if (gcfgc & GC_LOW_FREQUENCY_ENABLE)
		return 133000;
	else {
		switch (gcfgc & GC_DISPLAY_CLOCK_MASK) {
		case GC_DISPLAY_CLOCK_333_MHZ:
			return 333000;
		default:
		case GC_DISPLAY_CLOCK_190_200_MHZ:
			return 190000;
		}
	}
}

static int i865_get_display_clock_speed(struct drm_device *dev)
{
	return 266000;
}

static int i855_get_display_clock_speed(struct drm_device *dev)
{
	u16 hpllcc = 0;
	/* Assume that the hardware is in the high speed state.  This
	 * should be the default.
	 */
	switch (hpllcc & GC_CLOCK_CONTROL_MASK) {
	case GC_CLOCK_133_200:
	case GC_CLOCK_100_200:
		return 200000;
	case GC_CLOCK_166_250:
		return 250000;
	case GC_CLOCK_100_133:
		return 133000;
	}

	/* Shouldn't happen */
	return 0;
}

static int i830_get_display_clock_speed(struct drm_device *dev)
{
	return 133000;
}

struct fdi_m_n {
	u32        tu;
	u32        gmch_m;
	u32        gmch_n;
	u32        link_m;
	u32        link_n;
};

static void
fdi_reduce_ratio(u32 *num, u32 *den)
{
	while (*num > 0xffffff || *den > 0xffffff) {
		*num >>= 1;
		*den >>= 1;
	}
}

static void
ironlake_compute_m_n(int bits_per_pixel, int nlanes, int pixel_clock,
		     int link_clock, struct fdi_m_n *m_n)
{
	m_n->tu = 64; /* default size */

	/* BUG_ON(pixel_clock > INT_MAX / 36); */
	m_n->gmch_m = bits_per_pixel * pixel_clock;
	m_n->gmch_n = link_clock * nlanes * 8;
	fdi_reduce_ratio(&m_n->gmch_m, &m_n->gmch_n);

	m_n->link_m = pixel_clock;
	m_n->link_n = link_clock;
	fdi_reduce_ratio(&m_n->link_m, &m_n->link_n);
}


struct intel_watermark_params {
	unsigned long fifo_size;
	unsigned long max_wm;
	unsigned long default_wm;
	unsigned long guard_size;
	unsigned long cacheline_size;
};

/* Pineview has different values for various configs */
static const struct intel_watermark_params pineview_display_wm = {
	PINEVIEW_DISPLAY_FIFO,
	PINEVIEW_MAX_WM,
	PINEVIEW_DFT_WM,
	PINEVIEW_GUARD_WM,
	PINEVIEW_FIFO_LINE_SIZE
};
static const struct intel_watermark_params pineview_display_hplloff_wm = {
	PINEVIEW_DISPLAY_FIFO,
	PINEVIEW_MAX_WM,
	PINEVIEW_DFT_HPLLOFF_WM,
	PINEVIEW_GUARD_WM,
	PINEVIEW_FIFO_LINE_SIZE
};
static const struct intel_watermark_params pineview_cursor_wm = {
	PINEVIEW_CURSOR_FIFO,
	PINEVIEW_CURSOR_MAX_WM,
	PINEVIEW_CURSOR_DFT_WM,
	PINEVIEW_CURSOR_GUARD_WM,
	PINEVIEW_FIFO_LINE_SIZE,
};
static const struct intel_watermark_params pineview_cursor_hplloff_wm = {
	PINEVIEW_CURSOR_FIFO,
	PINEVIEW_CURSOR_MAX_WM,
	PINEVIEW_CURSOR_DFT_WM,
	PINEVIEW_CURSOR_GUARD_WM,
	PINEVIEW_FIFO_LINE_SIZE
};
static const struct intel_watermark_params g4x_wm_info = {
	G4X_FIFO_SIZE,
	G4X_MAX_WM,
	G4X_MAX_WM,
	2,
	G4X_FIFO_LINE_SIZE,
};
static const struct intel_watermark_params g4x_cursor_wm_info = {
	I965_CURSOR_FIFO,
	I965_CURSOR_MAX_WM,
	I965_CURSOR_DFT_WM,
	2,
	G4X_FIFO_LINE_SIZE,
};
static const struct intel_watermark_params i965_cursor_wm_info = {
	I965_CURSOR_FIFO,
	I965_CURSOR_MAX_WM,
	I965_CURSOR_DFT_WM,
	2,
	I915_FIFO_LINE_SIZE,
};
static const struct intel_watermark_params i945_wm_info = {
	I945_FIFO_SIZE,
	I915_MAX_WM,
	1,
	2,
	I915_FIFO_LINE_SIZE
};
static const struct intel_watermark_params i915_wm_info = {
	I915_FIFO_SIZE,
	I915_MAX_WM,
	1,
	2,
	I915_FIFO_LINE_SIZE
};
static const struct intel_watermark_params i855_wm_info = {
	I855GM_FIFO_SIZE,
	I915_MAX_WM,
	1,
	2,
	I830_FIFO_LINE_SIZE
};
static const struct intel_watermark_params i830_wm_info = {
	I830_FIFO_SIZE,
	I915_MAX_WM,
	1,
	2,
	I830_FIFO_LINE_SIZE
};

static const struct intel_watermark_params ironlake_display_wm_info = {
	ILK_DISPLAY_FIFO,
	ILK_DISPLAY_MAXWM,
	ILK_DISPLAY_DFTWM,
	2,
	ILK_FIFO_LINE_SIZE
};
static const struct intel_watermark_params ironlake_cursor_wm_info = {
	ILK_CURSOR_FIFO,
	ILK_CURSOR_MAXWM,
	ILK_CURSOR_DFTWM,
	2,
	ILK_FIFO_LINE_SIZE
};
static const struct intel_watermark_params ironlake_display_srwm_info = {
	ILK_DISPLAY_SR_FIFO,
	ILK_DISPLAY_MAX_SRWM,
	ILK_DISPLAY_DFT_SRWM,
	2,
	ILK_FIFO_LINE_SIZE
};
static const struct intel_watermark_params ironlake_cursor_srwm_info = {
	ILK_CURSOR_SR_FIFO,
	ILK_CURSOR_MAX_SRWM,
	ILK_CURSOR_DFT_SRWM,
	2,
	ILK_FIFO_LINE_SIZE
};

static const struct intel_watermark_params sandybridge_display_wm_info = {
	SNB_DISPLAY_FIFO,
	SNB_DISPLAY_MAXWM,
	SNB_DISPLAY_DFTWM,
	2,
	SNB_FIFO_LINE_SIZE
};
static const struct intel_watermark_params sandybridge_cursor_wm_info = {
	SNB_CURSOR_FIFO,
	SNB_CURSOR_MAXWM,
	SNB_CURSOR_DFTWM,
	2,
	SNB_FIFO_LINE_SIZE
};
static const struct intel_watermark_params sandybridge_display_srwm_info = {
	SNB_DISPLAY_SR_FIFO,
	SNB_DISPLAY_MAX_SRWM,
	SNB_DISPLAY_DFT_SRWM,
	2,
	SNB_FIFO_LINE_SIZE
};
static const struct intel_watermark_params sandybridge_cursor_srwm_info = {
	SNB_CURSOR_SR_FIFO,
	SNB_CURSOR_MAX_SRWM,
	SNB_CURSOR_DFT_SRWM,
	2,
	SNB_FIFO_LINE_SIZE
};


/**
 * intel_calculate_wm - calculate watermark level
 * @clock_in_khz: pixel clock
 * @wm: chip FIFO params
 * @pixel_size: display pixel size
 * @latency_ns: memory latency for the platform
 *
 * Calculate the watermark level (the level at which the display plane will
 * start fetching from memory again).  Each chip has a different display
 * FIFO size and allocation, so the caller needs to figure that out and pass
 * in the correct intel_watermark_params structure.
 *
 * As the pixel clock runs, the FIFO will be drained at a rate that depends
 * on the pixel size.  When it reaches the watermark level, it'll start
 * fetching FIFO line sized based chunks from memory until the FIFO fills
 * past the watermark point.  If the FIFO drains completely, a FIFO underrun
 * will occur, and a display engine hang could result.
 */
static unsigned long intel_calculate_wm(unsigned long clock_in_khz,
					const struct intel_watermark_params *wm,
					int fifo_size,
					int pixel_size,
					unsigned long latency_ns)
{
	long entries_required, wm_size;

	/*
	 * Note: we need to make sure we don't overflow for various clock &
	 * latency values.
	 * clocks go from a few thousand to several hundred thousand.
	 * latency is usually a few thousand
	 */
	entries_required = ((clock_in_khz / 1000) * pixel_size * latency_ns) /
		1000;
	entries_required = DIV_ROUND_UP(entries_required, wm->cacheline_size);

	DRM_DEBUG_KMS("FIFO entries required for mode: %ld\n", entries_required);

	wm_size = fifo_size - (entries_required + wm->guard_size);

	DRM_DEBUG_KMS("FIFO watermark level: %ld\n", wm_size);

	/* Don't promote wm_size to unsigned... */
	if (wm_size > (long)wm->max_wm)
		wm_size = wm->max_wm;
	if (wm_size <= 0)
		wm_size = wm->default_wm;
	return wm_size;
}

struct cxsr_latency {
	int is_desktop;
	int is_ddr3;
	unsigned long fsb_freq;
	unsigned long mem_freq;
	unsigned long display_sr;
	unsigned long display_hpll_disable;
	unsigned long cursor_sr;
	unsigned long cursor_hpll_disable;
};

static const struct cxsr_latency cxsr_latency_table[] = {
	{1, 0, 800, 400, 3382, 33382, 3983, 33983},    /* DDR2-400 SC */
	{1, 0, 800, 667, 3354, 33354, 3807, 33807},    /* DDR2-667 SC */
	{1, 0, 800, 800, 3347, 33347, 3763, 33763},    /* DDR2-800 SC */
	{1, 1, 800, 667, 6420, 36420, 6873, 36873},    /* DDR3-667 SC */
	{1, 1, 800, 800, 5902, 35902, 6318, 36318},    /* DDR3-800 SC */

	{1, 0, 667, 400, 3400, 33400, 4021, 34021},    /* DDR2-400 SC */
	{1, 0, 667, 667, 3372, 33372, 3845, 33845},    /* DDR2-667 SC */
	{1, 0, 667, 800, 3386, 33386, 3822, 33822},    /* DDR2-800 SC */
	{1, 1, 667, 667, 6438, 36438, 6911, 36911},    /* DDR3-667 SC */
	{1, 1, 667, 800, 5941, 35941, 6377, 36377},    /* DDR3-800 SC */

	{1, 0, 400, 400, 3472, 33472, 4173, 34173},    /* DDR2-400 SC */
	{1, 0, 400, 667, 3443, 33443, 3996, 33996},    /* DDR2-667 SC */
	{1, 0, 400, 800, 3430, 33430, 3946, 33946},    /* DDR2-800 SC */
	{1, 1, 400, 667, 6509, 36509, 7062, 37062},    /* DDR3-667 SC */
	{1, 1, 400, 800, 5985, 35985, 6501, 36501},    /* DDR3-800 SC */

	{0, 0, 800, 400, 3438, 33438, 4065, 34065},    /* DDR2-400 SC */
	{0, 0, 800, 667, 3410, 33410, 3889, 33889},    /* DDR2-667 SC */
	{0, 0, 800, 800, 3403, 33403, 3845, 33845},    /* DDR2-800 SC */
	{0, 1, 800, 667, 6476, 36476, 6955, 36955},    /* DDR3-667 SC */
	{0, 1, 800, 800, 5958, 35958, 6400, 36400},    /* DDR3-800 SC */

	{0, 0, 667, 400, 3456, 33456, 4103, 34106},    /* DDR2-400 SC */
	{0, 0, 667, 667, 3428, 33428, 3927, 33927},    /* DDR2-667 SC */
	{0, 0, 667, 800, 3443, 33443, 3905, 33905},    /* DDR2-800 SC */
	{0, 1, 667, 667, 6494, 36494, 6993, 36993},    /* DDR3-667 SC */
	{0, 1, 667, 800, 5998, 35998, 6460, 36460},    /* DDR3-800 SC */

	{0, 0, 400, 400, 3528, 33528, 4255, 34255},    /* DDR2-400 SC */
	{0, 0, 400, 667, 3500, 33500, 4079, 34079},    /* DDR2-667 SC */
	{0, 0, 400, 800, 3487, 33487, 4029, 34029},    /* DDR2-800 SC */
	{0, 1, 400, 667, 6566, 36566, 7145, 37145},    /* DDR3-667 SC */
	{0, 1, 400, 800, 6042, 36042, 6584, 36584},    /* DDR3-800 SC */
};

static const struct cxsr_latency *intel_get_cxsr_latency(int is_desktop,
							 int is_ddr3,
							 int fsb,
							 int mem)
{
	const struct cxsr_latency *latency;
	int i;

	if (fsb == 0 || mem == 0)
		return NULL;

	for (i = 0; i < ARRAY_SIZE(cxsr_latency_table); i++) {
		latency = &cxsr_latency_table[i];
		if (is_desktop == latency->is_desktop &&
		    is_ddr3 == latency->is_ddr3 &&
		    fsb == latency->fsb_freq && mem == latency->mem_freq)
			return latency;
	}

	DRM_DEBUG_KMS("Unknown FSB/MEM found, disable CxSR\n");

	return NULL;
}

static void pineview_disable_cxsr(struct drm_device *dev)
{
	struct drm_i915_private *dev_priv = dev->dev_private;

	/* deactivate cxsr */
	I915_WRITE(DSPFW3, I915_READ(DSPFW3) & ~PINEVIEW_SELF_REFRESH_EN);
}

/*
 * Latency for FIFO fetches is dependent on several factors:
 *   - memory configuration (speed, channels)
 *   - chipset
 *   - current MCH state
 * It can be fairly high in some situations, so here we assume a fairly
 * pessimal value.  It's a tradeoff between extra memory fetches (if we
 * set this value too high, the FIFO will fetch frequently to stay full)
 * and power consumption (set it too low to save power and we might see
 * FIFO underruns and display "flicker").
 *
 * A value of 5us seems to be a good balance; safe for very low end
 * platforms but not overly aggressive on lower latency configs.
 */
static const int latency_ns = 5000;

static int i9xx_get_fifo_size(struct drm_device *dev, int plane)
{
	struct drm_i915_private *dev_priv = dev->dev_private;
	uint32_t dsparb = I915_READ(DSPARB);
	int size;

	size = dsparb & 0x7f;
	if (plane)
		size = ((dsparb >> DSPARB_CSTART_SHIFT) & 0x7f) - size;

	DRM_DEBUG_KMS("FIFO size - (0x%08x) %s: %d\n", dsparb,
		      plane ? "B" : "A", size);

	return size;
}

static int i85x_get_fifo_size(struct drm_device *dev, int plane)
{
	struct drm_i915_private *dev_priv = dev->dev_private;
	uint32_t dsparb = I915_READ(DSPARB);
	int size;

	size = dsparb & 0x1ff;
	if (plane)
		size = ((dsparb >> DSPARB_BEND_SHIFT) & 0x1ff) - size;
	size >>= 1; /* Convert to cachelines */

	DRM_DEBUG_KMS("FIFO size - (0x%08x) %s: %d\n", dsparb,
		      plane ? "B" : "A", size);

	return size;
}

static int i845_get_fifo_size(struct drm_device *dev, int plane)
{
	struct drm_i915_private *dev_priv = dev->dev_private;
	uint32_t dsparb = I915_READ(DSPARB);
	int size;

	size = dsparb & 0x7f;
	size >>= 2; /* Convert to cachelines */

	DRM_DEBUG_KMS("FIFO size - (0x%08x) %s: %d\n", dsparb,
		      plane ? "B" : "A",
		      size);

	return size;
}

static int i830_get_fifo_size(struct drm_device *dev, int plane)
{
	struct drm_i915_private *dev_priv = dev->dev_private;
	uint32_t dsparb = I915_READ(DSPARB);
	int size;

	size = dsparb & 0x7f;
	size >>= 1; /* Convert to cachelines */

	DRM_DEBUG_KMS("FIFO size - (0x%08x) %s: %d\n", dsparb,
		      plane ? "B" : "A", size);

	return size;
}

static struct drm_crtc *single_enabled_crtc(struct drm_device *dev)
{
	struct drm_crtc *crtc, *enabled = NULL;

	list_for_each_entry(crtc, &dev->mode_config.crtc_list, head) {
		if (crtc->enabled && crtc->fb) {
			if (enabled)
				return NULL;
			enabled = crtc;
		}
	}

	return enabled;
}

static void pineview_update_wm(struct drm_device *dev)
{
	struct drm_i915_private *dev_priv = dev->dev_private;
	struct drm_crtc *crtc;
	const struct cxsr_latency *latency;
	u32 reg;
	unsigned long wm;

	latency = intel_get_cxsr_latency(IS_PINEVIEW_G(dev), dev_priv->is_ddr3,
					 dev_priv->fsb_freq, dev_priv->mem_freq);
	if (!latency) {
		DRM_DEBUG_KMS("Unknown FSB/MEM found, disable CxSR\n");
		pineview_disable_cxsr(dev);
		return;
	}

	crtc = single_enabled_crtc(dev);
	if (crtc) {
		int clock = crtc->mode.clock;
		int pixel_size = crtc->fb->bits_per_pixel / 8;

		/* Display SR */
		wm = intel_calculate_wm(clock, &pineview_display_wm,
					pineview_display_wm.fifo_size,
					pixel_size, latency->display_sr);
		reg = I915_READ(DSPFW1);
		reg &= ~DSPFW_SR_MASK;
		reg |= wm << DSPFW_SR_SHIFT;
		I915_WRITE(DSPFW1, reg);
		DRM_DEBUG_KMS("DSPFW1 register is %x\n", reg);

		/* cursor SR */
		wm = intel_calculate_wm(clock, &pineview_cursor_wm,
					pineview_display_wm.fifo_size,
					pixel_size, latency->cursor_sr);
		reg = I915_READ(DSPFW3);
		reg &= ~DSPFW_CURSOR_SR_MASK;
		reg |= (wm & 0x3f) << DSPFW_CURSOR_SR_SHIFT;
		I915_WRITE(DSPFW3, reg);

		/* Display HPLL off SR */
		wm = intel_calculate_wm(clock, &pineview_display_hplloff_wm,
					pineview_display_hplloff_wm.fifo_size,
					pixel_size, latency->display_hpll_disable);
		reg = I915_READ(DSPFW3);
		reg &= ~DSPFW_HPLL_SR_MASK;
		reg |= wm & DSPFW_HPLL_SR_MASK;
		I915_WRITE(DSPFW3, reg);

		/* cursor HPLL off SR */
		wm = intel_calculate_wm(clock, &pineview_cursor_hplloff_wm,
					pineview_display_hplloff_wm.fifo_size,
					pixel_size, latency->cursor_hpll_disable);
		reg = I915_READ(DSPFW3);
		reg &= ~DSPFW_HPLL_CURSOR_MASK;
		reg |= (wm & 0x3f) << DSPFW_HPLL_CURSOR_SHIFT;
		I915_WRITE(DSPFW3, reg);
		DRM_DEBUG_KMS("DSPFW3 register is %x\n", reg);

		/* activate cxsr */
		I915_WRITE(DSPFW3,
			   I915_READ(DSPFW3) | PINEVIEW_SELF_REFRESH_EN);
		DRM_DEBUG_KMS("Self-refresh is enabled\n");
	} else {
		pineview_disable_cxsr(dev);
		DRM_DEBUG_KMS("Self-refresh is disabled\n");
	}
}

static bool g4x_compute_wm0(struct drm_device *dev,
			    int plane,
			    const struct intel_watermark_params *display,
			    int display_latency_ns,
			    const struct intel_watermark_params *cursor,
			    int cursor_latency_ns,
			    int *plane_wm,
			    int *cursor_wm)
{
	struct drm_crtc *crtc;
	int htotal, hdisplay, clock, pixel_size;
	int line_time_us, line_count;
	int entries, tlb_miss;

	crtc = intel_get_crtc_for_plane(dev, plane);
	if (crtc->fb == NULL || !crtc->enabled) {
		*cursor_wm = cursor->guard_size;
		*plane_wm = display->guard_size;
		return false;
	}

	htotal = crtc->mode.htotal;
	hdisplay = crtc->mode.hdisplay;
	clock = crtc->mode.clock;
	pixel_size = crtc->fb->bits_per_pixel / 8;

	/* Use the small buffer method to calculate plane watermark */
	entries = ((clock * pixel_size / 1000) * display_latency_ns) / 1000;
	tlb_miss = display->fifo_size*display->cacheline_size - hdisplay * 8;
	if (tlb_miss > 0)
		entries += tlb_miss;
	entries = DIV_ROUND_UP(entries, display->cacheline_size);
	*plane_wm = entries + display->guard_size;
	if (*plane_wm > (int)display->max_wm)
		*plane_wm = display->max_wm;

	/* Use the large buffer method to calculate cursor watermark */
	line_time_us = ((htotal * 1000) / clock);
	line_count = (cursor_latency_ns / line_time_us + 1000) / 1000;
	entries = line_count * 64 * pixel_size;
	tlb_miss = cursor->fifo_size*cursor->cacheline_size - hdisplay * 8;
	if (tlb_miss > 0)
		entries += tlb_miss;
	entries = DIV_ROUND_UP(entries, cursor->cacheline_size);
	*cursor_wm = entries + cursor->guard_size;
	if (*cursor_wm > (int)cursor->max_wm)
		*cursor_wm = (int)cursor->max_wm;

	return true;
}

/*
 * Check the wm result.
 *
 * If any calculated watermark values is larger than the maximum value that
 * can be programmed into the associated watermark register, that watermark
 * must be disabled.
 */
static bool g4x_check_srwm(struct drm_device *dev,
			   int display_wm, int cursor_wm,
			   const struct intel_watermark_params *display,
			   const struct intel_watermark_params *cursor)
{
	DRM_DEBUG_KMS("SR watermark: display plane %d, cursor %d\n",
		      display_wm, cursor_wm);

	if (display_wm > display->max_wm) {
		DRM_DEBUG_KMS("display watermark is too large(%d/%ld), disabling\n",
			      display_wm, display->max_wm);
		return false;
	}

	if (cursor_wm > cursor->max_wm) {
		DRM_DEBUG_KMS("cursor watermark is too large(%d/%ld), disabling\n",
			      cursor_wm, cursor->max_wm);
		return false;
	}

	if (!(display_wm || cursor_wm)) {
		DRM_DEBUG_KMS("SR latency is 0, disabling\n");
		return false;
	}

	return true;
}

static bool g4x_compute_srwm(struct drm_device *dev,
			     int plane,
			     int latency_ns,
			     const struct intel_watermark_params *display,
			     const struct intel_watermark_params *cursor,
			     int *display_wm, int *cursor_wm)
{
	struct drm_crtc *crtc;
	int hdisplay, htotal, pixel_size, clock;
	unsigned long line_time_us;
	int line_count, line_size;
	int small, large;
	int entries;

	if (!latency_ns) {
		*display_wm = *cursor_wm = 0;
		return false;
	}

	crtc = intel_get_crtc_for_plane(dev, plane);
	hdisplay = crtc->mode.hdisplay;
	htotal = crtc->mode.htotal;
	clock = crtc->mode.clock;
	pixel_size = crtc->fb->bits_per_pixel / 8;

	line_time_us = (htotal * 1000) / clock;
	line_count = (latency_ns / line_time_us + 1000) / 1000;
	line_size = hdisplay * pixel_size;

	/* Use the minimum of the small and large buffer method for primary */
	small = ((clock * pixel_size / 1000) * latency_ns) / 1000;
	large = line_count * line_size;

	entries = DIV_ROUND_UP(min(small, large), display->cacheline_size);
	*display_wm = entries + display->guard_size;

	/* calculate the self-refresh watermark for display cursor */
	entries = line_count * pixel_size * 64;
	entries = DIV_ROUND_UP(entries, cursor->cacheline_size);
	*cursor_wm = entries + cursor->guard_size;

	return g4x_check_srwm(dev,
			      *display_wm, *cursor_wm,
			      display, cursor);
}

#define single_plane_enabled(mask) is_power_of_2(mask)

static void g4x_update_wm(struct drm_device *dev)
{
	static const int sr_latency_ns = 12000;
	struct drm_i915_private *dev_priv = dev->dev_private;
	int planea_wm, planeb_wm, cursora_wm, cursorb_wm;
	int plane_sr, cursor_sr;
	unsigned int enabled = 0;

	if (g4x_compute_wm0(dev, 0,
			    &g4x_wm_info, latency_ns,
			    &g4x_cursor_wm_info, latency_ns,
			    &planea_wm, &cursora_wm))
		enabled |= 1;

	if (g4x_compute_wm0(dev, 1,
			    &g4x_wm_info, latency_ns,
			    &g4x_cursor_wm_info, latency_ns,
			    &planeb_wm, &cursorb_wm))
		enabled |= 2;

	plane_sr = cursor_sr = 0;
	if (single_plane_enabled(enabled) &&
	    g4x_compute_srwm(dev, ffs(enabled) - 1,
			     sr_latency_ns,
			     &g4x_wm_info,
			     &g4x_cursor_wm_info,
			     &plane_sr, &cursor_sr))
		I915_WRITE(FW_BLC_SELF, FW_BLC_SELF_EN);
	else
		I915_WRITE(FW_BLC_SELF,
			   I915_READ(FW_BLC_SELF) & ~FW_BLC_SELF_EN);

	DRM_DEBUG_KMS("Setting FIFO watermarks - A: plane=%d, cursor=%d, B: plane=%d, cursor=%d, SR: plane=%d, cursor=%d\n",
		      planea_wm, cursora_wm,
		      planeb_wm, cursorb_wm,
		      plane_sr, cursor_sr);

	I915_WRITE(DSPFW1,
		   (plane_sr << DSPFW_SR_SHIFT) |
		   (cursorb_wm << DSPFW_CURSORB_SHIFT) |
		   (planeb_wm << DSPFW_PLANEB_SHIFT) |
		   planea_wm);
	I915_WRITE(DSPFW2,
		   (I915_READ(DSPFW2) & DSPFW_CURSORA_MASK) |
		   (cursora_wm << DSPFW_CURSORA_SHIFT));
	/* HPLL off in SR has some issues on G4x... disable it */
	I915_WRITE(DSPFW3,
		   (I915_READ(DSPFW3) & ~DSPFW_HPLL_SR_EN) |
		   (cursor_sr << DSPFW_CURSOR_SR_SHIFT));
}

static void i965_update_wm(struct drm_device *dev)
{
	struct drm_i915_private *dev_priv = dev->dev_private;
	struct drm_crtc *crtc;
	int srwm = 1;
	int cursor_sr = 16;

	/* Calc sr entries for one plane configs */
	crtc = single_enabled_crtc(dev);
	if (crtc) {
		/* self-refresh has much higher latency */
		static const int sr_latency_ns = 12000;
		int clock = crtc->mode.clock;
		int htotal = crtc->mode.htotal;
		int hdisplay = crtc->mode.hdisplay;
		int pixel_size = crtc->fb->bits_per_pixel / 8;
		unsigned long line_time_us;
		int entries;

		line_time_us = ((htotal * 1000) / clock);

		/* Use ns/us then divide to preserve precision */
		entries = (((sr_latency_ns / line_time_us) + 1000) / 1000) *
			pixel_size * hdisplay;
		entries = DIV_ROUND_UP(entries, I915_FIFO_LINE_SIZE);
		srwm = I965_FIFO_SIZE - entries;
		if (srwm < 0)
			srwm = 1;
		srwm &= 0x1ff;
		DRM_DEBUG_KMS("self-refresh entries: %d, wm: %d\n",
			      entries, srwm);

		entries = (((sr_latency_ns / line_time_us) + 1000) / 1000) *
			pixel_size * 64;
		entries = DIV_ROUND_UP(entries,
					  i965_cursor_wm_info.cacheline_size);
		cursor_sr = i965_cursor_wm_info.fifo_size -
			(entries + i965_cursor_wm_info.guard_size);

		if (cursor_sr > i965_cursor_wm_info.max_wm)
			cursor_sr = i965_cursor_wm_info.max_wm;

		DRM_DEBUG_KMS("self-refresh watermark: display plane %d "
			      "cursor %d\n", srwm, cursor_sr);

		if (IS_CRESTLINE(dev))
			I915_WRITE(FW_BLC_SELF, FW_BLC_SELF_EN);
	} else {
		/* Turn off self refresh if both pipes are enabled */
		if (IS_CRESTLINE(dev))
			I915_WRITE(FW_BLC_SELF, I915_READ(FW_BLC_SELF)
				   & ~FW_BLC_SELF_EN);
	}

	DRM_DEBUG_KMS("Setting FIFO watermarks - A: 8, B: 8, C: 8, SR %d\n",
		      srwm);

	/* 965 has limitations... */
	I915_WRITE(DSPFW1, (srwm << DSPFW_SR_SHIFT) |
		   (8 << 16) | (8 << 8) | (8 << 0));
	I915_WRITE(DSPFW2, (8 << 8) | (8 << 0));
	/* update cursor SR watermark */
	I915_WRITE(DSPFW3, (cursor_sr << DSPFW_CURSOR_SR_SHIFT));
}

static void i9xx_update_wm(struct drm_device *dev)
{
	struct drm_i915_private *dev_priv = dev->dev_private;
	const struct intel_watermark_params *wm_info;
	uint32_t fwater_lo;
	uint32_t fwater_hi;
	int cwm, srwm = 1;
	int fifo_size;
	int planea_wm, planeb_wm;
	struct drm_crtc *crtc, *enabled = NULL;

	if (IS_I945GM(dev))
		wm_info = &i945_wm_info;
	else if (!IS_GEN2(dev))
		wm_info = &i915_wm_info;
	else
		wm_info = &i855_wm_info;

	fifo_size = dev_priv->display.get_fifo_size(dev, 0);
	crtc = intel_get_crtc_for_plane(dev, 0);
	if (crtc->enabled && crtc->fb) {
		planea_wm = intel_calculate_wm(crtc->mode.clock,
					       wm_info, fifo_size,
					       crtc->fb->bits_per_pixel / 8,
					       latency_ns);
		enabled = crtc;
	} else
		planea_wm = fifo_size - wm_info->guard_size;

	fifo_size = dev_priv->display.get_fifo_size(dev, 1);
	crtc = intel_get_crtc_for_plane(dev, 1);
	if (crtc->enabled && crtc->fb) {
		planeb_wm = intel_calculate_wm(crtc->mode.clock,
					       wm_info, fifo_size,
					       crtc->fb->bits_per_pixel / 8,
					       latency_ns);
		if (enabled == NULL)
			enabled = crtc;
		else
			enabled = NULL;
	} else
		planeb_wm = fifo_size - wm_info->guard_size;

	DRM_DEBUG_KMS("FIFO watermarks - A: %d, B: %d\n", planea_wm, planeb_wm);

	/*
	 * Overlay gets an aggressive default since video jitter is bad.
	 */
	cwm = 2;

	/* Play safe and disable self-refresh before adjusting watermarks. */
	if (IS_I945G(dev) || IS_I945GM(dev))
		I915_WRITE(FW_BLC_SELF, FW_BLC_SELF_EN_MASK | 0);
	else if (IS_I915GM(dev))
		I915_WRITE(INSTPM, I915_READ(INSTPM) & ~INSTPM_SELF_EN);

	/* Calc sr entries for one plane configs */
	if (HAS_FW_BLC(dev) && enabled) {
		/* self-refresh has much higher latency */
		static const int sr_latency_ns = 6000;
		int clock = enabled->mode.clock;
		int htotal = enabled->mode.htotal;
		int hdisplay = enabled->mode.hdisplay;
		int pixel_size = enabled->fb->bits_per_pixel / 8;
		unsigned long line_time_us;
		int entries;

		line_time_us = (htotal * 1000) / clock;

		/* Use ns/us then divide to preserve precision */
		entries = (((sr_latency_ns / line_time_us) + 1000) / 1000) *
			pixel_size * hdisplay;
		entries = DIV_ROUND_UP(entries, wm_info->cacheline_size);
		DRM_DEBUG_KMS("self-refresh entries: %d\n", entries);
		srwm = wm_info->fifo_size - entries;
		if (srwm < 0)
			srwm = 1;

		if (IS_I945G(dev) || IS_I945GM(dev))
			I915_WRITE(FW_BLC_SELF,
				   FW_BLC_SELF_FIFO_MASK | (srwm & 0xff));
		else if (IS_I915GM(dev))
			I915_WRITE(FW_BLC_SELF, srwm & 0x3f);
	}

	DRM_DEBUG_KMS("Setting FIFO watermarks - A: %d, B: %d, C: %d, SR %d\n",
		      planea_wm, planeb_wm, cwm, srwm);

	fwater_lo = ((planeb_wm & 0x3f) << 16) | (planea_wm & 0x3f);
	fwater_hi = (cwm & 0x1f);

	/* Set request length to 8 cachelines per fetch */
	fwater_lo = fwater_lo | (1 << 24) | (1 << 8);
	fwater_hi = fwater_hi | (1 << 8);

	I915_WRITE(FW_BLC, fwater_lo);
	I915_WRITE(FW_BLC2, fwater_hi);

	if (HAS_FW_BLC(dev)) {
		if (enabled) {
			if (IS_I945G(dev) || IS_I945GM(dev))
				I915_WRITE(FW_BLC_SELF,
					   FW_BLC_SELF_EN_MASK | FW_BLC_SELF_EN);
			else if (IS_I915GM(dev))
				I915_WRITE(INSTPM, I915_READ(INSTPM) | INSTPM_SELF_EN);
			DRM_DEBUG_KMS("memory self refresh enabled\n");
		} else
			DRM_DEBUG_KMS("memory self refresh disabled\n");
	}
}

static void i830_update_wm(struct drm_device *dev)
{
	struct drm_i915_private *dev_priv = dev->dev_private;
	struct drm_crtc *crtc;
	uint32_t fwater_lo;
	int planea_wm;

	crtc = single_enabled_crtc(dev);
	if (crtc == NULL)
		return;

	planea_wm = intel_calculate_wm(crtc->mode.clock, &i830_wm_info,
				       dev_priv->display.get_fifo_size(dev, 0),
				       crtc->fb->bits_per_pixel / 8,
				       latency_ns);
	fwater_lo = I915_READ(FW_BLC) & ~0xfff;
	fwater_lo |= (3<<8) | planea_wm;

	DRM_DEBUG_KMS("Setting FIFO watermarks - A: %d\n", planea_wm);

	I915_WRITE(FW_BLC, fwater_lo);
}

#define ILK_LP0_PLANE_LATENCY		700
#define ILK_LP0_CURSOR_LATENCY		1300

/*
 * Check the wm result.
 *
 * If any calculated watermark values is larger than the maximum value that
 * can be programmed into the associated watermark register, that watermark
 * must be disabled.
 */
static bool ironlake_check_srwm(struct drm_device *dev, int level,
				int fbc_wm, int display_wm, int cursor_wm,
				const struct intel_watermark_params *display,
				const struct intel_watermark_params *cursor)
{
	struct drm_i915_private *dev_priv = dev->dev_private;

	DRM_DEBUG_KMS("watermark %d: display plane %d, fbc lines %d,"
		      " cursor %d\n", level, display_wm, fbc_wm, cursor_wm);

	if (fbc_wm > SNB_FBC_MAX_SRWM) {
		DRM_DEBUG_KMS("fbc watermark(%d) is too large(%d), disabling wm%d+\n",
			      fbc_wm, SNB_FBC_MAX_SRWM, level);

		/* fbc has it's own way to disable FBC WM */
		I915_WRITE(DISP_ARB_CTL,
			   I915_READ(DISP_ARB_CTL) | DISP_FBC_WM_DIS);
		return false;
	}

	if (display_wm > display->max_wm) {
		DRM_DEBUG_KMS("display watermark(%d) is too large(%d), disabling wm%d+\n",
			      display_wm, SNB_DISPLAY_MAX_SRWM, level);
		return false;
	}

	if (cursor_wm > cursor->max_wm) {
		DRM_DEBUG_KMS("cursor watermark(%d) is too large(%d), disabling wm%d+\n",
			      cursor_wm, SNB_CURSOR_MAX_SRWM, level);
		return false;
	}

	if (!(fbc_wm || display_wm || cursor_wm)) {
		DRM_DEBUG_KMS("latency %d is 0, disabling wm%d+\n", level, level);
		return false;
	}

	return true;
}

/*
 * Compute watermark values of WM[1-3],
 */
static bool ironlake_compute_srwm(struct drm_device *dev, int level, int plane,
				  int latency_ns,
				  const struct intel_watermark_params *display,
				  const struct intel_watermark_params *cursor,
				  int *fbc_wm, int *display_wm, int *cursor_wm)
{
	struct drm_crtc *crtc;
	unsigned long line_time_us;
	int hdisplay, htotal, pixel_size, clock;
	int line_count, line_size;
	int small, large;
	int entries;

	if (!latency_ns) {
		*fbc_wm = *display_wm = *cursor_wm = 0;
		return false;
	}

	crtc = intel_get_crtc_for_plane(dev, plane);
	hdisplay = crtc->mode.hdisplay;
	htotal = crtc->mode.htotal;
	clock = crtc->mode.clock;
	pixel_size = crtc->fb->bits_per_pixel / 8;

	line_time_us = (htotal * 1000) / clock;
	line_count = (latency_ns / line_time_us + 1000) / 1000;
	line_size = hdisplay * pixel_size;

	/* Use the minimum of the small and large buffer method for primary */
	small = ((clock * pixel_size / 1000) * latency_ns) / 1000;
	large = line_count * line_size;

	entries = DIV_ROUND_UP(min(small, large), display->cacheline_size);
	*display_wm = entries + display->guard_size;

	/*
	 * Spec says:
	 * FBC WM = ((Final Primary WM * 64) / number of bytes per line) + 2
	 */
	*fbc_wm = DIV_ROUND_UP(*display_wm * 64, line_size) + 2;

	/* calculate the self-refresh watermark for display cursor */
	entries = line_count * pixel_size * 64;
	entries = DIV_ROUND_UP(entries, cursor->cacheline_size);
	*cursor_wm = entries + cursor->guard_size;

	return ironlake_check_srwm(dev, level,
				   *fbc_wm, *display_wm, *cursor_wm,
				   display, cursor);
}

static void ironlake_update_wm(struct drm_device *dev)
{
	struct drm_i915_private *dev_priv = dev->dev_private;
	int fbc_wm, plane_wm, cursor_wm;
	unsigned int enabled;

	enabled = 0;
	if (g4x_compute_wm0(dev, 0,
			    &ironlake_display_wm_info,
			    ILK_LP0_PLANE_LATENCY,
			    &ironlake_cursor_wm_info,
			    ILK_LP0_CURSOR_LATENCY,
			    &plane_wm, &cursor_wm)) {
		I915_WRITE(WM0_PIPEA_ILK,
			   (plane_wm << WM0_PIPE_PLANE_SHIFT) | cursor_wm);
		DRM_DEBUG_KMS("FIFO watermarks For pipe A -"
			      " plane %d, " "cursor: %d\n",
			      plane_wm, cursor_wm);
		enabled |= 1;
	}

	if (g4x_compute_wm0(dev, 1,
			    &ironlake_display_wm_info,
			    ILK_LP0_PLANE_LATENCY,
			    &ironlake_cursor_wm_info,
			    ILK_LP0_CURSOR_LATENCY,
			    &plane_wm, &cursor_wm)) {
		I915_WRITE(WM0_PIPEB_ILK,
			   (plane_wm << WM0_PIPE_PLANE_SHIFT) | cursor_wm);
		DRM_DEBUG_KMS("FIFO watermarks For pipe B -"
			      " plane %d, cursor: %d\n",
			      plane_wm, cursor_wm);
		enabled |= 2;
	}

	/*
	 * Calculate and update the self-refresh watermark only when one
	 * display plane is used.
	 */
	I915_WRITE(WM3_LP_ILK, 0);
	I915_WRITE(WM2_LP_ILK, 0);
	I915_WRITE(WM1_LP_ILK, 0);

	if (!single_plane_enabled(enabled))
		return;
	enabled = ffs(enabled) - 1;

	/* WM1 */
	if (!ironlake_compute_srwm(dev, 1, enabled,
				   ILK_READ_WM1_LATENCY() * 500,
				   &ironlake_display_srwm_info,
				   &ironlake_cursor_srwm_info,
				   &fbc_wm, &plane_wm, &cursor_wm))
		return;

	I915_WRITE(WM1_LP_ILK,
		   WM1_LP_SR_EN |
		   (ILK_READ_WM1_LATENCY() << WM1_LP_LATENCY_SHIFT) |
		   (fbc_wm << WM1_LP_FBC_SHIFT) |
		   (plane_wm << WM1_LP_SR_SHIFT) |
		   cursor_wm);

	/* WM2 */
	if (!ironlake_compute_srwm(dev, 2, enabled,
				   ILK_READ_WM2_LATENCY() * 500,
				   &ironlake_display_srwm_info,
				   &ironlake_cursor_srwm_info,
				   &fbc_wm, &plane_wm, &cursor_wm))
		return;

	I915_WRITE(WM2_LP_ILK,
		   WM2_LP_EN |
		   (ILK_READ_WM2_LATENCY() << WM1_LP_LATENCY_SHIFT) |
		   (fbc_wm << WM1_LP_FBC_SHIFT) |
		   (plane_wm << WM1_LP_SR_SHIFT) |
		   cursor_wm);

	/*
	 * WM3 is unsupported on ILK, probably because we don't have latency
	 * data for that power state
	 */
}

void sandybridge_update_wm(struct drm_device *dev)
{
	struct drm_i915_private *dev_priv = dev->dev_private;
	int latency = SNB_READ_WM0_LATENCY() * 100;	/* In unit 0.1us */
	u32 val;
	int fbc_wm, plane_wm, cursor_wm;
	unsigned int enabled;

	enabled = 0;
	if (g4x_compute_wm0(dev, 0,
			    &sandybridge_display_wm_info, latency,
			    &sandybridge_cursor_wm_info, latency,
			    &plane_wm, &cursor_wm)) {
		val = I915_READ(WM0_PIPEA_ILK);
		val &= ~(WM0_PIPE_PLANE_MASK | WM0_PIPE_CURSOR_MASK);
		I915_WRITE(WM0_PIPEA_ILK, val |
			   ((plane_wm << WM0_PIPE_PLANE_SHIFT) | cursor_wm));
		DRM_DEBUG_KMS("FIFO watermarks For pipe A -"
			      " plane %d, " "cursor: %d\n",
			      plane_wm, cursor_wm);
		enabled |= 1;
	}

	if (g4x_compute_wm0(dev, 1,
			    &sandybridge_display_wm_info, latency,
			    &sandybridge_cursor_wm_info, latency,
			    &plane_wm, &cursor_wm)) {
		val = I915_READ(WM0_PIPEB_ILK);
		val &= ~(WM0_PIPE_PLANE_MASK | WM0_PIPE_CURSOR_MASK);
		I915_WRITE(WM0_PIPEB_ILK, val |
			   ((plane_wm << WM0_PIPE_PLANE_SHIFT) | cursor_wm));
		DRM_DEBUG_KMS("FIFO watermarks For pipe B -"
			      " plane %d, cursor: %d\n",
			      plane_wm, cursor_wm);
		enabled |= 2;
	}

	/* IVB has 3 pipes */
	if (IS_IVYBRIDGE(dev) &&
	    g4x_compute_wm0(dev, 2,
			    &sandybridge_display_wm_info, latency,
			    &sandybridge_cursor_wm_info, latency,
			    &plane_wm, &cursor_wm)) {
		val = I915_READ(WM0_PIPEC_IVB);
		val &= ~(WM0_PIPE_PLANE_MASK | WM0_PIPE_CURSOR_MASK);
		I915_WRITE(WM0_PIPEC_IVB, val |
			   ((plane_wm << WM0_PIPE_PLANE_SHIFT) | cursor_wm));
		DRM_DEBUG_KMS("FIFO watermarks For pipe C -"
			      " plane %d, cursor: %d\n",
			      plane_wm, cursor_wm);
		enabled |= 3;
	}

	/*
	 * Calculate and update the self-refresh watermark only when one
	 * display plane is used.
	 *
	 * SNB support 3 levels of watermark.
	 *
	 * WM1/WM2/WM2 watermarks have to be enabled in the ascending order,
	 * and disabled in the descending order
	 *
	 */
	I915_WRITE(WM3_LP_ILK, 0);
	I915_WRITE(WM2_LP_ILK, 0);
	I915_WRITE(WM1_LP_ILK, 0);

	if (!single_plane_enabled(enabled) ||
	    dev_priv->sprite_scaling_enabled)
		return;
	enabled = ffs(enabled) - 1;

	/* WM1 */
	if (!ironlake_compute_srwm(dev, 1, enabled,
				   SNB_READ_WM1_LATENCY() * 500,
				   &sandybridge_display_srwm_info,
				   &sandybridge_cursor_srwm_info,
				   &fbc_wm, &plane_wm, &cursor_wm))
		return;

	I915_WRITE(WM1_LP_ILK,
		   WM1_LP_SR_EN |
		   (SNB_READ_WM1_LATENCY() << WM1_LP_LATENCY_SHIFT) |
		   (fbc_wm << WM1_LP_FBC_SHIFT) |
		   (plane_wm << WM1_LP_SR_SHIFT) |
		   cursor_wm);

	/* WM2 */
	if (!ironlake_compute_srwm(dev, 2, enabled,
				   SNB_READ_WM2_LATENCY() * 500,
				   &sandybridge_display_srwm_info,
				   &sandybridge_cursor_srwm_info,
				   &fbc_wm, &plane_wm, &cursor_wm))
		return;

	I915_WRITE(WM2_LP_ILK,
		   WM2_LP_EN |
		   (SNB_READ_WM2_LATENCY() << WM1_LP_LATENCY_SHIFT) |
		   (fbc_wm << WM1_LP_FBC_SHIFT) |
		   (plane_wm << WM1_LP_SR_SHIFT) |
		   cursor_wm);

	/* WM3 */
	if (!ironlake_compute_srwm(dev, 3, enabled,
				   SNB_READ_WM3_LATENCY() * 500,
				   &sandybridge_display_srwm_info,
				   &sandybridge_cursor_srwm_info,
				   &fbc_wm, &plane_wm, &cursor_wm))
		return;

	I915_WRITE(WM3_LP_ILK,
		   WM3_LP_EN |
		   (SNB_READ_WM3_LATENCY() << WM1_LP_LATENCY_SHIFT) |
		   (fbc_wm << WM1_LP_FBC_SHIFT) |
		   (plane_wm << WM1_LP_SR_SHIFT) |
		   cursor_wm);
}

static bool
sandybridge_compute_sprite_wm(struct drm_device *dev, int plane,
			      uint32_t sprite_width, int pixel_size,
			      const struct intel_watermark_params *display,
			      int display_latency_ns, int *sprite_wm)
{
	struct drm_crtc *crtc;
	int clock;
	int entries, tlb_miss;

	crtc = intel_get_crtc_for_plane(dev, plane);
	if (crtc->fb == NULL || !crtc->enabled) {
		*sprite_wm = display->guard_size;
		return false;
	}

	clock = crtc->mode.clock;

	/* Use the small buffer method to calculate the sprite watermark */
	entries = ((clock * pixel_size / 1000) * display_latency_ns) / 1000;
	tlb_miss = display->fifo_size*display->cacheline_size -
		sprite_width * 8;
	if (tlb_miss > 0)
		entries += tlb_miss;
	entries = DIV_ROUND_UP(entries, display->cacheline_size);
	*sprite_wm = entries + display->guard_size;
	if (*sprite_wm > (int)display->max_wm)
		*sprite_wm = display->max_wm;

	return true;
}

static bool
sandybridge_compute_sprite_srwm(struct drm_device *dev, int plane,
				uint32_t sprite_width, int pixel_size,
				const struct intel_watermark_params *display,
				int latency_ns, int *sprite_wm)
{
	struct drm_crtc *crtc;
	unsigned long line_time_us;
	int clock;
	int line_count, line_size;
	int small, large;
	int entries;

	if (!latency_ns) {
		*sprite_wm = 0;
		return false;
	}

	crtc = intel_get_crtc_for_plane(dev, plane);
	clock = crtc->mode.clock;

	line_time_us = (sprite_width * 1000) / clock;
	line_count = (latency_ns / line_time_us + 1000) / 1000;
	line_size = sprite_width * pixel_size;

	/* Use the minimum of the small and large buffer method for primary */
	small = ((clock * pixel_size / 1000) * latency_ns) / 1000;
	large = line_count * line_size;

	entries = DIV_ROUND_UP(min(small, large), display->cacheline_size);
	*sprite_wm = entries + display->guard_size;

	return *sprite_wm > 0x3ff ? false : true;
}

static void sandybridge_update_sprite_wm(struct drm_device *dev, int pipe,
					 uint32_t sprite_width, int pixel_size)
{
	struct drm_i915_private *dev_priv = dev->dev_private;
	int latency = SNB_READ_WM0_LATENCY() * 100;	/* In unit 0.1us */
	u32 val;
	int sprite_wm, reg;
	int ret;

	switch (pipe) {
	case 0:
		reg = WM0_PIPEA_ILK;
		break;
	case 1:
		reg = WM0_PIPEB_ILK;
		break;
	case 2:
		reg = WM0_PIPEC_IVB;
		break;
	default:
		return; /* bad pipe */
	}

	ret = sandybridge_compute_sprite_wm(dev, pipe, sprite_width, pixel_size,
					    &sandybridge_display_wm_info,
					    latency, &sprite_wm);
	if (!ret) {
		DRM_DEBUG_KMS("failed to compute sprite wm for pipe %d\n",
			      pipe);
		return;
	}

	val = I915_READ(reg);
	val &= ~WM0_PIPE_SPRITE_MASK;
	I915_WRITE(reg, val | (sprite_wm << WM0_PIPE_SPRITE_SHIFT));
	DRM_DEBUG_KMS("sprite watermarks For pipe %d - %d\n", pipe, sprite_wm);


	ret = sandybridge_compute_sprite_srwm(dev, pipe, sprite_width,
					      pixel_size,
					      &sandybridge_display_srwm_info,
					      SNB_READ_WM1_LATENCY() * 500,
					      &sprite_wm);
	if (!ret) {
		DRM_DEBUG_KMS("failed to compute sprite lp1 wm on pipe %d\n",
			      pipe);
		return;
	}
	I915_WRITE(WM1S_LP_ILK, sprite_wm);

	/* Only IVB has two more LP watermarks for sprite */
	if (!IS_IVYBRIDGE(dev))
		return;

	ret = sandybridge_compute_sprite_srwm(dev, pipe, sprite_width,
					      pixel_size,
					      &sandybridge_display_srwm_info,
					      SNB_READ_WM2_LATENCY() * 500,
					      &sprite_wm);
	if (!ret) {
		DRM_DEBUG_KMS("failed to compute sprite lp2 wm on pipe %d\n",
			      pipe);
		return;
	}
	I915_WRITE(WM2S_LP_IVB, sprite_wm);

	ret = sandybridge_compute_sprite_srwm(dev, pipe, sprite_width,
					      pixel_size,
					      &sandybridge_display_srwm_info,
					      SNB_READ_WM3_LATENCY() * 500,
					      &sprite_wm);
	if (!ret) {
		DRM_DEBUG_KMS("failed to compute sprite lp3 wm on pipe %d\n",
			      pipe);
		return;
	}
	I915_WRITE(WM3S_LP_IVB, sprite_wm);
}

/**
 * intel_update_watermarks - update FIFO watermark values based on current modes
 *
 * Calculate watermark values for the various WM regs based on current mode
 * and plane configuration.
 *
 * There are several cases to deal with here:
 *   - normal (i.e. non-self-refresh)
 *   - self-refresh (SR) mode
 *   - lines are large relative to FIFO size (buffer can hold up to 2)
 *   - lines are small relative to FIFO size (buffer can hold more than 2
 *     lines), so need to account for TLB latency
 *
 *   The normal calculation is:
 *     watermark = dotclock * bytes per pixel * latency
 *   where latency is platform & configuration dependent (we assume pessimal
 *   values here).
 *
 *   The SR calculation is:
 *     watermark = (trunc(latency/line time)+1) * surface width *
 *       bytes per pixel
 *   where
 *     line time = htotal / dotclock
 *     surface width = hdisplay for normal plane and 64 for cursor
 *   and latency is assumed to be high, as above.
 *
 * The final value programmed to the register should always be rounded up,
 * and include an extra 2 entries to account for clock crossings.
 *
 * We don't use the sprite, so we can ignore that.  And on Crestline we have
 * to set the non-SR watermarks to 8.
 */
static void intel_update_watermarks(struct drm_device *dev)
{
	struct drm_i915_private *dev_priv = dev->dev_private;

	if (dev_priv->display.update_wm)
		dev_priv->display.update_wm(dev);
}

void intel_update_sprite_watermarks(struct drm_device *dev, int pipe,
				    uint32_t sprite_width, int pixel_size)
{
	struct drm_i915_private *dev_priv = dev->dev_private;

	if (dev_priv->display.update_sprite_wm)
		dev_priv->display.update_sprite_wm(dev, pipe, sprite_width,
						   pixel_size);
}

static inline bool intel_panel_use_ssc(struct drm_i915_private *dev_priv)
{
	if (i915_panel_use_ssc >= 0)
		return i915_panel_use_ssc != 0;
	return dev_priv->lvds_use_ssc
		&& !(dev_priv->quirks & QUIRK_LVDS_SSC_DISABLE);
}

/**
 * intel_choose_pipe_bpp_dither - figure out what color depth the pipe should send
 * @crtc: CRTC structure
 * @mode: requested mode
 *
 * A pipe may be connected to one or more outputs.  Based on the depth of the
 * attached framebuffer, choose a good color depth to use on the pipe.
 *
 * If possible, match the pipe depth to the fb depth.  In some cases, this
 * isn't ideal, because the connected output supports a lesser or restricted
 * set of depths.  Resolve that here:
 *    LVDS typically supports only 6bpc, so clamp down in that case
 *    HDMI supports only 8bpc or 12bpc, so clamp to 8bpc with dither for 10bpc
 *    Displays may support a restricted set as well, check EDID and clamp as
 *      appropriate.
 *    DP may want to dither down to 6bpc to fit larger modes
 *
 * RETURNS:
 * Dithering requirement (i.e. false if display bpc and pipe bpc match,
 * true if they don't match).
 */
static bool intel_choose_pipe_bpp_dither(struct drm_crtc *crtc,
					 unsigned int *pipe_bpp,
					 struct drm_display_mode *mode)
{
	struct drm_device *dev = crtc->dev;
	struct drm_i915_private *dev_priv = dev->dev_private;
	struct drm_encoder *encoder;
	struct drm_connector *connector;
	unsigned int display_bpc = UINT_MAX, bpc;

	/* Walk the encoders & connectors on this crtc, get min bpc */
	list_for_each_entry(encoder, &dev->mode_config.encoder_list, head) {
		struct intel_encoder *intel_encoder = to_intel_encoder(encoder);

		if (encoder->crtc != crtc)
			continue;

		if (intel_encoder->type == INTEL_OUTPUT_LVDS) {
			unsigned int lvds_bpc;

			if ((I915_READ(PCH_LVDS) & LVDS_A3_POWER_MASK) ==
			    LVDS_A3_POWER_UP)
				lvds_bpc = 8;
			else
				lvds_bpc = 6;

			if (lvds_bpc < display_bpc) {
				DRM_DEBUG_KMS("clamping display bpc (was %d) to LVDS (%d)\n", display_bpc, lvds_bpc);
				display_bpc = lvds_bpc;
			}
			continue;
		}

		if (intel_encoder->type == INTEL_OUTPUT_EDP) {
			/* Use VBT settings if we have an eDP panel */
			unsigned int edp_bpc = dev_priv->edp.bpp / 3;

			if (edp_bpc < display_bpc) {
				DRM_DEBUG_KMS("clamping display bpc (was %d) to eDP (%d)\n", display_bpc, edp_bpc);
				display_bpc = edp_bpc;
			}
			continue;
		}

		/* Not one of the known troublemakers, check the EDID */
		list_for_each_entry(connector, &dev->mode_config.connector_list,
				    head) {
			if (connector->encoder != encoder)
				continue;

			/* Don't use an invalid EDID bpc value */
			if (connector->display_info.bpc &&
			    connector->display_info.bpc < display_bpc) {
				DRM_DEBUG_KMS("clamping display bpc (was %d) to EDID reported max of %d\n", display_bpc, connector->display_info.bpc);
				display_bpc = connector->display_info.bpc;
			}
		}

		/*
		 * HDMI is either 12 or 8, so if the display lets 10bpc sneak
		 * through, clamp it down.  (Note: >12bpc will be caught below.)
		 */
		if (intel_encoder->type == INTEL_OUTPUT_HDMI) {
			if (display_bpc > 8 && display_bpc < 12) {
				DRM_DEBUG_KMS("forcing bpc to 12 for HDMI\n");
				display_bpc = 12;
			} else {
				DRM_DEBUG_KMS("forcing bpc to 8 for HDMI\n");
				display_bpc = 8;
			}
		}
	}

	if (mode->private_flags & INTEL_MODE_DP_FORCE_6BPC) {
		DRM_DEBUG_KMS("Dithering DP to 6bpc\n");
		display_bpc = 6;
	}

	/*
	 * We could just drive the pipe at the highest bpc all the time and
	 * enable dithering as needed, but that costs bandwidth.  So choose
	 * the minimum value that expresses the full color range of the fb but
	 * also stays within the max display bpc discovered above.
	 */

	switch (crtc->fb->depth) {
	case 8:
		bpc = 8; /* since we go through a colormap */
		break;
	case 15:
	case 16:
		bpc = 6; /* min is 18bpp */
		break;
	case 24:
		bpc = 8;
		break;
	case 30:
		bpc = 10;
		break;
	case 48:
		bpc = 12;
		break;
	default:
		DRM_DEBUG("unsupported depth, assuming 24 bits\n");
		bpc = min((unsigned int)8, display_bpc);
		break;
	}

	display_bpc = min(display_bpc, bpc);

	DRM_DEBUG_KMS("setting pipe bpc to %d (max display bpc %d)\n",
		      bpc, display_bpc);

	*pipe_bpp = display_bpc * 3;

	return display_bpc != bpc;
}

static int i9xx_get_refclk(struct drm_crtc *crtc, int num_connectors)
{
	struct drm_device *dev = crtc->dev;
	struct drm_i915_private *dev_priv = dev->dev_private;
	int refclk;

	if (intel_pipe_has_type(crtc, INTEL_OUTPUT_LVDS) &&
	    intel_panel_use_ssc(dev_priv) && num_connectors < 2) {
		refclk = dev_priv->lvds_ssc_freq * 1000;
		DRM_DEBUG_KMS("using SSC reference clock of %d MHz\n",
			      refclk / 1000);
	} else if (!IS_GEN2(dev)) {
		refclk = 96000;
	} else {
		refclk = 48000;
	}

	return refclk;
}

static void i9xx_adjust_sdvo_tv_clock(struct drm_display_mode *adjusted_mode,
				      intel_clock_t *clock)
{
	/* SDVO TV has fixed PLL values depend on its clock range,
	   this mirrors vbios setting. */
	if (adjusted_mode->clock >= 100000
	    && adjusted_mode->clock < 140500) {
		clock->p1 = 2;
		clock->p2 = 10;
		clock->n = 3;
		clock->m1 = 16;
		clock->m2 = 8;
	} else if (adjusted_mode->clock >= 140500
		   && adjusted_mode->clock <= 200000) {
		clock->p1 = 1;
		clock->p2 = 10;
		clock->n = 6;
		clock->m1 = 12;
		clock->m2 = 8;
	}
}

static void i9xx_update_pll_dividers(struct drm_crtc *crtc,
				     intel_clock_t *clock,
				     intel_clock_t *reduced_clock)
{
	struct drm_device *dev = crtc->dev;
	struct drm_i915_private *dev_priv = dev->dev_private;
	struct intel_crtc *intel_crtc = to_intel_crtc(crtc);
	int pipe = intel_crtc->pipe;
	u32 fp, fp2 = 0;

	if (IS_PINEVIEW(dev)) {
		fp = (1 << clock->n) << 16 | clock->m1 << 8 | clock->m2;
		if (reduced_clock)
			fp2 = (1 << reduced_clock->n) << 16 |
				reduced_clock->m1 << 8 | reduced_clock->m2;
	} else {
		fp = clock->n << 16 | clock->m1 << 8 | clock->m2;
		if (reduced_clock)
			fp2 = reduced_clock->n << 16 | reduced_clock->m1 << 8 |
				reduced_clock->m2;
	}

	I915_WRITE(FP0(pipe), fp);

	intel_crtc->lowfreq_avail = false;
	if (intel_pipe_has_type(crtc, INTEL_OUTPUT_LVDS) &&
	    reduced_clock && i915_powersave) {
		I915_WRITE(FP1(pipe), fp2);
		intel_crtc->lowfreq_avail = true;
	} else {
		I915_WRITE(FP1(pipe), fp);
	}
}

static int i9xx_crtc_mode_set(struct drm_crtc *crtc,
			      struct drm_display_mode *mode,
			      struct drm_display_mode *adjusted_mode,
			      int x, int y,
			      struct drm_framebuffer *old_fb)
{
	struct drm_device *dev = crtc->dev;
	struct drm_i915_private *dev_priv = dev->dev_private;
	struct intel_crtc *intel_crtc = to_intel_crtc(crtc);
	int pipe = intel_crtc->pipe;
	int plane = intel_crtc->plane;
	int refclk, num_connectors = 0;
	intel_clock_t clock, reduced_clock;
<<<<<<< HEAD
	u32 dpll, dspcntr, pipeconf, vsyncshift;
=======
	u32 dpll, dspcntr, pipeconf;
>>>>>>> 019d96cb
	bool ok, has_reduced_clock = false, is_sdvo = false, is_dvo = false;
	bool is_crt = false, is_lvds = false, is_tv = false, is_dp = false;
	struct drm_mode_config *mode_config = &dev->mode_config;
	struct intel_encoder *encoder;
	const intel_limit_t *limit;
	int ret;
	u32 temp;
	u32 lvds_sync = 0;

	list_for_each_entry(encoder, &mode_config->encoder_list, base.head) {
		if (encoder->base.crtc != crtc)
			continue;

		switch (encoder->type) {
		case INTEL_OUTPUT_LVDS:
			is_lvds = true;
			break;
		case INTEL_OUTPUT_SDVO:
		case INTEL_OUTPUT_HDMI:
			is_sdvo = true;
			if (encoder->needs_tv_clock)
				is_tv = true;
			break;
		case INTEL_OUTPUT_DVO:
			is_dvo = true;
			break;
		case INTEL_OUTPUT_TVOUT:
			is_tv = true;
			break;
		case INTEL_OUTPUT_ANALOG:
			is_crt = true;
			break;
		case INTEL_OUTPUT_DISPLAYPORT:
			is_dp = true;
			break;
		}

		num_connectors++;
	}

	refclk = i9xx_get_refclk(crtc, num_connectors);

	/*
	 * Returns a set of divisors for the desired target clock with the given
	 * refclk, or FALSE.  The returned values represent the clock equation:
	 * reflck * (5 * (m1 + 2) + (m2 + 2)) / (n + 2) / p1 / p2.
	 */
	limit = intel_limit(crtc, refclk);
	ok = limit->find_pll(limit, crtc, adjusted_mode->clock, refclk, NULL,
			     &clock);
	if (!ok) {
		DRM_ERROR("Couldn't find PLL settings for mode!\n");
		return -EINVAL;
	}

	/* Ensure that the cursor is valid for the new mode before changing... */
	intel_crtc_update_cursor(crtc, true);

	if (is_lvds && dev_priv->lvds_downclock_avail) {
		/*
		 * Ensure we match the reduced clock's P to the target clock.
		 * If the clocks don't match, we can't switch the display clock
		 * by using the FP0/FP1. In such case we will disable the LVDS
		 * downclock feature.
		*/
		has_reduced_clock = limit->find_pll(limit, crtc,
						    dev_priv->lvds_downclock,
						    refclk,
						    &clock,
						    &reduced_clock);
	}

	if (is_sdvo && is_tv)
		i9xx_adjust_sdvo_tv_clock(adjusted_mode, &clock);

	i9xx_update_pll_dividers(crtc, &clock, has_reduced_clock ?
				 &reduced_clock : NULL);

	dpll = DPLL_VGA_MODE_DIS;

	if (!IS_GEN2(dev)) {
		if (is_lvds)
			dpll |= DPLLB_MODE_LVDS;
		else
			dpll |= DPLLB_MODE_DAC_SERIAL;
		if (is_sdvo) {
			int pixel_multiplier = intel_mode_get_pixel_multiplier(adjusted_mode);
			if (pixel_multiplier > 1) {
				if (IS_I945G(dev) || IS_I945GM(dev) || IS_G33(dev))
					dpll |= (pixel_multiplier - 1) << SDVO_MULTIPLIER_SHIFT_HIRES;
			}
			dpll |= DPLL_DVO_HIGH_SPEED;
		}
		if (is_dp)
			dpll |= DPLL_DVO_HIGH_SPEED;

		/* compute bitmask from p1 value */
		if (IS_PINEVIEW(dev))
			dpll |= (1 << (clock.p1 - 1)) << DPLL_FPA01_P1_POST_DIV_SHIFT_PINEVIEW;
		else {
			dpll |= (1 << (clock.p1 - 1)) << DPLL_FPA01_P1_POST_DIV_SHIFT;
			if (IS_G4X(dev) && has_reduced_clock)
				dpll |= (1 << (reduced_clock.p1 - 1)) << DPLL_FPA1_P1_POST_DIV_SHIFT;
		}
		switch (clock.p2) {
		case 5:
			dpll |= DPLL_DAC_SERIAL_P2_CLOCK_DIV_5;
			break;
		case 7:
			dpll |= DPLLB_LVDS_P2_CLOCK_DIV_7;
			break;
		case 10:
			dpll |= DPLL_DAC_SERIAL_P2_CLOCK_DIV_10;
			break;
		case 14:
			dpll |= DPLLB_LVDS_P2_CLOCK_DIV_14;
			break;
		}
		if (INTEL_INFO(dev)->gen >= 4)
			dpll |= (6 << PLL_LOAD_PULSE_PHASE_SHIFT);
	} else {
		if (is_lvds) {
			dpll |= (1 << (clock.p1 - 1)) << DPLL_FPA01_P1_POST_DIV_SHIFT;
		} else {
			if (clock.p1 == 2)
				dpll |= PLL_P1_DIVIDE_BY_TWO;
			else
				dpll |= (clock.p1 - 2) << DPLL_FPA01_P1_POST_DIV_SHIFT;
			if (clock.p2 == 4)
				dpll |= PLL_P2_DIVIDE_BY_4;
		}
	}

	if (is_sdvo && is_tv)
		dpll |= PLL_REF_INPUT_TVCLKINBC;
	else if (is_tv)
		/* XXX: just matching BIOS for now */
		/*	dpll |= PLL_REF_INPUT_TVCLKINBC; */
		dpll |= 3;
	else if (is_lvds && intel_panel_use_ssc(dev_priv) && num_connectors < 2)
		dpll |= PLLB_REF_INPUT_SPREADSPECTRUMIN;
	else
		dpll |= PLL_REF_INPUT_DREFCLK;

	/* setup pipeconf */
	pipeconf = I915_READ(PIPECONF(pipe));

	/* Set up the display plane register */
	dspcntr = DISPPLANE_GAMMA_ENABLE;

	if (pipe == 0)
		dspcntr &= ~DISPPLANE_SEL_PIPE_MASK;
	else
		dspcntr |= DISPPLANE_SEL_PIPE_B;

	if (pipe == 0 && INTEL_INFO(dev)->gen < 4) {
		/* Enable pixel doubling when the dot clock is > 90% of the (display)
		 * core speed.
		 *
		 * XXX: No double-wide on 915GM pipe B. Is that the only reason for the
		 * pipe == 0 check?
		 */
		if (mode->clock >
		    dev_priv->display.get_display_clock_speed(dev) * 9 / 10)
			pipeconf |= PIPECONF_DOUBLE_WIDE;
		else
			pipeconf &= ~PIPECONF_DOUBLE_WIDE;
	}

	/* default to 8bpc */
	pipeconf &= ~(PIPECONF_BPP_MASK | PIPECONF_DITHER_EN);
	if (is_dp) {
		if (mode->private_flags & INTEL_MODE_DP_FORCE_6BPC) {
			pipeconf |= PIPECONF_BPP_6 |
				    PIPECONF_DITHER_EN |
				    PIPECONF_DITHER_TYPE_SP;
		}
	}

	dpll |= DPLL_VCO_ENABLE;

	DRM_DEBUG_KMS("Mode for pipe %c:\n", pipe == 0 ? 'A' : 'B');
	drm_mode_debug_printmodeline(mode);

	I915_WRITE(DPLL(pipe), dpll & ~DPLL_VCO_ENABLE);

	POSTING_READ(DPLL(pipe));
	udelay(150);

	/* The LVDS pin pair needs to be on before the DPLLs are enabled.
	 * This is an exception to the general rule that mode_set doesn't turn
	 * things on.
	 */
	if (is_lvds) {
		temp = I915_READ(LVDS);
		temp |= LVDS_PORT_EN | LVDS_A0A2_CLKA_POWER_UP;
		if (pipe == 1) {
			temp |= LVDS_PIPEB_SELECT;
		} else {
			temp &= ~LVDS_PIPEB_SELECT;
		}
		/* set the corresponsding LVDS_BORDER bit */
		temp |= dev_priv->lvds_border_bits;
		/* Set the B0-B3 data pairs corresponding to whether we're going to
		 * set the DPLLs for dual-channel mode or not.
		 */
		if (clock.p2 == 7)
			temp |= LVDS_B0B3_POWER_UP | LVDS_CLKB_POWER_UP;
		else
			temp &= ~(LVDS_B0B3_POWER_UP | LVDS_CLKB_POWER_UP);

		/* It would be nice to set 24 vs 18-bit mode (LVDS_A3_POWER_UP)
		 * appropriately here, but we need to look more thoroughly into how
		 * panels behave in the two modes.
		 */
		/* set the dithering flag on LVDS as needed */
		if (INTEL_INFO(dev)->gen >= 4) {
			if (dev_priv->lvds_dither)
				temp |= LVDS_ENABLE_DITHER;
			else
				temp &= ~LVDS_ENABLE_DITHER;
		}
		if (adjusted_mode->flags & DRM_MODE_FLAG_NHSYNC)
			lvds_sync |= LVDS_HSYNC_POLARITY;
		if (adjusted_mode->flags & DRM_MODE_FLAG_NVSYNC)
			lvds_sync |= LVDS_VSYNC_POLARITY;
		if ((temp & (LVDS_HSYNC_POLARITY | LVDS_VSYNC_POLARITY))
		    != lvds_sync) {
			char flags[2] = "-+";
			DRM_INFO("Changing LVDS panel from "
				 "(%chsync, %cvsync) to (%chsync, %cvsync)\n",
				 flags[!(temp & LVDS_HSYNC_POLARITY)],
				 flags[!(temp & LVDS_VSYNC_POLARITY)],
				 flags[!(lvds_sync & LVDS_HSYNC_POLARITY)],
				 flags[!(lvds_sync & LVDS_VSYNC_POLARITY)]);
			temp &= ~(LVDS_HSYNC_POLARITY | LVDS_VSYNC_POLARITY);
			temp |= lvds_sync;
		}
		I915_WRITE(LVDS, temp);
	}

	if (is_dp) {
		intel_dp_set_m_n(crtc, mode, adjusted_mode);
	}

	I915_WRITE(DPLL(pipe), dpll);

	/* Wait for the clocks to stabilize. */
	POSTING_READ(DPLL(pipe));
	udelay(150);

	if (INTEL_INFO(dev)->gen >= 4) {
		temp = 0;
		if (is_sdvo) {
			temp = intel_mode_get_pixel_multiplier(adjusted_mode);
			if (temp > 1)
				temp = (temp - 1) << DPLL_MD_UDI_MULTIPLIER_SHIFT;
			else
				temp = 0;
		}
		I915_WRITE(DPLL_MD(pipe), temp);
	} else {
		/* The pixel multiplier can only be updated once the
		 * DPLL is enabled and the clocks are stable.
		 *
		 * So write it again.
		 */
		I915_WRITE(DPLL(pipe), dpll);
	}

	if (HAS_PIPE_CXSR(dev)) {
		if (intel_crtc->lowfreq_avail) {
			DRM_DEBUG_KMS("enabling CxSR downclocking\n");
			pipeconf |= PIPECONF_CXSR_DOWNCLOCK;
		} else {
			DRM_DEBUG_KMS("disabling CxSR downclocking\n");
			pipeconf &= ~PIPECONF_CXSR_DOWNCLOCK;
		}
	}

	pipeconf &= ~PIPECONF_INTERLACE_MASK;
	if (!IS_GEN2(dev) &&
	    adjusted_mode->flags & DRM_MODE_FLAG_INTERLACE) {
		pipeconf |= PIPECONF_INTERLACE_W_FIELD_INDICATION;
		/* the chip adds 2 halflines automatically */
		adjusted_mode->crtc_vtotal -= 1;
		adjusted_mode->crtc_vblank_end -= 1;
		vsyncshift = adjusted_mode->crtc_hsync_start
			     - adjusted_mode->crtc_htotal/2;
	} else {
		pipeconf |= PIPECONF_PROGRESSIVE;
		vsyncshift = 0;
	}

	if (!IS_GEN3(dev))
		I915_WRITE(VSYNCSHIFT(pipe), vsyncshift);

	I915_WRITE(HTOTAL(pipe),
		   (adjusted_mode->crtc_hdisplay - 1) |
		   ((adjusted_mode->crtc_htotal - 1) << 16));
	I915_WRITE(HBLANK(pipe),
		   (adjusted_mode->crtc_hblank_start - 1) |
		   ((adjusted_mode->crtc_hblank_end - 1) << 16));
	I915_WRITE(HSYNC(pipe),
		   (adjusted_mode->crtc_hsync_start - 1) |
		   ((adjusted_mode->crtc_hsync_end - 1) << 16));

	I915_WRITE(VTOTAL(pipe),
		   (adjusted_mode->crtc_vdisplay - 1) |
		   ((adjusted_mode->crtc_vtotal - 1) << 16));
	I915_WRITE(VBLANK(pipe),
		   (adjusted_mode->crtc_vblank_start - 1) |
		   ((adjusted_mode->crtc_vblank_end - 1) << 16));
	I915_WRITE(VSYNC(pipe),
		   (adjusted_mode->crtc_vsync_start - 1) |
		   ((adjusted_mode->crtc_vsync_end - 1) << 16));

	/* pipesrc and dspsize control the size that is scaled from,
	 * which should always be the user's requested size.
	 */
	I915_WRITE(DSPSIZE(plane),
		   ((mode->vdisplay - 1) << 16) |
		   (mode->hdisplay - 1));
	I915_WRITE(DSPPOS(plane), 0);
	I915_WRITE(PIPESRC(pipe),
		   ((mode->hdisplay - 1) << 16) | (mode->vdisplay - 1));

	I915_WRITE(PIPECONF(pipe), pipeconf);
	POSTING_READ(PIPECONF(pipe));
	intel_enable_pipe(dev_priv, pipe, false);

	intel_wait_for_vblank(dev, pipe);

	I915_WRITE(DSPCNTR(plane), dspcntr);
	POSTING_READ(DSPCNTR(plane));
	intel_enable_plane(dev_priv, plane, pipe);

	ret = intel_pipe_set_base(crtc, x, y, old_fb);

	intel_update_watermarks(dev);

	return ret;
}

/*
 * Initialize reference clocks when the driver loads
 */
void ironlake_init_pch_refclk(struct drm_device *dev)
{
	struct drm_i915_private *dev_priv = dev->dev_private;
	struct drm_mode_config *mode_config = &dev->mode_config;
	struct intel_encoder *encoder;
	u32 temp;
	bool has_lvds = false;
	bool has_cpu_edp = false;
	bool has_pch_edp = false;
	bool has_panel = false;
	bool has_ck505 = false;
	bool can_ssc = false;

	/* We need to take the global config into account */
	list_for_each_entry(encoder, &mode_config->encoder_list,
			    base.head) {
		switch (encoder->type) {
		case INTEL_OUTPUT_LVDS:
			has_panel = true;
			has_lvds = true;
			break;
		case INTEL_OUTPUT_EDP:
			has_panel = true;
			if (intel_encoder_is_pch_edp(&encoder->base))
				has_pch_edp = true;
			else
				has_cpu_edp = true;
			break;
		}
	}

	if (HAS_PCH_IBX(dev)) {
		has_ck505 = dev_priv->display_clock_mode;
		can_ssc = has_ck505;
	} else {
		has_ck505 = false;
		can_ssc = true;
	}

	DRM_DEBUG_KMS("has_panel %d has_lvds %d has_pch_edp %d has_cpu_edp %d has_ck505 %d\n",
		      has_panel, has_lvds, has_pch_edp, has_cpu_edp,
		      has_ck505);

	/* Ironlake: try to setup display ref clock before DPLL
	 * enabling. This is only under driver's control after
	 * PCH B stepping, previous chipset stepping should be
	 * ignoring this setting.
	 */
	temp = I915_READ(PCH_DREF_CONTROL);
	/* Always enable nonspread source */
	temp &= ~DREF_NONSPREAD_SOURCE_MASK;

	if (has_ck505)
		temp |= DREF_NONSPREAD_CK505_ENABLE;
	else
		temp |= DREF_NONSPREAD_SOURCE_ENABLE;

	if (has_panel) {
		temp &= ~DREF_SSC_SOURCE_MASK;
		temp |= DREF_SSC_SOURCE_ENABLE;

		/* SSC must be turned on before enabling the CPU output  */
		if (intel_panel_use_ssc(dev_priv) && can_ssc) {
			DRM_DEBUG_KMS("Using SSC on panel\n");
			temp |= DREF_SSC1_ENABLE;
		}

		/* Get SSC going before enabling the outputs */
		I915_WRITE(PCH_DREF_CONTROL, temp);
		POSTING_READ(PCH_DREF_CONTROL);
		udelay(200);

		temp &= ~DREF_CPU_SOURCE_OUTPUT_MASK;

		/* Enable CPU source on CPU attached eDP */
		if (has_cpu_edp) {
			if (intel_panel_use_ssc(dev_priv) && can_ssc) {
				DRM_DEBUG_KMS("Using SSC on eDP\n");
				temp |= DREF_CPU_SOURCE_OUTPUT_DOWNSPREAD;
			}
			else
				temp |= DREF_CPU_SOURCE_OUTPUT_NONSPREAD;
		} else
			temp |= DREF_CPU_SOURCE_OUTPUT_DISABLE;

		I915_WRITE(PCH_DREF_CONTROL, temp);
		POSTING_READ(PCH_DREF_CONTROL);
		udelay(200);
	} else {
		DRM_DEBUG_KMS("Disabling SSC entirely\n");

		temp &= ~DREF_CPU_SOURCE_OUTPUT_MASK;

		/* Turn off CPU output */
		temp |= DREF_CPU_SOURCE_OUTPUT_DISABLE;

		I915_WRITE(PCH_DREF_CONTROL, temp);
		POSTING_READ(PCH_DREF_CONTROL);
		udelay(200);

		/* Turn off the SSC source */
		temp &= ~DREF_SSC_SOURCE_MASK;
		temp |= DREF_SSC_SOURCE_DISABLE;

		/* Turn off SSC1 */
		temp &= ~ DREF_SSC1_ENABLE;

		I915_WRITE(PCH_DREF_CONTROL, temp);
		POSTING_READ(PCH_DREF_CONTROL);
		udelay(200);
	}
}

static int ironlake_get_refclk(struct drm_crtc *crtc)
{
	struct drm_device *dev = crtc->dev;
	struct drm_i915_private *dev_priv = dev->dev_private;
	struct intel_encoder *encoder;
	struct drm_mode_config *mode_config = &dev->mode_config;
	struct intel_encoder *edp_encoder = NULL;
	int num_connectors = 0;
	bool is_lvds = false;

	list_for_each_entry(encoder, &mode_config->encoder_list, base.head) {
		if (encoder->base.crtc != crtc)
			continue;

		switch (encoder->type) {
		case INTEL_OUTPUT_LVDS:
			is_lvds = true;
			break;
		case INTEL_OUTPUT_EDP:
			edp_encoder = encoder;
			break;
		}
		num_connectors++;
	}

	if (is_lvds && intel_panel_use_ssc(dev_priv) && num_connectors < 2) {
		DRM_DEBUG_KMS("using SSC reference clock of %d MHz\n",
			      dev_priv->lvds_ssc_freq);
		return dev_priv->lvds_ssc_freq * 1000;
	}

	return 120000;
}

static int ironlake_crtc_mode_set(struct drm_crtc *crtc,
				  struct drm_display_mode *mode,
				  struct drm_display_mode *adjusted_mode,
				  int x, int y,
				  struct drm_framebuffer *old_fb)
{
	struct drm_device *dev = crtc->dev;
	struct drm_i915_private *dev_priv = dev->dev_private;
	struct intel_crtc *intel_crtc = to_intel_crtc(crtc);
	int pipe = intel_crtc->pipe;
	int plane = intel_crtc->plane;
	int refclk, num_connectors = 0;
	intel_clock_t clock, reduced_clock;
	u32 dpll, fp = 0, fp2 = 0, dspcntr, pipeconf;
	bool ok, has_reduced_clock = false, is_sdvo = false;
	bool is_crt = false, is_lvds = false, is_tv = false, is_dp = false;
	struct intel_encoder *has_edp_encoder = NULL;
	struct drm_mode_config *mode_config = &dev->mode_config;
	struct intel_encoder *encoder;
	const intel_limit_t *limit;
	int ret;
	struct fdi_m_n m_n = {0};
	u32 temp;
	u32 lvds_sync = 0;
	int target_clock, pixel_multiplier, lane, link_bw, factor;
	unsigned int pipe_bpp;
	bool dither;

	list_for_each_entry(encoder, &mode_config->encoder_list, base.head) {
		if (encoder->base.crtc != crtc)
			continue;

		switch (encoder->type) {
		case INTEL_OUTPUT_LVDS:
			is_lvds = true;
			break;
		case INTEL_OUTPUT_SDVO:
		case INTEL_OUTPUT_HDMI:
			is_sdvo = true;
			if (encoder->needs_tv_clock)
				is_tv = true;
			break;
		case INTEL_OUTPUT_TVOUT:
			is_tv = true;
			break;
		case INTEL_OUTPUT_ANALOG:
			is_crt = true;
			break;
		case INTEL_OUTPUT_DISPLAYPORT:
			is_dp = true;
			break;
		case INTEL_OUTPUT_EDP:
			has_edp_encoder = encoder;
			break;
		}

		num_connectors++;
	}

	refclk = ironlake_get_refclk(crtc);

	/*
	 * Returns a set of divisors for the desired target clock with the given
	 * refclk, or FALSE.  The returned values represent the clock equation:
	 * reflck * (5 * (m1 + 2) + (m2 + 2)) / (n + 2) / p1 / p2.
	 */
	limit = intel_limit(crtc, refclk);
	ok = limit->find_pll(limit, crtc, adjusted_mode->clock, refclk, NULL,
			     &clock);
	if (!ok) {
		DRM_ERROR("Couldn't find PLL settings for mode!\n");
		return -EINVAL;
	}

	/* Ensure that the cursor is valid for the new mode before changing... */
	intel_crtc_update_cursor(crtc, true);

	if (is_lvds && dev_priv->lvds_downclock_avail) {
		/*
		 * Ensure we match the reduced clock's P to the target clock.
		 * If the clocks don't match, we can't switch the display clock
		 * by using the FP0/FP1. In such case we will disable the LVDS
		 * downclock feature.
		*/
		has_reduced_clock = limit->find_pll(limit, crtc,
						    dev_priv->lvds_downclock,
						    refclk,
						    &clock,
						    &reduced_clock);
	}
	/* SDVO TV has fixed PLL values depend on its clock range,
	   this mirrors vbios setting. */
	if (is_sdvo && is_tv) {
		if (adjusted_mode->clock >= 100000
		    && adjusted_mode->clock < 140500) {
			clock.p1 = 2;
			clock.p2 = 10;
			clock.n = 3;
			clock.m1 = 16;
			clock.m2 = 8;
		} else if (adjusted_mode->clock >= 140500
			   && adjusted_mode->clock <= 200000) {
			clock.p1 = 1;
			clock.p2 = 10;
			clock.n = 6;
			clock.m1 = 12;
			clock.m2 = 8;
		}
	}

	/* FDI link */
	pixel_multiplier = intel_mode_get_pixel_multiplier(adjusted_mode);
	lane = 0;
	/* CPU eDP doesn't require FDI link, so just set DP M/N
	   according to current link config */
	if (has_edp_encoder &&
	    !intel_encoder_is_pch_edp(&has_edp_encoder->base)) {
		target_clock = mode->clock;
		intel_edp_link_config(has_edp_encoder,
				      &lane, &link_bw);
	} else {
		/* [e]DP over FDI requires target mode clock
		   instead of link clock */
		if (is_dp || intel_encoder_is_pch_edp(&has_edp_encoder->base))
			target_clock = mode->clock;
		else
			target_clock = adjusted_mode->clock;

		/* FDI is a binary signal running at ~2.7GHz, encoding
		 * each output octet as 10 bits. The actual frequency
		 * is stored as a divider into a 100MHz clock, and the
		 * mode pixel clock is stored in units of 1KHz.
		 * Hence the bw of each lane in terms of the mode signal
		 * is:
		 */
		link_bw = intel_fdi_link_freq(dev) * MHz(100)/KHz(1)/10;
	}

	/* determine panel color depth */
	temp = I915_READ(PIPECONF(pipe));
	temp &= ~PIPE_BPC_MASK;
	dither = intel_choose_pipe_bpp_dither(crtc, &pipe_bpp, mode);
	switch (pipe_bpp) {
	case 18:
		temp |= PIPE_6BPC;
		break;
	case 24:
		temp |= PIPE_8BPC;
		break;
	case 30:
		temp |= PIPE_10BPC;
		break;
	case 36:
		temp |= PIPE_12BPC;
		break;
	default:
		WARN(1, "intel_choose_pipe_bpp returned invalid value %d\n",
			pipe_bpp);
		temp |= PIPE_8BPC;
		pipe_bpp = 24;
		break;
	}

	intel_crtc->bpp = pipe_bpp;
	I915_WRITE(PIPECONF(pipe), temp);

	if (!lane) {
		/*
		 * Account for spread spectrum to avoid
		 * oversubscribing the link. Max center spread
		 * is 2.5%; use 5% for safety's sake.
		 */
		u32 bps = target_clock * intel_crtc->bpp * 21 / 20;
		lane = bps / (link_bw * 8) + 1;
	}

	intel_crtc->fdi_lanes = lane;

	if (pixel_multiplier > 1)
		link_bw *= pixel_multiplier;
	ironlake_compute_m_n(intel_crtc->bpp, lane, target_clock, link_bw,
			     &m_n);

	fp = clock.n << 16 | clock.m1 << 8 | clock.m2;
	if (has_reduced_clock)
		fp2 = reduced_clock.n << 16 | reduced_clock.m1 << 8 |
			reduced_clock.m2;

	/* Enable autotuning of the PLL clock (if permissible) */
	factor = 21;
	if (is_lvds) {
		if ((intel_panel_use_ssc(dev_priv) &&
		     dev_priv->lvds_ssc_freq == 100) ||
		    (I915_READ(PCH_LVDS) & LVDS_CLKB_POWER_MASK) == LVDS_CLKB_POWER_UP)
			factor = 25;
	} else if (is_sdvo && is_tv)
		factor = 20;

	if (clock.m < factor * clock.n)
		fp |= FP_CB_TUNE;

	dpll = 0;

	if (is_lvds)
		dpll |= DPLLB_MODE_LVDS;
	else
		dpll |= DPLLB_MODE_DAC_SERIAL;
	if (is_sdvo) {
		int pixel_multiplier = intel_mode_get_pixel_multiplier(adjusted_mode);
		if (pixel_multiplier > 1) {
			dpll |= (pixel_multiplier - 1) << PLL_REF_SDVO_HDMI_MULTIPLIER_SHIFT;
		}
		dpll |= DPLL_DVO_HIGH_SPEED;
	}
	if (is_dp || intel_encoder_is_pch_edp(&has_edp_encoder->base))
		dpll |= DPLL_DVO_HIGH_SPEED;

	/* compute bitmask from p1 value */
	dpll |= (1 << (clock.p1 - 1)) << DPLL_FPA01_P1_POST_DIV_SHIFT;
	/* also FPA1 */
	dpll |= (1 << (clock.p1 - 1)) << DPLL_FPA1_P1_POST_DIV_SHIFT;

	switch (clock.p2) {
	case 5:
		dpll |= DPLL_DAC_SERIAL_P2_CLOCK_DIV_5;
		break;
	case 7:
		dpll |= DPLLB_LVDS_P2_CLOCK_DIV_7;
		break;
	case 10:
		dpll |= DPLL_DAC_SERIAL_P2_CLOCK_DIV_10;
		break;
	case 14:
		dpll |= DPLLB_LVDS_P2_CLOCK_DIV_14;
		break;
	}

	if (is_sdvo && is_tv)
		dpll |= PLL_REF_INPUT_TVCLKINBC;
	else if (is_tv)
		/* XXX: just matching BIOS for now */
		/*	dpll |= PLL_REF_INPUT_TVCLKINBC; */
		dpll |= 3;
	else if (is_lvds && intel_panel_use_ssc(dev_priv) && num_connectors < 2)
		dpll |= PLLB_REF_INPUT_SPREADSPECTRUMIN;
	else
		dpll |= PLL_REF_INPUT_DREFCLK;

	/* setup pipeconf */
	pipeconf = I915_READ(PIPECONF(pipe));

	/* Set up the display plane register */
	dspcntr = DISPPLANE_GAMMA_ENABLE;

	DRM_DEBUG_KMS("Mode for pipe %d:\n", pipe);
	drm_mode_debug_printmodeline(mode);

	/* PCH eDP needs FDI, but CPU eDP does not */
	if (!intel_crtc->no_pll) {
		if (!has_edp_encoder ||
		    intel_encoder_is_pch_edp(&has_edp_encoder->base)) {
			I915_WRITE(PCH_FP0(pipe), fp);
			I915_WRITE(PCH_DPLL(pipe), dpll & ~DPLL_VCO_ENABLE);

			POSTING_READ(PCH_DPLL(pipe));
			udelay(150);
		}
	} else {
		if (dpll == (I915_READ(PCH_DPLL(0)) & 0x7fffffff) &&
		    fp == I915_READ(PCH_FP0(0))) {
			intel_crtc->use_pll_a = true;
			DRM_DEBUG_KMS("using pipe a dpll\n");
		} else if (dpll == (I915_READ(PCH_DPLL(1)) & 0x7fffffff) &&
			   fp == I915_READ(PCH_FP0(1))) {
			intel_crtc->use_pll_a = false;
			DRM_DEBUG_KMS("using pipe b dpll\n");
		} else {
			DRM_DEBUG_KMS("no matching PLL configuration for pipe 2\n");
			return -EINVAL;
		}
	}

	/* The LVDS pin pair needs to be on before the DPLLs are enabled.
	 * This is an exception to the general rule that mode_set doesn't turn
	 * things on.
	 */
	if (is_lvds) {
		temp = I915_READ(PCH_LVDS);
		temp |= LVDS_PORT_EN | LVDS_A0A2_CLKA_POWER_UP;
		if (HAS_PCH_CPT(dev)) {
			temp &= ~PORT_TRANS_SEL_MASK;
			temp |= PORT_TRANS_SEL_CPT(pipe);
		} else {
			if (pipe == 1)
				temp |= LVDS_PIPEB_SELECT;
			else
				temp &= ~LVDS_PIPEB_SELECT;
		}

		/* set the corresponsding LVDS_BORDER bit */
		temp |= dev_priv->lvds_border_bits;
		/* Set the B0-B3 data pairs corresponding to whether we're going to
		 * set the DPLLs for dual-channel mode or not.
		 */
		if (clock.p2 == 7)
			temp |= LVDS_B0B3_POWER_UP | LVDS_CLKB_POWER_UP;
		else
			temp &= ~(LVDS_B0B3_POWER_UP | LVDS_CLKB_POWER_UP);

		/* It would be nice to set 24 vs 18-bit mode (LVDS_A3_POWER_UP)
		 * appropriately here, but we need to look more thoroughly into how
		 * panels behave in the two modes.
		 */
		if (adjusted_mode->flags & DRM_MODE_FLAG_NHSYNC)
			lvds_sync |= LVDS_HSYNC_POLARITY;
		if (adjusted_mode->flags & DRM_MODE_FLAG_NVSYNC)
			lvds_sync |= LVDS_VSYNC_POLARITY;
		if ((temp & (LVDS_HSYNC_POLARITY | LVDS_VSYNC_POLARITY))
		    != lvds_sync) {
			char flags[2] = "-+";
			DRM_INFO("Changing LVDS panel from "
				 "(%chsync, %cvsync) to (%chsync, %cvsync)\n",
				 flags[!(temp & LVDS_HSYNC_POLARITY)],
				 flags[!(temp & LVDS_VSYNC_POLARITY)],
				 flags[!(lvds_sync & LVDS_HSYNC_POLARITY)],
				 flags[!(lvds_sync & LVDS_VSYNC_POLARITY)]);
			temp &= ~(LVDS_HSYNC_POLARITY | LVDS_VSYNC_POLARITY);
			temp |= lvds_sync;
		}
		I915_WRITE(PCH_LVDS, temp);
	}

	pipeconf &= ~PIPECONF_DITHER_EN;
	pipeconf &= ~PIPECONF_DITHER_TYPE_MASK;
	if ((is_lvds && dev_priv->lvds_dither) || dither) {
		pipeconf |= PIPECONF_DITHER_EN;
		pipeconf |= PIPECONF_DITHER_TYPE_SP;
	}
	if (is_dp || intel_encoder_is_pch_edp(&has_edp_encoder->base)) {
		intel_dp_set_m_n(crtc, mode, adjusted_mode);
	} else {
		/* For non-DP output, clear any trans DP clock recovery setting.*/
		I915_WRITE(TRANSDATA_M1(pipe), 0);
		I915_WRITE(TRANSDATA_N1(pipe), 0);
		I915_WRITE(TRANSDPLINK_M1(pipe), 0);
		I915_WRITE(TRANSDPLINK_N1(pipe), 0);
	}

	if (!intel_crtc->no_pll &&
	    (!has_edp_encoder ||
	     intel_encoder_is_pch_edp(&has_edp_encoder->base))) {
		I915_WRITE(PCH_DPLL(pipe), dpll);

		/* Wait for the clocks to stabilize. */
		POSTING_READ(PCH_DPLL(pipe));
		udelay(150);

		/* The pixel multiplier can only be updated once the
		 * DPLL is enabled and the clocks are stable.
		 *
		 * So write it again.
		 */
		I915_WRITE(PCH_DPLL(pipe), dpll);
	}

	intel_crtc->lowfreq_avail = false;
	if (!intel_crtc->no_pll) {
		if (is_lvds && has_reduced_clock && i915_powersave) {
			I915_WRITE(PCH_FP1(pipe), fp2);
			intel_crtc->lowfreq_avail = true;
			if (HAS_PIPE_CXSR(dev)) {
				DRM_DEBUG_KMS("enabling CxSR downclocking\n");
				pipeconf |= PIPECONF_CXSR_DOWNCLOCK;
			}
		} else {
			I915_WRITE(PCH_FP1(pipe), fp);
			if (HAS_PIPE_CXSR(dev)) {
				DRM_DEBUG_KMS("disabling CxSR downclocking\n");
				pipeconf &= ~PIPECONF_CXSR_DOWNCLOCK;
			}
		}
	}

	pipeconf &= ~PIPECONF_INTERLACE_MASK;
	if (adjusted_mode->flags & DRM_MODE_FLAG_INTERLACE) {
		pipeconf |= PIPECONF_INTERLACED_ILK;
		/* the chip adds 2 halflines automatically */
		adjusted_mode->crtc_vtotal -= 1;
		adjusted_mode->crtc_vblank_end -= 1;
		I915_WRITE(VSYNCSHIFT(pipe),
			   adjusted_mode->crtc_hsync_start
			   - adjusted_mode->crtc_htotal/2);
	} else {
		pipeconf |= PIPECONF_PROGRESSIVE;
		I915_WRITE(VSYNCSHIFT(pipe), 0);
	}

	I915_WRITE(HTOTAL(pipe),
		   (adjusted_mode->crtc_hdisplay - 1) |
		   ((adjusted_mode->crtc_htotal - 1) << 16));
	I915_WRITE(HBLANK(pipe),
		   (adjusted_mode->crtc_hblank_start - 1) |
		   ((adjusted_mode->crtc_hblank_end - 1) << 16));
	I915_WRITE(HSYNC(pipe),
		   (adjusted_mode->crtc_hsync_start - 1) |
		   ((adjusted_mode->crtc_hsync_end - 1) << 16));

	I915_WRITE(VTOTAL(pipe),
		   (adjusted_mode->crtc_vdisplay - 1) |
		   ((adjusted_mode->crtc_vtotal - 1) << 16));
	I915_WRITE(VBLANK(pipe),
		   (adjusted_mode->crtc_vblank_start - 1) |
		   ((adjusted_mode->crtc_vblank_end - 1) << 16));
	I915_WRITE(VSYNC(pipe),
		   (adjusted_mode->crtc_vsync_start - 1) |
		   ((adjusted_mode->crtc_vsync_end - 1) << 16));

	/* pipesrc controls the size that is scaled from, which should
	 * always be the user's requested size.
	 */
	I915_WRITE(PIPESRC(pipe),
		   ((mode->hdisplay - 1) << 16) | (mode->vdisplay - 1));

	I915_WRITE(PIPE_DATA_M1(pipe), TU_SIZE(m_n.tu) | m_n.gmch_m);
	I915_WRITE(PIPE_DATA_N1(pipe), m_n.gmch_n);
	I915_WRITE(PIPE_LINK_M1(pipe), m_n.link_m);
	I915_WRITE(PIPE_LINK_N1(pipe), m_n.link_n);

	if (has_edp_encoder &&
	    !intel_encoder_is_pch_edp(&has_edp_encoder->base)) {
		ironlake_set_pll_edp(crtc, adjusted_mode->clock);
	}

	I915_WRITE(PIPECONF(pipe), pipeconf);
	POSTING_READ(PIPECONF(pipe));

	intel_wait_for_vblank(dev, pipe);

	I915_WRITE(DSPCNTR(plane), dspcntr);
	POSTING_READ(DSPCNTR(plane));

	ret = intel_pipe_set_base(crtc, x, y, old_fb);

	intel_update_watermarks(dev);

	return ret;
}

static int intel_crtc_mode_set(struct drm_crtc *crtc,
			       struct drm_display_mode *mode,
			       struct drm_display_mode *adjusted_mode,
			       int x, int y,
			       struct drm_framebuffer *old_fb)
{
	struct drm_device *dev = crtc->dev;
	struct drm_i915_private *dev_priv = dev->dev_private;
	struct intel_crtc *intel_crtc = to_intel_crtc(crtc);
	int pipe = intel_crtc->pipe;
	int ret;

	drm_vblank_pre_modeset(dev, pipe);

	ret = dev_priv->display.crtc_mode_set(crtc, mode, adjusted_mode,
					      x, y, old_fb);
	drm_vblank_post_modeset(dev, pipe);

	if (ret)
		intel_crtc->dpms_mode = DRM_MODE_DPMS_OFF;
	else
		intel_crtc->dpms_mode = DRM_MODE_DPMS_ON;

	return ret;
}

static bool intel_eld_uptodate(struct drm_connector *connector,
			       int reg_eldv, uint32_t bits_eldv,
			       int reg_elda, uint32_t bits_elda,
			       int reg_edid)
{
	struct drm_i915_private *dev_priv = connector->dev->dev_private;
	uint8_t *eld = connector->eld;
	uint32_t i;

	i = I915_READ(reg_eldv);
	i &= bits_eldv;

	if (!eld[0])
		return !i;

	if (!i)
		return false;

	i = I915_READ(reg_elda);
	i &= ~bits_elda;
	I915_WRITE(reg_elda, i);

	for (i = 0; i < eld[2]; i++)
		if (I915_READ(reg_edid) != *((uint32_t *)eld + i))
			return false;

	return true;
}

static void g4x_write_eld(struct drm_connector *connector,
			  struct drm_crtc *crtc)
{
	struct drm_i915_private *dev_priv = connector->dev->dev_private;
	uint8_t *eld = connector->eld;
	uint32_t eldv;
	uint32_t len;
	uint32_t i;

	i = I915_READ(G4X_AUD_VID_DID);

	if (i == INTEL_AUDIO_DEVBLC || i == INTEL_AUDIO_DEVCL)
		eldv = G4X_ELDV_DEVCL_DEVBLC;
	else
		eldv = G4X_ELDV_DEVCTG;

	if (intel_eld_uptodate(connector,
			       G4X_AUD_CNTL_ST, eldv,
			       G4X_AUD_CNTL_ST, G4X_ELD_ADDR,
			       G4X_HDMIW_HDMIEDID))
		return;

	i = I915_READ(G4X_AUD_CNTL_ST);
	i &= ~(eldv | G4X_ELD_ADDR);
	len = (i >> 9) & 0x1f;		/* ELD buffer size */
	I915_WRITE(G4X_AUD_CNTL_ST, i);

	if (!eld[0])
		return;

	len = min_t(uint8_t, eld[2], len);
	DRM_DEBUG_DRIVER("ELD size %d\n", len);
	for (i = 0; i < len; i++)
		I915_WRITE(G4X_HDMIW_HDMIEDID, *((uint32_t *)eld + i));

	i = I915_READ(G4X_AUD_CNTL_ST);
	i |= eldv;
	I915_WRITE(G4X_AUD_CNTL_ST, i);
}

static void ironlake_write_eld(struct drm_connector *connector,
				     struct drm_crtc *crtc)
{
	struct drm_i915_private *dev_priv = connector->dev->dev_private;
	uint8_t *eld = connector->eld;
	uint32_t eldv;
	uint32_t i;
	int len;
	int hdmiw_hdmiedid;
	int aud_config;
	int aud_cntl_st;
	int aud_cntrl_st2;

	if (HAS_PCH_IBX(connector->dev)) {
		hdmiw_hdmiedid = IBX_HDMIW_HDMIEDID_A;
		aud_config = IBX_AUD_CONFIG_A;
		aud_cntl_st = IBX_AUD_CNTL_ST_A;
		aud_cntrl_st2 = IBX_AUD_CNTL_ST2;
	} else {
		hdmiw_hdmiedid = CPT_HDMIW_HDMIEDID_A;
		aud_config = CPT_AUD_CONFIG_A;
		aud_cntl_st = CPT_AUD_CNTL_ST_A;
		aud_cntrl_st2 = CPT_AUD_CNTRL_ST2;
	}

	i = to_intel_crtc(crtc)->pipe;
	hdmiw_hdmiedid += i * 0x100;
	aud_cntl_st += i * 0x100;
	aud_config += i * 0x100;

	DRM_DEBUG_DRIVER("ELD on pipe %c\n", pipe_name(i));

	i = I915_READ(aud_cntl_st);
	i = (i >> 29) & 0x3;		/* DIP_Port_Select, 0x1 = PortB */
	if (!i) {
		DRM_DEBUG_DRIVER("Audio directed to unknown port\n");
		/* operate blindly on all ports */
		eldv = IBX_ELD_VALIDB;
		eldv |= IBX_ELD_VALIDB << 4;
		eldv |= IBX_ELD_VALIDB << 8;
	} else {
		DRM_DEBUG_DRIVER("ELD on port %c\n", 'A' + i);
		eldv = IBX_ELD_VALIDB << ((i - 1) * 4);
	}

	if (intel_pipe_has_type(crtc, INTEL_OUTPUT_DISPLAYPORT)) {
		DRM_DEBUG_DRIVER("ELD: DisplayPort detected\n");
		eld[5] |= (1 << 2);	/* Conn_Type, 0x1 = DisplayPort */
		I915_WRITE(aud_config, AUD_CONFIG_N_VALUE_INDEX); /* 0x1 = DP */
	} else
		I915_WRITE(aud_config, 0);

	if (intel_eld_uptodate(connector,
			       aud_cntrl_st2, eldv,
			       aud_cntl_st, IBX_ELD_ADDRESS,
			       hdmiw_hdmiedid))
		return;

	i = I915_READ(aud_cntrl_st2);
	i &= ~eldv;
	I915_WRITE(aud_cntrl_st2, i);

	if (!eld[0])
		return;

	i = I915_READ(aud_cntl_st);
	i &= ~IBX_ELD_ADDRESS;
	I915_WRITE(aud_cntl_st, i);

	len = min_t(uint8_t, eld[2], 21);	/* 84 bytes of hw ELD buffer */
	DRM_DEBUG_DRIVER("ELD size %d\n", len);
	for (i = 0; i < len; i++)
		I915_WRITE(hdmiw_hdmiedid, *((uint32_t *)eld + i));

	i = I915_READ(aud_cntrl_st2);
	i |= eldv;
	I915_WRITE(aud_cntrl_st2, i);
}

void intel_write_eld(struct drm_encoder *encoder,
		     struct drm_display_mode *mode)
{
	struct drm_crtc *crtc = encoder->crtc;
	struct drm_connector *connector;
	struct drm_device *dev = encoder->dev;
	struct drm_i915_private *dev_priv = dev->dev_private;

	connector = drm_select_eld(encoder, mode);
	if (!connector)
		return;

	DRM_DEBUG_DRIVER("ELD on [CONNECTOR:%d:%s], [ENCODER:%d:%s]\n",
			 connector->base.id,
			 drm_get_connector_name(connector),
			 connector->encoder->base.id,
			 drm_get_encoder_name(connector->encoder));

	connector->eld[6] = drm_av_sync_delay(connector, mode) / 2;

	if (dev_priv->display.write_eld)
		dev_priv->display.write_eld(connector, crtc);
}

/** Loads the palette/gamma unit for the CRTC with the prepared values */
void intel_crtc_load_lut(struct drm_crtc *crtc)
{
	struct drm_device *dev = crtc->dev;
	struct drm_i915_private *dev_priv = dev->dev_private;
	struct intel_crtc *intel_crtc = to_intel_crtc(crtc);
	int palreg = PALETTE(intel_crtc->pipe);
	int i;

	/* The clocks have to be on to load the palette. */
	if (!crtc->enabled)
		return;

	/* use legacy palette for Ironlake */
	if (HAS_PCH_SPLIT(dev))
		palreg = LGC_PALETTE(intel_crtc->pipe);

	for (i = 0; i < 256; i++) {
		I915_WRITE(palreg + 4 * i,
			   (intel_crtc->lut_r[i] << 16) |
			   (intel_crtc->lut_g[i] << 8) |
			   intel_crtc->lut_b[i]);
	}
}

static void i845_update_cursor(struct drm_crtc *crtc, u32 base)
{
	struct drm_device *dev = crtc->dev;
	struct drm_i915_private *dev_priv = dev->dev_private;
	struct intel_crtc *intel_crtc = to_intel_crtc(crtc);
	bool visible = base != 0;
	u32 cntl;

	if (intel_crtc->cursor_visible == visible)
		return;

	cntl = I915_READ(_CURACNTR);
	if (visible) {
		/* On these chipsets we can only modify the base whilst
		 * the cursor is disabled.
		 */
		I915_WRITE(_CURABASE, base);

		cntl &= ~(CURSOR_FORMAT_MASK);
		/* XXX width must be 64, stride 256 => 0x00 << 28 */
		cntl |= CURSOR_ENABLE |
			CURSOR_GAMMA_ENABLE |
			CURSOR_FORMAT_ARGB;
	} else
		cntl &= ~(CURSOR_ENABLE | CURSOR_GAMMA_ENABLE);
	I915_WRITE(_CURACNTR, cntl);

	intel_crtc->cursor_visible = visible;
}

static void i9xx_update_cursor(struct drm_crtc *crtc, u32 base)
{
	struct drm_device *dev = crtc->dev;
	struct drm_i915_private *dev_priv = dev->dev_private;
	struct intel_crtc *intel_crtc = to_intel_crtc(crtc);
	int pipe = intel_crtc->pipe;
	bool visible = base != 0;

	if (intel_crtc->cursor_visible != visible) {
		uint32_t cntl = I915_READ(CURCNTR(pipe));
		if (base) {
			cntl &= ~(CURSOR_MODE | MCURSOR_PIPE_SELECT);
			cntl |= CURSOR_MODE_64_ARGB_AX | MCURSOR_GAMMA_ENABLE;
			cntl |= pipe << 28; /* Connect to correct pipe */
		} else {
			cntl &= ~(CURSOR_MODE | MCURSOR_GAMMA_ENABLE);
			cntl |= CURSOR_MODE_DISABLE;
		}
		I915_WRITE(CURCNTR(pipe), cntl);

		intel_crtc->cursor_visible = visible;
	}
	/* and commit changes on next vblank */
	I915_WRITE(CURBASE(pipe), base);
}

static void ivb_update_cursor(struct drm_crtc *crtc, u32 base)
{
	struct drm_device *dev = crtc->dev;
	struct drm_i915_private *dev_priv = dev->dev_private;
	struct intel_crtc *intel_crtc = to_intel_crtc(crtc);
	int pipe = intel_crtc->pipe;
	bool visible = base != 0;

	if (intel_crtc->cursor_visible != visible) {
		uint32_t cntl = I915_READ(CURCNTR_IVB(pipe));
		if (base) {
			cntl &= ~CURSOR_MODE;
			cntl |= CURSOR_MODE_64_ARGB_AX | MCURSOR_GAMMA_ENABLE;
		} else {
			cntl &= ~(CURSOR_MODE | MCURSOR_GAMMA_ENABLE);
			cntl |= CURSOR_MODE_DISABLE;
		}
		I915_WRITE(CURCNTR_IVB(pipe), cntl);

		intel_crtc->cursor_visible = visible;
	}
	/* and commit changes on next vblank */
	I915_WRITE(CURBASE_IVB(pipe), base);
}

/* If no-part of the cursor is visible on the framebuffer, then the GPU may hang... */
static void intel_crtc_update_cursor(struct drm_crtc *crtc,
				     bool on)
{
	struct drm_device *dev = crtc->dev;
	struct drm_i915_private *dev_priv = dev->dev_private;
	struct intel_crtc *intel_crtc = to_intel_crtc(crtc);
	int pipe = intel_crtc->pipe;
	int x = intel_crtc->cursor_x;
	int y = intel_crtc->cursor_y;
	u32 base, pos;
	bool visible;

	pos = 0;

	if (on && crtc->enabled && crtc->fb) {
		base = intel_crtc->cursor_addr;
		if (x > (int) crtc->fb->width)
			base = 0;

		if (y > (int) crtc->fb->height)
			base = 0;
	} else
		base = 0;

	if (x < 0) {
		if (x + intel_crtc->cursor_width < 0)
			base = 0;

		pos |= CURSOR_POS_SIGN << CURSOR_X_SHIFT;
		x = -x;
	}
	pos |= x << CURSOR_X_SHIFT;

	if (y < 0) {
		if (y + intel_crtc->cursor_height < 0)
			base = 0;

		pos |= CURSOR_POS_SIGN << CURSOR_Y_SHIFT;
		y = -y;
	}
	pos |= y << CURSOR_Y_SHIFT;

	visible = base != 0;
	if (!visible && !intel_crtc->cursor_visible)
		return;

	if (IS_IVYBRIDGE(dev)) {
		I915_WRITE(CURPOS_IVB(pipe), pos);
		ivb_update_cursor(crtc, base);
	} else {
		I915_WRITE(CURPOS(pipe), pos);
		if (IS_845G(dev) || IS_I865G(dev))
			i845_update_cursor(crtc, base);
		else
			i9xx_update_cursor(crtc, base);
	}

	if (visible)
		intel_mark_busy(dev, to_intel_framebuffer(crtc->fb)->obj);
}

static int intel_crtc_cursor_set(struct drm_crtc *crtc,
				 struct drm_file *file,
				 uint32_t handle,
				 uint32_t width, uint32_t height)
{
	struct drm_device *dev = crtc->dev;
	struct drm_i915_private *dev_priv = dev->dev_private;
	struct intel_crtc *intel_crtc = to_intel_crtc(crtc);
	struct drm_i915_gem_object *obj;
	uint32_t addr;
	int ret;

	DRM_DEBUG_KMS("\n");

	/* if we want to turn off the cursor ignore width and height */
	if (!handle) {
		DRM_DEBUG_KMS("cursor off\n");
		addr = 0;
		obj = NULL;
		mutex_lock(&dev->struct_mutex);
		goto finish;
	}

	/* Currently we only support 64x64 cursors */
	if (width != 64 || height != 64) {
		DRM_ERROR("we currently only support 64x64 cursors\n");
		return -EINVAL;
	}

	obj = to_intel_bo(drm_gem_object_lookup(dev, file, handle));
	if (&obj->base == NULL)
		return -ENOENT;

	if (obj->base.size < width * height * 4) {
		DRM_ERROR("buffer is to small\n");
		ret = -ENOMEM;
		goto fail;
	}

	/* we only need to pin inside GTT if cursor is non-phy */
	mutex_lock(&dev->struct_mutex);
	if (!dev_priv->info->cursor_needs_physical) {
		if (obj->tiling_mode) {
			DRM_ERROR("cursor cannot be tiled\n");
			ret = -EINVAL;
			goto fail_locked;
		}

		ret = i915_gem_object_pin_to_display_plane(obj, 0, NULL);
		if (ret) {
			DRM_ERROR("failed to move cursor bo into the GTT\n");
			goto fail_locked;
		}

		ret = i915_gem_object_put_fence(obj);
		if (ret) {
			DRM_ERROR("failed to release fence for cursor");
			goto fail_unpin;
		}

		addr = obj->gtt_offset;
	} else {
		int align = IS_I830(dev) ? 16 * 1024 : 256;
		ret = i915_gem_attach_phys_object(dev, obj,
						  (intel_crtc->pipe == 0) ? I915_GEM_PHYS_CURSOR_0 : I915_GEM_PHYS_CURSOR_1,
						  align);
		if (ret) {
			DRM_ERROR("failed to attach phys object\n");
			goto fail_locked;
		}
		addr = obj->phys_obj->handle->busaddr;
	}

	if (IS_GEN2(dev))
		I915_WRITE(CURSIZE, (height << 12) | width);

 finish:
	if (intel_crtc->cursor_bo) {
		if (dev_priv->info->cursor_needs_physical) {
			if (intel_crtc->cursor_bo != obj)
				i915_gem_detach_phys_object(dev, intel_crtc->cursor_bo);
		} else
			i915_gem_object_unpin(intel_crtc->cursor_bo);
		drm_gem_object_unreference(&intel_crtc->cursor_bo->base);
	}

	mutex_unlock(&dev->struct_mutex);

	intel_crtc->cursor_addr = addr;
	intel_crtc->cursor_bo = obj;
	intel_crtc->cursor_width = width;
	intel_crtc->cursor_height = height;

	intel_crtc_update_cursor(crtc, true);

	return 0;
fail_unpin:
	i915_gem_object_unpin(obj);
fail_locked:
	mutex_unlock(&dev->struct_mutex);
fail:
	drm_gem_object_unreference_unlocked(&obj->base);
	return ret;
}

static int intel_crtc_cursor_move(struct drm_crtc *crtc, int x, int y)
{
	struct intel_crtc *intel_crtc = to_intel_crtc(crtc);

	intel_crtc->cursor_x = x;
	intel_crtc->cursor_y = y;

	intel_crtc_update_cursor(crtc, true);

	return 0;
}

/** Sets the color ramps on behalf of RandR */
void intel_crtc_fb_gamma_set(struct drm_crtc *crtc, u16 red, u16 green,
				 u16 blue, int regno)
{
	struct intel_crtc *intel_crtc = to_intel_crtc(crtc);

	intel_crtc->lut_r[regno] = red >> 8;
	intel_crtc->lut_g[regno] = green >> 8;
	intel_crtc->lut_b[regno] = blue >> 8;
}

void intel_crtc_fb_gamma_get(struct drm_crtc *crtc, u16 *red, u16 *green,
			     u16 *blue, int regno)
{
	struct intel_crtc *intel_crtc = to_intel_crtc(crtc);

	*red = intel_crtc->lut_r[regno] << 8;
	*green = intel_crtc->lut_g[regno] << 8;
	*blue = intel_crtc->lut_b[regno] << 8;
}

static void intel_crtc_gamma_set(struct drm_crtc *crtc, u16 *red, u16 *green,
				 u16 *blue, uint32_t start, uint32_t size)
{
	int end = (start + size > 256) ? 256 : start + size, i;
	struct intel_crtc *intel_crtc = to_intel_crtc(crtc);

	for (i = start; i < end; i++) {
		intel_crtc->lut_r[i] = red[i] >> 8;
		intel_crtc->lut_g[i] = green[i] >> 8;
		intel_crtc->lut_b[i] = blue[i] >> 8;
	}

	intel_crtc_load_lut(crtc);
}

/**
 * Get a pipe with a simple mode set on it for doing load-based monitor
 * detection.
 *
 * It will be up to the load-detect code to adjust the pipe as appropriate for
 * its requirements.  The pipe will be connected to no other encoders.
 *
 * Currently this code will only succeed if there is a pipe with no encoders
 * configured for it.  In the future, it could choose to temporarily disable
 * some outputs to free up a pipe for its use.
 *
 * \return crtc, or NULL if no pipes are available.
 */

/* VESA 640x480x72Hz mode to set on the pipe */
static struct drm_display_mode load_detect_mode = {
	DRM_MODE("640x480", DRM_MODE_TYPE_DEFAULT, 31500, 640, 664,
		 704, 832, 0, 480, 489, 491, 520, 0, DRM_MODE_FLAG_NHSYNC | DRM_MODE_FLAG_NVSYNC),
};

static struct drm_framebuffer *
intel_framebuffer_create(struct drm_device *dev,
			 struct drm_mode_fb_cmd2 *mode_cmd,
			 struct drm_i915_gem_object *obj)
{
	struct intel_framebuffer *intel_fb;
	int ret;

	intel_fb = kzalloc(sizeof(*intel_fb), GFP_KERNEL);
	if (!intel_fb) {
		drm_gem_object_unreference_unlocked(&obj->base);
		return ERR_PTR(-ENOMEM);
	}

	ret = intel_framebuffer_init(dev, intel_fb, mode_cmd, obj);
	if (ret) {
		drm_gem_object_unreference_unlocked(&obj->base);
		kfree(intel_fb);
		return ERR_PTR(ret);
	}

	return &intel_fb->base;
}

static u32
intel_framebuffer_pitch_for_width(int width, int bpp)
{
	u32 pitch = DIV_ROUND_UP(width * bpp, 8);
	return ALIGN(pitch, 64);
}

static u32
intel_framebuffer_size_for_mode(struct drm_display_mode *mode, int bpp)
{
	u32 pitch = intel_framebuffer_pitch_for_width(mode->hdisplay, bpp);
	return ALIGN(pitch * mode->vdisplay, PAGE_SIZE);
}

static struct drm_framebuffer *
intel_framebuffer_create_for_mode(struct drm_device *dev,
				  struct drm_display_mode *mode,
				  int depth, int bpp)
{
	struct drm_i915_gem_object *obj;
	struct drm_mode_fb_cmd2 mode_cmd;

	obj = i915_gem_alloc_object(dev,
				    intel_framebuffer_size_for_mode(mode, bpp));
	if (obj == NULL)
		return ERR_PTR(-ENOMEM);

	mode_cmd.width = mode->hdisplay;
	mode_cmd.height = mode->vdisplay;
	mode_cmd.pitches[0] = intel_framebuffer_pitch_for_width(mode_cmd.width,
								bpp);
	mode_cmd.pixel_format = 0;

	return intel_framebuffer_create(dev, &mode_cmd, obj);
}

static struct drm_framebuffer *
mode_fits_in_fbdev(struct drm_device *dev,
		   struct drm_display_mode *mode)
{
	struct drm_i915_private *dev_priv = dev->dev_private;
	struct drm_i915_gem_object *obj;
	struct drm_framebuffer *fb;

	if (dev_priv->fbdev == NULL)
		return NULL;

	obj = dev_priv->fbdev->ifb.obj;
	if (obj == NULL)
		return NULL;

	fb = &dev_priv->fbdev->ifb.base;
	if (fb->pitches[0] < intel_framebuffer_pitch_for_width(mode->hdisplay,
							       fb->bits_per_pixel))
		return NULL;

	if (obj->base.size < mode->vdisplay * fb->pitches[0])
		return NULL;

	return fb;
}

bool intel_get_load_detect_pipe(struct intel_encoder *intel_encoder,
				struct drm_connector *connector,
				struct drm_display_mode *mode,
				struct intel_load_detect_pipe *old)
{
	struct intel_crtc *intel_crtc;
	struct drm_crtc *possible_crtc;
	struct drm_encoder *encoder = &intel_encoder->base;
	struct drm_crtc *crtc = NULL;
	struct drm_device *dev = encoder->dev;
	struct drm_framebuffer *old_fb;
	int i = -1;

	DRM_DEBUG_KMS("[CONNECTOR:%d:%s], [ENCODER:%d:%s]\n",
		      connector->base.id, drm_get_connector_name(connector),
		      encoder->base.id, drm_get_encoder_name(encoder));

	/*
	 * Algorithm gets a little messy:
	 *
	 *   - if the connector already has an assigned crtc, use it (but make
	 *     sure it's on first)
	 *
	 *   - try to find the first unused crtc that can drive this connector,
	 *     and use that if we find one
	 */

	/* See if we already have a CRTC for this connector */
	if (encoder->crtc) {
		crtc = encoder->crtc;

		intel_crtc = to_intel_crtc(crtc);
		old->dpms_mode = intel_crtc->dpms_mode;
		old->load_detect_temp = false;

		/* Make sure the crtc and connector are running */
		if (intel_crtc->dpms_mode != DRM_MODE_DPMS_ON) {
			struct drm_encoder_helper_funcs *encoder_funcs;
			struct drm_crtc_helper_funcs *crtc_funcs;

			crtc_funcs = crtc->helper_private;
			crtc_funcs->dpms(crtc, DRM_MODE_DPMS_ON);

			encoder_funcs = encoder->helper_private;
			encoder_funcs->dpms(encoder, DRM_MODE_DPMS_ON);
		}

		return true;
	}

	/* Find an unused one (if possible) */
	list_for_each_entry(possible_crtc, &dev->mode_config.crtc_list, head) {
		i++;
		if (!(encoder->possible_crtcs & (1 << i)))
			continue;
		if (!possible_crtc->enabled) {
			crtc = possible_crtc;
			break;
		}
	}

	/*
	 * If we didn't find an unused CRTC, don't use any.
	 */
	if (!crtc) {
		DRM_DEBUG_KMS("no pipe available for load-detect\n");
		return false;
	}

	encoder->crtc = crtc;
	connector->encoder = encoder;

	intel_crtc = to_intel_crtc(crtc);
	old->dpms_mode = intel_crtc->dpms_mode;
	old->load_detect_temp = true;
	old->release_fb = NULL;

	if (!mode)
		mode = &load_detect_mode;

	old_fb = crtc->fb;

	/* We need a framebuffer large enough to accommodate all accesses
	 * that the plane may generate whilst we perform load detection.
	 * We can not rely on the fbcon either being present (we get called
	 * during its initialisation to detect all boot displays, or it may
	 * not even exist) or that it is large enough to satisfy the
	 * requested mode.
	 */
	crtc->fb = mode_fits_in_fbdev(dev, mode);
	if (crtc->fb == NULL) {
		DRM_DEBUG_KMS("creating tmp fb for load-detection\n");
		crtc->fb = intel_framebuffer_create_for_mode(dev, mode, 24, 32);
		old->release_fb = crtc->fb;
	} else
		DRM_DEBUG_KMS("reusing fbdev for load-detection framebuffer\n");
	if (IS_ERR(crtc->fb)) {
		DRM_DEBUG_KMS("failed to allocate framebuffer for load-detection\n");
		crtc->fb = old_fb;
		return false;
	}

	if (!drm_crtc_helper_set_mode(crtc, mode, 0, 0, old_fb)) {
		DRM_DEBUG_KMS("failed to set mode on load-detect pipe\n");
		if (old->release_fb)
			old->release_fb->funcs->destroy(old->release_fb);
		crtc->fb = old_fb;
		return false;
	}

	/* let the connector get through one full cycle before testing */
	intel_wait_for_vblank(dev, intel_crtc->pipe);

	return true;
}

void intel_release_load_detect_pipe(struct intel_encoder *intel_encoder,
				    struct drm_connector *connector,
				    struct intel_load_detect_pipe *old)
{
	struct drm_encoder *encoder = &intel_encoder->base;
	struct drm_device *dev = encoder->dev;
	struct drm_crtc *crtc = encoder->crtc;
	struct drm_encoder_helper_funcs *encoder_funcs = encoder->helper_private;
	struct drm_crtc_helper_funcs *crtc_funcs = crtc->helper_private;

	DRM_DEBUG_KMS("[CONNECTOR:%d:%s], [ENCODER:%d:%s]\n",
		      connector->base.id, drm_get_connector_name(connector),
		      encoder->base.id, drm_get_encoder_name(encoder));

	if (old->load_detect_temp) {
		connector->encoder = NULL;
		drm_helper_disable_unused_functions(dev);

		if (old->release_fb)
			old->release_fb->funcs->destroy(old->release_fb);

		return;
	}

	/* Switch crtc and encoder back off if necessary */
	if (old->dpms_mode != DRM_MODE_DPMS_ON) {
		encoder_funcs->dpms(encoder, old->dpms_mode);
		crtc_funcs->dpms(crtc, old->dpms_mode);
	}
}

/* Returns the clock of the currently programmed mode of the given pipe. */
static int intel_crtc_clock_get(struct drm_device *dev, struct drm_crtc *crtc)
{
	struct drm_i915_private *dev_priv = dev->dev_private;
	struct intel_crtc *intel_crtc = to_intel_crtc(crtc);
	int pipe = intel_crtc->pipe;
	u32 dpll = I915_READ(DPLL(pipe));
	u32 fp;
	intel_clock_t clock;

	if ((dpll & DISPLAY_RATE_SELECT_FPA1) == 0)
		fp = I915_READ(FP0(pipe));
	else
		fp = I915_READ(FP1(pipe));

	clock.m1 = (fp & FP_M1_DIV_MASK) >> FP_M1_DIV_SHIFT;
	if (IS_PINEVIEW(dev)) {
		clock.n = ffs((fp & FP_N_PINEVIEW_DIV_MASK) >> FP_N_DIV_SHIFT) - 1;
		clock.m2 = (fp & FP_M2_PINEVIEW_DIV_MASK) >> FP_M2_DIV_SHIFT;
	} else {
		clock.n = (fp & FP_N_DIV_MASK) >> FP_N_DIV_SHIFT;
		clock.m2 = (fp & FP_M2_DIV_MASK) >> FP_M2_DIV_SHIFT;
	}

	if (!IS_GEN2(dev)) {
		if (IS_PINEVIEW(dev))
			clock.p1 = ffs((dpll & DPLL_FPA01_P1_POST_DIV_MASK_PINEVIEW) >>
				DPLL_FPA01_P1_POST_DIV_SHIFT_PINEVIEW);
		else
			clock.p1 = ffs((dpll & DPLL_FPA01_P1_POST_DIV_MASK) >>
			       DPLL_FPA01_P1_POST_DIV_SHIFT);

		switch (dpll & DPLL_MODE_MASK) {
		case DPLLB_MODE_DAC_SERIAL:
			clock.p2 = dpll & DPLL_DAC_SERIAL_P2_CLOCK_DIV_5 ?
				5 : 10;
			break;
		case DPLLB_MODE_LVDS:
			clock.p2 = dpll & DPLLB_LVDS_P2_CLOCK_DIV_7 ?
				7 : 14;
			break;
		default:
			DRM_DEBUG_KMS("Unknown DPLL mode %08x in programmed "
				  "mode\n", (int)(dpll & DPLL_MODE_MASK));
			return 0;
		}

		/* XXX: Handle the 100Mhz refclk */
		intel_clock(dev, 96000, &clock);
	} else {
		bool is_lvds = (pipe == 1) && (I915_READ(LVDS) & LVDS_PORT_EN);

		if (is_lvds) {
			clock.p1 = ffs((dpll & DPLL_FPA01_P1_POST_DIV_MASK_I830_LVDS) >>
				       DPLL_FPA01_P1_POST_DIV_SHIFT);
			clock.p2 = 14;

			if ((dpll & PLL_REF_INPUT_MASK) ==
			    PLLB_REF_INPUT_SPREADSPECTRUMIN) {
				/* XXX: might not be 66MHz */
				intel_clock(dev, 66000, &clock);
			} else
				intel_clock(dev, 48000, &clock);
		} else {
			if (dpll & PLL_P1_DIVIDE_BY_TWO)
				clock.p1 = 2;
			else {
				clock.p1 = ((dpll & DPLL_FPA01_P1_POST_DIV_MASK_I830) >>
					    DPLL_FPA01_P1_POST_DIV_SHIFT) + 2;
			}
			if (dpll & PLL_P2_DIVIDE_BY_4)
				clock.p2 = 4;
			else
				clock.p2 = 2;

			intel_clock(dev, 48000, &clock);
		}
	}

	/* XXX: It would be nice to validate the clocks, but we can't reuse
	 * i830PllIsValid() because it relies on the xf86_config connector
	 * configuration being accurate, which it isn't necessarily.
	 */

	return clock.dot;
}

/** Returns the currently programmed mode of the given pipe. */
struct drm_display_mode *intel_crtc_mode_get(struct drm_device *dev,
					     struct drm_crtc *crtc)
{
	struct drm_i915_private *dev_priv = dev->dev_private;
	struct intel_crtc *intel_crtc = to_intel_crtc(crtc);
	int pipe = intel_crtc->pipe;
	struct drm_display_mode *mode;
	int htot = I915_READ(HTOTAL(pipe));
	int hsync = I915_READ(HSYNC(pipe));
	int vtot = I915_READ(VTOTAL(pipe));
	int vsync = I915_READ(VSYNC(pipe));

	mode = kzalloc(sizeof(*mode), GFP_KERNEL);
	if (!mode)
		return NULL;

	mode->clock = intel_crtc_clock_get(dev, crtc);
	mode->hdisplay = (htot & 0xffff) + 1;
	mode->htotal = ((htot & 0xffff0000) >> 16) + 1;
	mode->hsync_start = (hsync & 0xffff) + 1;
	mode->hsync_end = ((hsync & 0xffff0000) >> 16) + 1;
	mode->vdisplay = (vtot & 0xffff) + 1;
	mode->vtotal = ((vtot & 0xffff0000) >> 16) + 1;
	mode->vsync_start = (vsync & 0xffff) + 1;
	mode->vsync_end = ((vsync & 0xffff0000) >> 16) + 1;

	drm_mode_set_name(mode);
	drm_mode_set_crtcinfo(mode, 0);

	return mode;
}

#define GPU_IDLE_TIMEOUT 500 /* ms */

/* When this timer fires, we've been idle for awhile */
static void intel_gpu_idle_timer(unsigned long arg)
{
	struct drm_device *dev = (struct drm_device *)arg;
	drm_i915_private_t *dev_priv = dev->dev_private;

	if (!list_empty(&dev_priv->mm.active_list)) {
		/* Still processing requests, so just re-arm the timer. */
		mod_timer(&dev_priv->idle_timer, jiffies +
			  msecs_to_jiffies(GPU_IDLE_TIMEOUT));
		return;
	}

	dev_priv->busy = false;
	queue_work(dev_priv->wq, &dev_priv->idle_work);
}

#define CRTC_IDLE_TIMEOUT 1000 /* ms */

static void intel_crtc_idle_timer(unsigned long arg)
{
	struct intel_crtc *intel_crtc = (struct intel_crtc *)arg;
	struct drm_crtc *crtc = &intel_crtc->base;
	drm_i915_private_t *dev_priv = crtc->dev->dev_private;
	struct intel_framebuffer *intel_fb;

	intel_fb = to_intel_framebuffer(crtc->fb);
	if (intel_fb && intel_fb->obj->active) {
		/* The framebuffer is still being accessed by the GPU. */
		mod_timer(&intel_crtc->idle_timer, jiffies +
			  msecs_to_jiffies(CRTC_IDLE_TIMEOUT));
		return;
	}

	intel_crtc->busy = false;
	queue_work(dev_priv->wq, &dev_priv->idle_work);
}

static void intel_increase_pllclock(struct drm_crtc *crtc)
{
	struct drm_device *dev = crtc->dev;
	drm_i915_private_t *dev_priv = dev->dev_private;
	struct intel_crtc *intel_crtc = to_intel_crtc(crtc);
	int pipe = intel_crtc->pipe;
	int dpll_reg = DPLL(pipe);
	int dpll;

	if (HAS_PCH_SPLIT(dev))
		return;

	if (!dev_priv->lvds_downclock_avail)
		return;

	dpll = I915_READ(dpll_reg);
	if (!HAS_PIPE_CXSR(dev) && (dpll & DISPLAY_RATE_SELECT_FPA1)) {
		DRM_DEBUG_DRIVER("upclocking LVDS\n");

		assert_panel_unlocked(dev_priv, pipe);

		dpll &= ~DISPLAY_RATE_SELECT_FPA1;
		I915_WRITE(dpll_reg, dpll);
		intel_wait_for_vblank(dev, pipe);

		dpll = I915_READ(dpll_reg);
		if (dpll & DISPLAY_RATE_SELECT_FPA1)
			DRM_DEBUG_DRIVER("failed to upclock LVDS!\n");
	}

	/* Schedule downclock */
	mod_timer(&intel_crtc->idle_timer, jiffies +
		  msecs_to_jiffies(CRTC_IDLE_TIMEOUT));
}

static void intel_decrease_pllclock(struct drm_crtc *crtc)
{
	struct drm_device *dev = crtc->dev;
	drm_i915_private_t *dev_priv = dev->dev_private;
	struct intel_crtc *intel_crtc = to_intel_crtc(crtc);
	int pipe = intel_crtc->pipe;
	int dpll_reg = DPLL(pipe);
	int dpll = I915_READ(dpll_reg);

	if (HAS_PCH_SPLIT(dev))
		return;

	if (!dev_priv->lvds_downclock_avail)
		return;

	/*
	 * Since this is called by a timer, we should never get here in
	 * the manual case.
	 */
	if (!HAS_PIPE_CXSR(dev) && intel_crtc->lowfreq_avail) {
		DRM_DEBUG_DRIVER("downclocking LVDS\n");

		assert_panel_unlocked(dev_priv, pipe);

		dpll |= DISPLAY_RATE_SELECT_FPA1;
		I915_WRITE(dpll_reg, dpll);
		intel_wait_for_vblank(dev, pipe);
		dpll = I915_READ(dpll_reg);
		if (!(dpll & DISPLAY_RATE_SELECT_FPA1))
			DRM_DEBUG_DRIVER("failed to downclock LVDS!\n");
	}

}

/**
 * intel_idle_update - adjust clocks for idleness
 * @work: work struct
 *
 * Either the GPU or display (or both) went idle.  Check the busy status
 * here and adjust the CRTC and GPU clocks as necessary.
 */
static void intel_idle_update(struct work_struct *work)
{
	drm_i915_private_t *dev_priv = container_of(work, drm_i915_private_t,
						    idle_work);
	struct drm_device *dev = dev_priv->dev;
	struct drm_crtc *crtc;
	struct intel_crtc *intel_crtc;

	if (!i915_powersave)
		return;

	mutex_lock(&dev->struct_mutex);

	i915_update_gfx_val(dev_priv);

	list_for_each_entry(crtc, &dev->mode_config.crtc_list, head) {
		/* Skip inactive CRTCs */
		if (!crtc->fb)
			continue;

		intel_crtc = to_intel_crtc(crtc);
		if (!intel_crtc->busy)
			intel_decrease_pllclock(crtc);
	}


	mutex_unlock(&dev->struct_mutex);
}

/**
 * intel_mark_busy - mark the GPU and possibly the display busy
 * @dev: drm device
 * @obj: object we're operating on
 *
 * Callers can use this function to indicate that the GPU is busy processing
 * commands.  If @obj matches one of the CRTC objects (i.e. it's a scanout
 * buffer), we'll also mark the display as busy, so we know to increase its
 * clock frequency.
 */
void intel_mark_busy(struct drm_device *dev, struct drm_i915_gem_object *obj)
{
	drm_i915_private_t *dev_priv = dev->dev_private;
	struct drm_crtc *crtc = NULL;
	struct intel_framebuffer *intel_fb;
	struct intel_crtc *intel_crtc;

	if (!drm_core_check_feature(dev, DRIVER_MODESET))
		return;

	if (!dev_priv->busy)
		dev_priv->busy = true;
	else
		mod_timer(&dev_priv->idle_timer, jiffies +
			  msecs_to_jiffies(GPU_IDLE_TIMEOUT));

	list_for_each_entry(crtc, &dev->mode_config.crtc_list, head) {
		if (!crtc->fb)
			continue;

		intel_crtc = to_intel_crtc(crtc);
		intel_fb = to_intel_framebuffer(crtc->fb);
		if (intel_fb->obj == obj) {
			if (!intel_crtc->busy) {
				/* Non-busy -> busy, upclock */
				intel_increase_pllclock(crtc);
				intel_crtc->busy = true;
			} else {
				/* Busy -> busy, put off timer */
				mod_timer(&intel_crtc->idle_timer, jiffies +
					  msecs_to_jiffies(CRTC_IDLE_TIMEOUT));
			}
		}
	}
}

static void intel_crtc_destroy(struct drm_crtc *crtc)
{
	struct intel_crtc *intel_crtc = to_intel_crtc(crtc);
	struct drm_device *dev = crtc->dev;
	struct intel_unpin_work *work;
	unsigned long flags;

	spin_lock_irqsave(&dev->event_lock, flags);
	work = intel_crtc->unpin_work;
	intel_crtc->unpin_work = NULL;
	spin_unlock_irqrestore(&dev->event_lock, flags);

	if (work) {
		cancel_work_sync(&work->work);
		kfree(work);
	}

	drm_crtc_cleanup(crtc);

	kfree(intel_crtc);
}

static void intel_unpin_work_fn(struct work_struct *__work)
{
	struct intel_unpin_work *work =
		container_of(__work, struct intel_unpin_work, work);

	mutex_lock(&work->dev->struct_mutex);
	intel_unpin_fb_obj(work->old_fb_obj);
	drm_gem_object_unreference(&work->pending_flip_obj->base);
	drm_gem_object_unreference(&work->old_fb_obj->base);

	intel_update_fbc(work->dev);
	mutex_unlock(&work->dev->struct_mutex);
	kfree(work);
}

static void do_intel_finish_page_flip(struct drm_device *dev,
				      struct drm_crtc *crtc)
{
	drm_i915_private_t *dev_priv = dev->dev_private;
	struct intel_crtc *intel_crtc = to_intel_crtc(crtc);
	struct intel_unpin_work *work;
	struct drm_i915_gem_object *obj;
	struct drm_pending_vblank_event *e;
	struct timeval tnow, tvbl;
	unsigned long flags;

	/* Ignore early vblank irqs */
	if (intel_crtc == NULL)
		return;

	do_gettimeofday(&tnow);

	spin_lock_irqsave(&dev->event_lock, flags);
	work = intel_crtc->unpin_work;
	if (work == NULL || !work->pending) {
		spin_unlock_irqrestore(&dev->event_lock, flags);
		return;
	}

	intel_crtc->unpin_work = NULL;

	if (work->event) {
		e = work->event;
		e->event.sequence = drm_vblank_count_and_time(dev, intel_crtc->pipe, &tvbl);

		/* Called before vblank count and timestamps have
		 * been updated for the vblank interval of flip
		 * completion? Need to increment vblank count and
		 * add one videorefresh duration to returned timestamp
		 * to account for this. We assume this happened if we
		 * get called over 0.9 frame durations after the last
		 * timestamped vblank.
		 *
		 * This calculation can not be used with vrefresh rates
		 * below 5Hz (10Hz to be on the safe side) without
		 * promoting to 64 integers.
		 */
		if (10 * (timeval_to_ns(&tnow) - timeval_to_ns(&tvbl)) >
		    9 * crtc->framedur_ns) {
			e->event.sequence++;
			tvbl = ns_to_timeval(timeval_to_ns(&tvbl) +
					     crtc->framedur_ns);
		}

		e->event.tv_sec = tvbl.tv_sec;
		e->event.tv_usec = tvbl.tv_usec;

		list_add_tail(&e->base.link,
			      &e->base.file_priv->event_list);
		wake_up_interruptible(&e->base.file_priv->event_wait);
	}

	drm_vblank_put(dev, intel_crtc->pipe);

	spin_unlock_irqrestore(&dev->event_lock, flags);

	obj = work->old_fb_obj;

	atomic_clear_mask(1 << intel_crtc->plane,
			  &obj->pending_flip.counter);
	if (atomic_read(&obj->pending_flip) == 0)
		wake_up(&dev_priv->pending_flip_queue);

	schedule_work(&work->work);

	trace_i915_flip_complete(intel_crtc->plane, work->pending_flip_obj);
}

void intel_finish_page_flip(struct drm_device *dev, int pipe)
{
	drm_i915_private_t *dev_priv = dev->dev_private;
	struct drm_crtc *crtc = dev_priv->pipe_to_crtc_mapping[pipe];

	do_intel_finish_page_flip(dev, crtc);
}

void intel_finish_page_flip_plane(struct drm_device *dev, int plane)
{
	drm_i915_private_t *dev_priv = dev->dev_private;
	struct drm_crtc *crtc = dev_priv->plane_to_crtc_mapping[plane];

	do_intel_finish_page_flip(dev, crtc);
}

void intel_prepare_page_flip(struct drm_device *dev, int plane)
{
	drm_i915_private_t *dev_priv = dev->dev_private;
	struct intel_crtc *intel_crtc =
		to_intel_crtc(dev_priv->plane_to_crtc_mapping[plane]);
	unsigned long flags;

	spin_lock_irqsave(&dev->event_lock, flags);
	if (intel_crtc->unpin_work) {
		if ((++intel_crtc->unpin_work->pending) > 1)
			DRM_ERROR("Prepared flip multiple times\n");
	} else {
		DRM_DEBUG_DRIVER("preparing flip with no unpin work?\n");
	}
	spin_unlock_irqrestore(&dev->event_lock, flags);
}

static int intel_gen2_queue_flip(struct drm_device *dev,
				 struct drm_crtc *crtc,
				 struct drm_framebuffer *fb,
				 struct drm_i915_gem_object *obj)
{
	struct drm_i915_private *dev_priv = dev->dev_private;
	struct intel_crtc *intel_crtc = to_intel_crtc(crtc);
	unsigned long offset;
	u32 flip_mask;
	int ret;

	ret = intel_pin_and_fence_fb_obj(dev, obj, LP_RING(dev_priv));
	if (ret)
		goto out;

	/* Offset into the new buffer for cases of shared fbs between CRTCs */
	offset = crtc->y * fb->pitches[0] + crtc->x * fb->bits_per_pixel/8;

	ret = BEGIN_LP_RING(6);
	if (ret)
		goto out;

	/* Can't queue multiple flips, so wait for the previous
	 * one to finish before executing the next.
	 */
	if (intel_crtc->plane)
		flip_mask = MI_WAIT_FOR_PLANE_B_FLIP;
	else
		flip_mask = MI_WAIT_FOR_PLANE_A_FLIP;
	OUT_RING(MI_WAIT_FOR_EVENT | flip_mask);
	OUT_RING(MI_NOOP);
	OUT_RING(MI_DISPLAY_FLIP |
		 MI_DISPLAY_FLIP_PLANE(intel_crtc->plane));
	OUT_RING(fb->pitches[0]);
	OUT_RING(obj->gtt_offset + offset);
	OUT_RING(0); /* aux display base address, unused */
	ADVANCE_LP_RING();
out:
	return ret;
}

static int intel_gen3_queue_flip(struct drm_device *dev,
				 struct drm_crtc *crtc,
				 struct drm_framebuffer *fb,
				 struct drm_i915_gem_object *obj)
{
	struct drm_i915_private *dev_priv = dev->dev_private;
	struct intel_crtc *intel_crtc = to_intel_crtc(crtc);
	unsigned long offset;
	u32 flip_mask;
	int ret;

	ret = intel_pin_and_fence_fb_obj(dev, obj, LP_RING(dev_priv));
	if (ret)
		goto out;

	/* Offset into the new buffer for cases of shared fbs between CRTCs */
	offset = crtc->y * fb->pitches[0] + crtc->x * fb->bits_per_pixel/8;

	ret = BEGIN_LP_RING(6);
	if (ret)
		goto out;

	if (intel_crtc->plane)
		flip_mask = MI_WAIT_FOR_PLANE_B_FLIP;
	else
		flip_mask = MI_WAIT_FOR_PLANE_A_FLIP;
	OUT_RING(MI_WAIT_FOR_EVENT | flip_mask);
	OUT_RING(MI_NOOP);
	OUT_RING(MI_DISPLAY_FLIP_I915 |
		 MI_DISPLAY_FLIP_PLANE(intel_crtc->plane));
	OUT_RING(fb->pitches[0]);
	OUT_RING(obj->gtt_offset + offset);
	OUT_RING(MI_NOOP);

	ADVANCE_LP_RING();
out:
	return ret;
}

static int intel_gen4_queue_flip(struct drm_device *dev,
				 struct drm_crtc *crtc,
				 struct drm_framebuffer *fb,
				 struct drm_i915_gem_object *obj)
{
	struct drm_i915_private *dev_priv = dev->dev_private;
	struct intel_crtc *intel_crtc = to_intel_crtc(crtc);
	uint32_t pf, pipesrc;
	int ret;

	ret = intel_pin_and_fence_fb_obj(dev, obj, LP_RING(dev_priv));
	if (ret)
		goto out;

	ret = BEGIN_LP_RING(4);
	if (ret)
		goto out;

	/* i965+ uses the linear or tiled offsets from the
	 * Display Registers (which do not change across a page-flip)
	 * so we need only reprogram the base address.
	 */
	OUT_RING(MI_DISPLAY_FLIP |
		 MI_DISPLAY_FLIP_PLANE(intel_crtc->plane));
	OUT_RING(fb->pitches[0]);
	OUT_RING(obj->gtt_offset | obj->tiling_mode);

	/* XXX Enabling the panel-fitter across page-flip is so far
	 * untested on non-native modes, so ignore it for now.
	 * pf = I915_READ(pipe == 0 ? PFA_CTL_1 : PFB_CTL_1) & PF_ENABLE;
	 */
	pf = 0;
	pipesrc = I915_READ(PIPESRC(intel_crtc->pipe)) & 0x0fff0fff;
	OUT_RING(pf | pipesrc);
	ADVANCE_LP_RING();
out:
	return ret;
}

static int intel_gen6_queue_flip(struct drm_device *dev,
				 struct drm_crtc *crtc,
				 struct drm_framebuffer *fb,
				 struct drm_i915_gem_object *obj)
{
	struct drm_i915_private *dev_priv = dev->dev_private;
	struct intel_crtc *intel_crtc = to_intel_crtc(crtc);
	uint32_t pf, pipesrc;
	int ret;

	ret = intel_pin_and_fence_fb_obj(dev, obj, LP_RING(dev_priv));
	if (ret)
		goto out;

	ret = BEGIN_LP_RING(4);
	if (ret)
		goto out;

	OUT_RING(MI_DISPLAY_FLIP |
		 MI_DISPLAY_FLIP_PLANE(intel_crtc->plane));
	OUT_RING(fb->pitches[0] | obj->tiling_mode);
	OUT_RING(obj->gtt_offset);

	pf = I915_READ(PF_CTL(intel_crtc->pipe)) & PF_ENABLE;
	pipesrc = I915_READ(PIPESRC(intel_crtc->pipe)) & 0x0fff0fff;
	OUT_RING(pf | pipesrc);
	ADVANCE_LP_RING();
out:
	return ret;
}

/*
 * On gen7 we currently use the blit ring because (in early silicon at least)
 * the render ring doesn't give us interrpts for page flip completion, which
 * means clients will hang after the first flip is queued.  Fortunately the
 * blit ring generates interrupts properly, so use it instead.
 */
static int intel_gen7_queue_flip(struct drm_device *dev,
				 struct drm_crtc *crtc,
				 struct drm_framebuffer *fb,
				 struct drm_i915_gem_object *obj)
{
	struct drm_i915_private *dev_priv = dev->dev_private;
	struct intel_crtc *intel_crtc = to_intel_crtc(crtc);
	struct intel_ring_buffer *ring = &dev_priv->ring[BCS];
	int ret;

	ret = intel_pin_and_fence_fb_obj(dev, obj, ring);
	if (ret)
		goto out;

	ret = intel_ring_begin(ring, 4);
	if (ret)
		goto out;

	intel_ring_emit(ring, MI_DISPLAY_FLIP_I915 | (intel_crtc->plane << 19));
	intel_ring_emit(ring, (fb->pitches[0] | obj->tiling_mode));
	intel_ring_emit(ring, (obj->gtt_offset));
	intel_ring_emit(ring, (MI_NOOP));
	intel_ring_advance(ring);
out:
	return ret;
}

static int intel_default_queue_flip(struct drm_device *dev,
				    struct drm_crtc *crtc,
				    struct drm_framebuffer *fb,
				    struct drm_i915_gem_object *obj)
{
	return -ENODEV;
}

static int intel_crtc_page_flip(struct drm_crtc *crtc,
				struct drm_framebuffer *fb,
				struct drm_pending_vblank_event *event)
{
	struct drm_device *dev = crtc->dev;
	struct drm_i915_private *dev_priv = dev->dev_private;
	struct intel_framebuffer *intel_fb;
	struct drm_i915_gem_object *obj;
	struct intel_crtc *intel_crtc = to_intel_crtc(crtc);
	struct intel_unpin_work *work;
	unsigned long flags;
	int ret;

	work = kzalloc(sizeof *work, GFP_KERNEL);
	if (work == NULL)
		return -ENOMEM;

	work->event = event;
	work->dev = crtc->dev;
	intel_fb = to_intel_framebuffer(crtc->fb);
	work->old_fb_obj = intel_fb->obj;
	INIT_WORK(&work->work, intel_unpin_work_fn);

	ret = drm_vblank_get(dev, intel_crtc->pipe);
	if (ret)
		goto free_work;

	/* We borrow the event spin lock for protecting unpin_work */
	spin_lock_irqsave(&dev->event_lock, flags);
	if (intel_crtc->unpin_work) {
		spin_unlock_irqrestore(&dev->event_lock, flags);
		kfree(work);
		drm_vblank_put(dev, intel_crtc->pipe);

		DRM_DEBUG_DRIVER("flip queue: crtc already busy\n");
		return -EBUSY;
	}
	intel_crtc->unpin_work = work;
	spin_unlock_irqrestore(&dev->event_lock, flags);

	intel_fb = to_intel_framebuffer(fb);
	obj = intel_fb->obj;

	mutex_lock(&dev->struct_mutex);

	/* Reference the objects for the scheduled work. */
	drm_gem_object_reference(&work->old_fb_obj->base);
	drm_gem_object_reference(&obj->base);

	crtc->fb = fb;

	work->pending_flip_obj = obj;

	work->enable_stall_check = true;

	/* Block clients from rendering to the new back buffer until
	 * the flip occurs and the object is no longer visible.
	 */
	atomic_add(1 << intel_crtc->plane, &work->old_fb_obj->pending_flip);

	ret = dev_priv->display.queue_flip(dev, crtc, fb, obj);
	if (ret)
		goto cleanup_pending;

	intel_disable_fbc(dev);
	mutex_unlock(&dev->struct_mutex);

	trace_i915_flip_request(intel_crtc->plane, obj);

	return 0;

cleanup_pending:
	atomic_sub(1 << intel_crtc->plane, &work->old_fb_obj->pending_flip);
	drm_gem_object_unreference(&work->old_fb_obj->base);
	drm_gem_object_unreference(&obj->base);
	mutex_unlock(&dev->struct_mutex);

	spin_lock_irqsave(&dev->event_lock, flags);
	intel_crtc->unpin_work = NULL;
	spin_unlock_irqrestore(&dev->event_lock, flags);

	drm_vblank_put(dev, intel_crtc->pipe);
free_work:
	kfree(work);

	return ret;
}

static void intel_sanitize_modesetting(struct drm_device *dev,
				       int pipe, int plane)
{
	struct drm_i915_private *dev_priv = dev->dev_private;
	u32 reg, val;

	if (HAS_PCH_SPLIT(dev))
		return;

	/* Who knows what state these registers were left in by the BIOS or
	 * grub?
	 *
	 * If we leave the registers in a conflicting state (e.g. with the
	 * display plane reading from the other pipe than the one we intend
	 * to use) then when we attempt to teardown the active mode, we will
	 * not disable the pipes and planes in the correct order -- leaving
	 * a plane reading from a disabled pipe and possibly leading to
	 * undefined behaviour.
	 */

	reg = DSPCNTR(plane);
	val = I915_READ(reg);

	if ((val & DISPLAY_PLANE_ENABLE) == 0)
		return;
	if (!!(val & DISPPLANE_SEL_PIPE_MASK) == pipe)
		return;

	/* This display plane is active and attached to the other CPU pipe. */
	pipe = !pipe;

	/* Disable the plane and wait for it to stop reading from the pipe. */
	intel_disable_plane(dev_priv, plane, pipe);
	intel_disable_pipe(dev_priv, pipe);
}

static void intel_crtc_reset(struct drm_crtc *crtc)
{
	struct drm_device *dev = crtc->dev;
	struct intel_crtc *intel_crtc = to_intel_crtc(crtc);

	/* Reset flags back to the 'unknown' status so that they
	 * will be correctly set on the initial modeset.
	 */
	intel_crtc->dpms_mode = -1;

	/* We need to fix up any BIOS configuration that conflicts with
	 * our expectations.
	 */
	intel_sanitize_modesetting(dev, intel_crtc->pipe, intel_crtc->plane);
}

static struct drm_crtc_helper_funcs intel_helper_funcs = {
	.dpms = intel_crtc_dpms,
	.mode_fixup = intel_crtc_mode_fixup,
	.mode_set = intel_crtc_mode_set,
	.mode_set_base = intel_pipe_set_base,
	.mode_set_base_atomic = intel_pipe_set_base_atomic,
	.load_lut = intel_crtc_load_lut,
	.disable = intel_crtc_disable,
};

static const struct drm_crtc_funcs intel_crtc_funcs = {
	.reset = intel_crtc_reset,
	.cursor_set = intel_crtc_cursor_set,
	.cursor_move = intel_crtc_cursor_move,
	.gamma_set = intel_crtc_gamma_set,
	.set_config = drm_crtc_helper_set_config,
	.destroy = intel_crtc_destroy,
	.page_flip = intel_crtc_page_flip,
};

static void intel_crtc_init(struct drm_device *dev, int pipe)
{
	drm_i915_private_t *dev_priv = dev->dev_private;
	struct intel_crtc *intel_crtc;
	int i;

	intel_crtc = kzalloc(sizeof(struct intel_crtc) + (INTELFB_CONN_LIMIT * sizeof(struct drm_connector *)), GFP_KERNEL);
	if (intel_crtc == NULL)
		return;

	drm_crtc_init(dev, &intel_crtc->base, &intel_crtc_funcs);

	drm_mode_crtc_set_gamma_size(&intel_crtc->base, 256);
	for (i = 0; i < 256; i++) {
		intel_crtc->lut_r[i] = i;
		intel_crtc->lut_g[i] = i;
		intel_crtc->lut_b[i] = i;
	}

	/* Swap pipes & planes for FBC on pre-965 */
	intel_crtc->pipe = pipe;
	intel_crtc->plane = pipe;
	if (IS_MOBILE(dev) && IS_GEN3(dev)) {
		DRM_DEBUG_KMS("swapping pipes & planes for FBC\n");
		intel_crtc->plane = !pipe;
	}

	BUG_ON(pipe >= ARRAY_SIZE(dev_priv->plane_to_crtc_mapping) ||
	       dev_priv->plane_to_crtc_mapping[intel_crtc->plane] != NULL);
	dev_priv->plane_to_crtc_mapping[intel_crtc->plane] = &intel_crtc->base;
	dev_priv->pipe_to_crtc_mapping[intel_crtc->pipe] = &intel_crtc->base;

	intel_crtc_reset(&intel_crtc->base);
	intel_crtc->active = true; /* force the pipe off on setup_init_config */
	intel_crtc->bpp = 24; /* default for pre-Ironlake */

	if (HAS_PCH_SPLIT(dev)) {
		if (pipe == 2 && IS_IVYBRIDGE(dev))
			intel_crtc->no_pll = true;
		intel_helper_funcs.prepare = ironlake_crtc_prepare;
		intel_helper_funcs.commit = ironlake_crtc_commit;
	} else {
		intel_helper_funcs.prepare = i9xx_crtc_prepare;
		intel_helper_funcs.commit = i9xx_crtc_commit;
	}

	drm_crtc_helper_add(&intel_crtc->base, &intel_helper_funcs);

	intel_crtc->busy = false;

	setup_timer(&intel_crtc->idle_timer, intel_crtc_idle_timer,
		    (unsigned long)intel_crtc);
}

int intel_get_pipe_from_crtc_id(struct drm_device *dev, void *data,
				struct drm_file *file)
{
	drm_i915_private_t *dev_priv = dev->dev_private;
	struct drm_i915_get_pipe_from_crtc_id *pipe_from_crtc_id = data;
	struct drm_mode_object *drmmode_obj;
	struct intel_crtc *crtc;

	if (!dev_priv) {
		DRM_ERROR("called with no initialization\n");
		return -EINVAL;
	}

	drmmode_obj = drm_mode_object_find(dev, pipe_from_crtc_id->crtc_id,
			DRM_MODE_OBJECT_CRTC);

	if (!drmmode_obj) {
		DRM_ERROR("no such CRTC id\n");
		return -EINVAL;
	}

	crtc = to_intel_crtc(obj_to_crtc(drmmode_obj));
	pipe_from_crtc_id->pipe = crtc->pipe;

	return 0;
}

static int intel_encoder_clones(struct drm_device *dev, int type_mask)
{
	struct intel_encoder *encoder;
	int index_mask = 0;
	int entry = 0;

	list_for_each_entry(encoder, &dev->mode_config.encoder_list, base.head) {
		if (type_mask & encoder->clone_mask)
			index_mask |= (1 << entry);
		entry++;
	}

	return index_mask;
}

static bool has_edp_a(struct drm_device *dev)
{
	struct drm_i915_private *dev_priv = dev->dev_private;

	if (!IS_MOBILE(dev))
		return false;

	if ((I915_READ(DP_A) & DP_DETECTED) == 0)
		return false;

	if (IS_GEN5(dev) &&
	    (I915_READ(ILK_DISPLAY_CHICKEN_FUSES) & ILK_eDP_A_DISABLE))
		return false;

	return true;
}

static void intel_setup_outputs(struct drm_device *dev)
{
	struct drm_i915_private *dev_priv = dev->dev_private;
	struct intel_encoder *encoder;
	bool dpd_is_edp = false;
	bool has_lvds;

	has_lvds = intel_lvds_init(dev);
	if (!has_lvds && !HAS_PCH_SPLIT(dev)) {
		/* disable the panel fitter on everything but LVDS */
		I915_WRITE(PFIT_CONTROL, 0);
	}

	if (HAS_PCH_SPLIT(dev)) {
		dpd_is_edp = intel_dpd_is_edp(dev);

		if (has_edp_a(dev))
			intel_dp_init(dev, DP_A);

		if (dpd_is_edp && (I915_READ(PCH_DP_D) & DP_DETECTED))
			intel_dp_init(dev, PCH_DP_D);
	}

	intel_crt_init(dev);

	if (HAS_PCH_SPLIT(dev)) {
		int found;

		if (I915_READ(HDMIB) & PORT_DETECTED) {
			/* PCH SDVOB multiplex with HDMIB */
			found = intel_sdvo_init(dev, PCH_SDVOB);
			if (!found)
				intel_hdmi_init(dev, HDMIB);
			if (!found && (I915_READ(PCH_DP_B) & DP_DETECTED))
				intel_dp_init(dev, PCH_DP_B);
		}

		if (I915_READ(HDMIC) & PORT_DETECTED)
			intel_hdmi_init(dev, HDMIC);

		if (I915_READ(HDMID) & PORT_DETECTED)
			intel_hdmi_init(dev, HDMID);

		if (I915_READ(PCH_DP_C) & DP_DETECTED)
			intel_dp_init(dev, PCH_DP_C);

		if (!dpd_is_edp && (I915_READ(PCH_DP_D) & DP_DETECTED))
			intel_dp_init(dev, PCH_DP_D);

	} else if (SUPPORTS_DIGITAL_OUTPUTS(dev)) {
		bool found = false;

		if (I915_READ(SDVOB) & SDVO_DETECTED) {
			DRM_DEBUG_KMS("probing SDVOB\n");
			found = intel_sdvo_init(dev, SDVOB);
			if (!found && SUPPORTS_INTEGRATED_HDMI(dev)) {
				DRM_DEBUG_KMS("probing HDMI on SDVOB\n");
				intel_hdmi_init(dev, SDVOB);
			}

			if (!found && SUPPORTS_INTEGRATED_DP(dev)) {
				DRM_DEBUG_KMS("probing DP_B\n");
				intel_dp_init(dev, DP_B);
			}
		}

		/* Before G4X SDVOC doesn't have its own detect register */

		if (I915_READ(SDVOB) & SDVO_DETECTED) {
			DRM_DEBUG_KMS("probing SDVOC\n");
			found = intel_sdvo_init(dev, SDVOC);
		}

		if (!found && (I915_READ(SDVOC) & SDVO_DETECTED)) {

			if (SUPPORTS_INTEGRATED_HDMI(dev)) {
				DRM_DEBUG_KMS("probing HDMI on SDVOC\n");
				intel_hdmi_init(dev, SDVOC);
			}
			if (SUPPORTS_INTEGRATED_DP(dev)) {
				DRM_DEBUG_KMS("probing DP_C\n");
				intel_dp_init(dev, DP_C);
			}
		}

		if (SUPPORTS_INTEGRATED_DP(dev) &&
		    (I915_READ(DP_D) & DP_DETECTED)) {
			DRM_DEBUG_KMS("probing DP_D\n");
			intel_dp_init(dev, DP_D);
		}
	} else if (IS_GEN2(dev))
		intel_dvo_init(dev);

	if (SUPPORTS_TV(dev))
		intel_tv_init(dev);

	list_for_each_entry(encoder, &dev->mode_config.encoder_list, base.head) {
		encoder->base.possible_crtcs = encoder->crtc_mask;
		encoder->base.possible_clones =
			intel_encoder_clones(dev, encoder->clone_mask);
	}

	/* disable all the possible outputs/crtcs before entering KMS mode */
	drm_helper_disable_unused_functions(dev);

	if (HAS_PCH_SPLIT(dev))
		ironlake_init_pch_refclk(dev);
}

static void intel_user_framebuffer_destroy(struct drm_framebuffer *fb)
{
	struct intel_framebuffer *intel_fb = to_intel_framebuffer(fb);

	drm_framebuffer_cleanup(fb);
	drm_gem_object_unreference_unlocked(&intel_fb->obj->base);

	kfree(intel_fb);
}

static int intel_user_framebuffer_create_handle(struct drm_framebuffer *fb,
						struct drm_file *file,
						unsigned int *handle)
{
	struct intel_framebuffer *intel_fb = to_intel_framebuffer(fb);
	struct drm_i915_gem_object *obj = intel_fb->obj;

	return drm_gem_handle_create(file, &obj->base, handle);
}

static const struct drm_framebuffer_funcs intel_fb_funcs = {
	.destroy = intel_user_framebuffer_destroy,
	.create_handle = intel_user_framebuffer_create_handle,
};

int intel_framebuffer_init(struct drm_device *dev,
			   struct intel_framebuffer *intel_fb,
			   struct drm_mode_fb_cmd2 *mode_cmd,
			   struct drm_i915_gem_object *obj)
{
	int ret;

	if (obj->tiling_mode == I915_TILING_Y)
		return -EINVAL;

	if (mode_cmd->pitches[0] & 63)
		return -EINVAL;

	switch (mode_cmd->pixel_format) {
	case DRM_FORMAT_RGB332:
	case DRM_FORMAT_RGB565:
	case DRM_FORMAT_XRGB8888:
	case DRM_FORMAT_ARGB8888:
	case DRM_FORMAT_XRGB2101010:
	case DRM_FORMAT_ARGB2101010:
		/* RGB formats are common across chipsets */
		break;
	case DRM_FORMAT_YUYV:
	case DRM_FORMAT_UYVY:
	case DRM_FORMAT_YVYU:
	case DRM_FORMAT_VYUY:
		break;
	default:
		DRM_DEBUG_KMS("unsupported pixel format %u\n",
				mode_cmd->pixel_format);
		return -EINVAL;
	}

	ret = drm_framebuffer_init(dev, &intel_fb->base, &intel_fb_funcs);
	if (ret) {
		DRM_ERROR("framebuffer init failed %d\n", ret);
		return ret;
	}

	drm_helper_mode_fill_fb_struct(&intel_fb->base, mode_cmd);
	intel_fb->obj = obj;
	return 0;
}

static struct drm_framebuffer *
intel_user_framebuffer_create(struct drm_device *dev,
			      struct drm_file *filp,
			      struct drm_mode_fb_cmd2 *mode_cmd)
{
	struct drm_i915_gem_object *obj;

	obj = to_intel_bo(drm_gem_object_lookup(dev, filp,
						mode_cmd->handles[0]));
	if (&obj->base == NULL)
		return ERR_PTR(-ENOENT);

	return intel_framebuffer_create(dev, mode_cmd, obj);
}

static const struct drm_mode_config_funcs intel_mode_funcs = {
	.fb_create = intel_user_framebuffer_create,
	.output_poll_changed = intel_fb_output_poll_changed,
};

static struct drm_i915_gem_object *
intel_alloc_context_page(struct drm_device *dev)
{
	struct drm_i915_gem_object *ctx;
	int ret;

	WARN_ON(!mutex_is_locked(&dev->struct_mutex));

	ctx = i915_gem_alloc_object(dev, 4096);
	if (!ctx) {
		DRM_DEBUG("failed to alloc power context, RC6 disabled\n");
		return NULL;
	}

	ret = i915_gem_object_pin(ctx, 4096, true);
	if (ret) {
		DRM_ERROR("failed to pin power context: %d\n", ret);
		goto err_unref;
	}

	ret = i915_gem_object_set_to_gtt_domain(ctx, 1);
	if (ret) {
		DRM_ERROR("failed to set-domain on power context: %d\n", ret);
		goto err_unpin;
	}

	return ctx;

err_unpin:
	i915_gem_object_unpin(ctx);
err_unref:
	drm_gem_object_unreference(&ctx->base);
	mutex_unlock(&dev->struct_mutex);
	return NULL;
}

bool ironlake_set_drps(struct drm_device *dev, u8 val)
{
	struct drm_i915_private *dev_priv = dev->dev_private;
	u16 rgvswctl;

	rgvswctl = I915_READ16(MEMSWCTL);
	if (rgvswctl & MEMCTL_CMD_STS) {
		DRM_DEBUG("gpu busy, RCS change rejected\n");
		return false; /* still busy with another command */
	}

	rgvswctl = (MEMCTL_CMD_CHFREQ << MEMCTL_CMD_SHIFT) |
		(val << MEMCTL_FREQ_SHIFT) | MEMCTL_SFCAVM;
	I915_WRITE16(MEMSWCTL, rgvswctl);
	POSTING_READ16(MEMSWCTL);

	rgvswctl |= MEMCTL_CMD_STS;
	I915_WRITE16(MEMSWCTL, rgvswctl);

	return true;
}

void ironlake_enable_drps(struct drm_device *dev)
{
	struct drm_i915_private *dev_priv = dev->dev_private;
	u32 rgvmodectl = I915_READ(MEMMODECTL);
	u8 fmax, fmin, fstart, vstart;

	/* Enable temp reporting */
	I915_WRITE16(PMMISC, I915_READ(PMMISC) | MCPPCE_EN);
	I915_WRITE16(TSC1, I915_READ(TSC1) | TSE);

	/* 100ms RC evaluation intervals */
	I915_WRITE(RCUPEI, 100000);
	I915_WRITE(RCDNEI, 100000);

	/* Set max/min thresholds to 90ms and 80ms respectively */
	I915_WRITE(RCBMAXAVG, 90000);
	I915_WRITE(RCBMINAVG, 80000);

	I915_WRITE(MEMIHYST, 1);

	/* Set up min, max, and cur for interrupt handling */
	fmax = (rgvmodectl & MEMMODE_FMAX_MASK) >> MEMMODE_FMAX_SHIFT;
	fmin = (rgvmodectl & MEMMODE_FMIN_MASK);
	fstart = (rgvmodectl & MEMMODE_FSTART_MASK) >>
		MEMMODE_FSTART_SHIFT;

	vstart = (I915_READ(PXVFREQ_BASE + (fstart * 4)) & PXVFREQ_PX_MASK) >>
		PXVFREQ_PX_SHIFT;

	dev_priv->fmax = fmax; /* IPS callback will increase this */
	dev_priv->fstart = fstart;

	dev_priv->max_delay = fstart;
	dev_priv->min_delay = fmin;
	dev_priv->cur_delay = fstart;

	DRM_DEBUG_DRIVER("fmax: %d, fmin: %d, fstart: %d\n",
			 fmax, fmin, fstart);

	I915_WRITE(MEMINTREN, MEMINT_CX_SUPR_EN | MEMINT_EVAL_CHG_EN);

	/*
	 * Interrupts will be enabled in ironlake_irq_postinstall
	 */

	I915_WRITE(VIDSTART, vstart);
	POSTING_READ(VIDSTART);

	rgvmodectl |= MEMMODE_SWMODE_EN;
	I915_WRITE(MEMMODECTL, rgvmodectl);

	if (wait_for((I915_READ(MEMSWCTL) & MEMCTL_CMD_STS) == 0, 10))
		DRM_ERROR("stuck trying to change perf mode\n");
	msleep(1);

	ironlake_set_drps(dev, fstart);

	dev_priv->last_count1 = I915_READ(0x112e4) + I915_READ(0x112e8) +
		I915_READ(0x112e0);
	dev_priv->last_time1 = jiffies_to_msecs(jiffies);
	dev_priv->last_count2 = I915_READ(0x112f4);
	getrawmonotonic(&dev_priv->last_time2);
}

void ironlake_disable_drps(struct drm_device *dev)
{
	struct drm_i915_private *dev_priv = dev->dev_private;
	u16 rgvswctl = I915_READ16(MEMSWCTL);

	/* Ack interrupts, disable EFC interrupt */
	I915_WRITE(MEMINTREN, I915_READ(MEMINTREN) & ~MEMINT_EVAL_CHG_EN);
	I915_WRITE(MEMINTRSTS, MEMINT_EVAL_CHG);
	I915_WRITE(DEIER, I915_READ(DEIER) & ~DE_PCU_EVENT);
	I915_WRITE(DEIIR, DE_PCU_EVENT);
	I915_WRITE(DEIMR, I915_READ(DEIMR) | DE_PCU_EVENT);

	/* Go back to the starting frequency */
	ironlake_set_drps(dev, dev_priv->fstart);
	msleep(1);
	rgvswctl |= MEMCTL_CMD_STS;
	I915_WRITE(MEMSWCTL, rgvswctl);
	msleep(1);

}

void gen6_set_rps(struct drm_device *dev, u8 val)
{
	struct drm_i915_private *dev_priv = dev->dev_private;
	u32 swreq;

	swreq = (val & 0x3ff) << 25;
	I915_WRITE(GEN6_RPNSWREQ, swreq);
}

void gen6_disable_rps(struct drm_device *dev)
{
	struct drm_i915_private *dev_priv = dev->dev_private;

	I915_WRITE(GEN6_RPNSWREQ, 1 << 31);
	I915_WRITE(GEN6_PMINTRMSK, 0xffffffff);
	I915_WRITE(GEN6_PMIER, 0);
	/* Complete PM interrupt masking here doesn't race with the rps work
	 * item again unmasking PM interrupts because that is using a different
	 * register (PMIMR) to mask PM interrupts. The only risk is in leaving
	 * stale bits in PMIIR and PMIMR which gen6_enable_rps will clean up. */

	spin_lock_irq(&dev_priv->rps_lock);
	dev_priv->pm_iir = 0;
	spin_unlock_irq(&dev_priv->rps_lock);

	I915_WRITE(GEN6_PMIIR, I915_READ(GEN6_PMIIR));
}

static unsigned long intel_pxfreq(u32 vidfreq)
{
	unsigned long freq;
	int div = (vidfreq & 0x3f0000) >> 16;
	int post = (vidfreq & 0x3000) >> 12;
	int pre = (vidfreq & 0x7);

	if (!pre)
		return 0;

	freq = ((div * 133333) / ((1<<post) * pre));

	return freq;
}

void intel_init_emon(struct drm_device *dev)
{
	struct drm_i915_private *dev_priv = dev->dev_private;
	u32 lcfuse;
	u8 pxw[16];
	int i;

	/* Disable to program */
	I915_WRITE(ECR, 0);
	POSTING_READ(ECR);

	/* Program energy weights for various events */
	I915_WRITE(SDEW, 0x15040d00);
	I915_WRITE(CSIEW0, 0x007f0000);
	I915_WRITE(CSIEW1, 0x1e220004);
	I915_WRITE(CSIEW2, 0x04000004);

	for (i = 0; i < 5; i++)
		I915_WRITE(PEW + (i * 4), 0);
	for (i = 0; i < 3; i++)
		I915_WRITE(DEW + (i * 4), 0);

	/* Program P-state weights to account for frequency power adjustment */
	for (i = 0; i < 16; i++) {
		u32 pxvidfreq = I915_READ(PXVFREQ_BASE + (i * 4));
		unsigned long freq = intel_pxfreq(pxvidfreq);
		unsigned long vid = (pxvidfreq & PXVFREQ_PX_MASK) >>
			PXVFREQ_PX_SHIFT;
		unsigned long val;

		val = vid * vid;
		val *= (freq / 1000);
		val *= 255;
		val /= (127*127*900);
		if (val > 0xff)
			DRM_ERROR("bad pxval: %ld\n", val);
		pxw[i] = val;
	}
	/* Render standby states get 0 weight */
	pxw[14] = 0;
	pxw[15] = 0;

	for (i = 0; i < 4; i++) {
		u32 val = (pxw[i*4] << 24) | (pxw[(i*4)+1] << 16) |
			(pxw[(i*4)+2] << 8) | (pxw[(i*4)+3]);
		I915_WRITE(PXW + (i * 4), val);
	}

	/* Adjust magic regs to magic values (more experimental results) */
	I915_WRITE(OGW0, 0);
	I915_WRITE(OGW1, 0);
	I915_WRITE(EG0, 0x00007f00);
	I915_WRITE(EG1, 0x0000000e);
	I915_WRITE(EG2, 0x000e0000);
	I915_WRITE(EG3, 0x68000300);
	I915_WRITE(EG4, 0x42000000);
	I915_WRITE(EG5, 0x00140031);
	I915_WRITE(EG6, 0);
	I915_WRITE(EG7, 0);

	for (i = 0; i < 8; i++)
		I915_WRITE(PXWL + (i * 4), 0);

	/* Enable PMON + select events */
	I915_WRITE(ECR, 0x80000019);

	lcfuse = I915_READ(LCFUSE02);

	dev_priv->corr = (lcfuse & LCFUSE_HIV_MASK);
}

static bool intel_enable_rc6(struct drm_device *dev)
{
	/*
	 * Respect the kernel parameter if it is set
	 */
	if (i915_enable_rc6 >= 0)
		return i915_enable_rc6;

	/*
	 * Disable RC6 on Ironlake
	 */
	if (INTEL_INFO(dev)->gen == 5)
		return 0;

	/*
	 * Disable rc6 on Sandybridge
	 */
	if (INTEL_INFO(dev)->gen == 6) {
		DRM_DEBUG_DRIVER("Sandybridge: RC6 disabled\n");
		return 0;
	}
	DRM_DEBUG_DRIVER("RC6 enabled\n");
	return 1;
}

void gen6_enable_rps(struct drm_i915_private *dev_priv)
{
	u32 rp_state_cap = I915_READ(GEN6_RP_STATE_CAP);
	u32 gt_perf_status = I915_READ(GEN6_GT_PERF_STATUS);
	u32 pcu_mbox, rc6_mask = 0;
	u32 gtfifodbg;
	int cur_freq, min_freq, max_freq;
	int i;

	/* Here begins a magic sequence of register writes to enable
	 * auto-downclocking.
	 *
	 * Perhaps there might be some value in exposing these to
	 * userspace...
	 */
	I915_WRITE(GEN6_RC_STATE, 0);
	mutex_lock(&dev_priv->dev->struct_mutex);

	/* Clear the DBG now so we don't confuse earlier errors */
	if ((gtfifodbg = I915_READ(GTFIFODBG))) {
		DRM_ERROR("GT fifo had a previous error %x\n", gtfifodbg);
		I915_WRITE(GTFIFODBG, gtfifodbg);
	}

	gen6_gt_force_wake_get(dev_priv);

	/* disable the counters and set deterministic thresholds */
	I915_WRITE(GEN6_RC_CONTROL, 0);

	I915_WRITE(GEN6_RC1_WAKE_RATE_LIMIT, 1000 << 16);
	I915_WRITE(GEN6_RC6_WAKE_RATE_LIMIT, 40 << 16 | 30);
	I915_WRITE(GEN6_RC6pp_WAKE_RATE_LIMIT, 30);
	I915_WRITE(GEN6_RC_EVALUATION_INTERVAL, 125000);
	I915_WRITE(GEN6_RC_IDLE_HYSTERSIS, 25);

	for (i = 0; i < I915_NUM_RINGS; i++)
		I915_WRITE(RING_MAX_IDLE(dev_priv->ring[i].mmio_base), 10);

	I915_WRITE(GEN6_RC_SLEEP, 0);
	I915_WRITE(GEN6_RC1e_THRESHOLD, 1000);
	I915_WRITE(GEN6_RC6_THRESHOLD, 50000);
	I915_WRITE(GEN6_RC6p_THRESHOLD, 100000);
	I915_WRITE(GEN6_RC6pp_THRESHOLD, 64000); /* unused */

	if (intel_enable_rc6(dev_priv->dev))
		rc6_mask = GEN6_RC_CTL_RC6p_ENABLE |
			GEN6_RC_CTL_RC6_ENABLE;

	I915_WRITE(GEN6_RC_CONTROL,
		   rc6_mask |
		   GEN6_RC_CTL_EI_MODE(1) |
		   GEN6_RC_CTL_HW_ENABLE);

	I915_WRITE(GEN6_RPNSWREQ,
		   GEN6_FREQUENCY(10) |
		   GEN6_OFFSET(0) |
		   GEN6_AGGRESSIVE_TURBO);
	I915_WRITE(GEN6_RC_VIDEO_FREQ,
		   GEN6_FREQUENCY(12));

	I915_WRITE(GEN6_RP_DOWN_TIMEOUT, 1000000);
	I915_WRITE(GEN6_RP_INTERRUPT_LIMITS,
		   18 << 24 |
		   6 << 16);
	I915_WRITE(GEN6_RP_UP_THRESHOLD, 10000);
	I915_WRITE(GEN6_RP_DOWN_THRESHOLD, 1000000);
	I915_WRITE(GEN6_RP_UP_EI, 100000);
	I915_WRITE(GEN6_RP_DOWN_EI, 5000000);
	I915_WRITE(GEN6_RP_IDLE_HYSTERSIS, 10);
	I915_WRITE(GEN6_RP_CONTROL,
		   GEN6_RP_MEDIA_TURBO |
		   GEN6_RP_MEDIA_HW_MODE |
		   GEN6_RP_MEDIA_IS_GFX |
		   GEN6_RP_ENABLE |
		   GEN6_RP_UP_BUSY_AVG |
		   GEN6_RP_DOWN_IDLE_CONT);

	if (wait_for((I915_READ(GEN6_PCODE_MAILBOX) & GEN6_PCODE_READY) == 0,
		     500))
		DRM_ERROR("timeout waiting for pcode mailbox to become idle\n");

	I915_WRITE(GEN6_PCODE_DATA, 0);
	I915_WRITE(GEN6_PCODE_MAILBOX,
		   GEN6_PCODE_READY |
		   GEN6_PCODE_WRITE_MIN_FREQ_TABLE);
	if (wait_for((I915_READ(GEN6_PCODE_MAILBOX) & GEN6_PCODE_READY) == 0,
		     500))
		DRM_ERROR("timeout waiting for pcode mailbox to finish\n");

	min_freq = (rp_state_cap & 0xff0000) >> 16;
	max_freq = rp_state_cap & 0xff;
	cur_freq = (gt_perf_status & 0xff00) >> 8;

	/* Check for overclock support */
	if (wait_for((I915_READ(GEN6_PCODE_MAILBOX) & GEN6_PCODE_READY) == 0,
		     500))
		DRM_ERROR("timeout waiting for pcode mailbox to become idle\n");
	I915_WRITE(GEN6_PCODE_MAILBOX, GEN6_READ_OC_PARAMS);
	pcu_mbox = I915_READ(GEN6_PCODE_DATA);
	if (wait_for((I915_READ(GEN6_PCODE_MAILBOX) & GEN6_PCODE_READY) == 0,
		     500))
		DRM_ERROR("timeout waiting for pcode mailbox to finish\n");
	if (pcu_mbox & (1<<31)) { /* OC supported */
		max_freq = pcu_mbox & 0xff;
		DRM_DEBUG_DRIVER("overclocking supported, adjusting frequency max to %dMHz\n", pcu_mbox * 50);
	}

	/* In units of 100MHz */
	dev_priv->max_delay = max_freq;
	dev_priv->min_delay = min_freq;
	dev_priv->cur_delay = cur_freq;

	/* requires MSI enabled */
	I915_WRITE(GEN6_PMIER,
		   GEN6_PM_MBOX_EVENT |
		   GEN6_PM_THERMAL_EVENT |
		   GEN6_PM_RP_DOWN_TIMEOUT |
		   GEN6_PM_RP_UP_THRESHOLD |
		   GEN6_PM_RP_DOWN_THRESHOLD |
		   GEN6_PM_RP_UP_EI_EXPIRED |
		   GEN6_PM_RP_DOWN_EI_EXPIRED);
	spin_lock_irq(&dev_priv->rps_lock);
	WARN_ON(dev_priv->pm_iir != 0);
	I915_WRITE(GEN6_PMIMR, 0);
	spin_unlock_irq(&dev_priv->rps_lock);
	/* enable all PM interrupts */
	I915_WRITE(GEN6_PMINTRMSK, 0);

	gen6_gt_force_wake_put(dev_priv);
	mutex_unlock(&dev_priv->dev->struct_mutex);
}

void gen6_update_ring_freq(struct drm_i915_private *dev_priv)
{
	int min_freq = 15;
	int gpu_freq, ia_freq, max_ia_freq;
	int scaling_factor = 180;

	max_ia_freq = cpufreq_quick_get_max(0);
	/*
	 * Default to measured freq if none found, PCU will ensure we don't go
	 * over
	 */
	if (!max_ia_freq)
		max_ia_freq = tsc_khz;

	/* Convert from kHz to MHz */
	max_ia_freq /= 1000;

	mutex_lock(&dev_priv->dev->struct_mutex);

	/*
	 * For each potential GPU frequency, load a ring frequency we'd like
	 * to use for memory access.  We do this by specifying the IA frequency
	 * the PCU should use as a reference to determine the ring frequency.
	 */
	for (gpu_freq = dev_priv->max_delay; gpu_freq >= dev_priv->min_delay;
	     gpu_freq--) {
		int diff = dev_priv->max_delay - gpu_freq;

		/*
		 * For GPU frequencies less than 750MHz, just use the lowest
		 * ring freq.
		 */
		if (gpu_freq < min_freq)
			ia_freq = 800;
		else
			ia_freq = max_ia_freq - ((diff * scaling_factor) / 2);
		ia_freq = DIV_ROUND_CLOSEST(ia_freq, 100);

		I915_WRITE(GEN6_PCODE_DATA,
			   (ia_freq << GEN6_PCODE_FREQ_IA_RATIO_SHIFT) |
			   gpu_freq);
		I915_WRITE(GEN6_PCODE_MAILBOX, GEN6_PCODE_READY |
			   GEN6_PCODE_WRITE_MIN_FREQ_TABLE);
		if (wait_for((I915_READ(GEN6_PCODE_MAILBOX) &
			      GEN6_PCODE_READY) == 0, 10)) {
			DRM_ERROR("pcode write of freq table timed out\n");
			continue;
		}
	}

	mutex_unlock(&dev_priv->dev->struct_mutex);
}

static void ironlake_init_clock_gating(struct drm_device *dev)
{
	struct drm_i915_private *dev_priv = dev->dev_private;
	uint32_t dspclk_gate = VRHUNIT_CLOCK_GATE_DISABLE;

	/* Required for FBC */
	dspclk_gate |= DPFCUNIT_CLOCK_GATE_DISABLE |
		DPFCRUNIT_CLOCK_GATE_DISABLE |
		DPFDUNIT_CLOCK_GATE_DISABLE;
	/* Required for CxSR */
	dspclk_gate |= DPARBUNIT_CLOCK_GATE_DISABLE;

	I915_WRITE(PCH_3DCGDIS0,
		   MARIUNIT_CLOCK_GATE_DISABLE |
		   SVSMUNIT_CLOCK_GATE_DISABLE);
	I915_WRITE(PCH_3DCGDIS1,
		   VFMUNIT_CLOCK_GATE_DISABLE);

	I915_WRITE(PCH_DSPCLK_GATE_D, dspclk_gate);

	/*
	 * According to the spec the following bits should be set in
	 * order to enable memory self-refresh
	 * The bit 22/21 of 0x42004
	 * The bit 5 of 0x42020
	 * The bit 15 of 0x45000
	 */
	I915_WRITE(ILK_DISPLAY_CHICKEN2,
		   (I915_READ(ILK_DISPLAY_CHICKEN2) |
		    ILK_DPARB_GATE | ILK_VSDPFD_FULL));
	I915_WRITE(ILK_DSPCLK_GATE,
		   (I915_READ(ILK_DSPCLK_GATE) |
		    ILK_DPARB_CLK_GATE));
	I915_WRITE(DISP_ARB_CTL,
		   (I915_READ(DISP_ARB_CTL) |
		    DISP_FBC_WM_DIS));
	I915_WRITE(WM3_LP_ILK, 0);
	I915_WRITE(WM2_LP_ILK, 0);
	I915_WRITE(WM1_LP_ILK, 0);

	/*
	 * Based on the document from hardware guys the following bits
	 * should be set unconditionally in order to enable FBC.
	 * The bit 22 of 0x42000
	 * The bit 22 of 0x42004
	 * The bit 7,8,9 of 0x42020.
	 */
	if (IS_IRONLAKE_M(dev)) {
		I915_WRITE(ILK_DISPLAY_CHICKEN1,
			   I915_READ(ILK_DISPLAY_CHICKEN1) |
			   ILK_FBCQ_DIS);
		I915_WRITE(ILK_DISPLAY_CHICKEN2,
			   I915_READ(ILK_DISPLAY_CHICKEN2) |
			   ILK_DPARB_GATE);
		I915_WRITE(ILK_DSPCLK_GATE,
			   I915_READ(ILK_DSPCLK_GATE) |
			   ILK_DPFC_DIS1 |
			   ILK_DPFC_DIS2 |
			   ILK_CLK_FBC);
	}

	I915_WRITE(ILK_DISPLAY_CHICKEN2,
		   I915_READ(ILK_DISPLAY_CHICKEN2) |
		   ILK_ELPIN_409_SELECT);
	I915_WRITE(_3D_CHICKEN2,
		   _3D_CHICKEN2_WM_READ_PIPELINED << 16 |
		   _3D_CHICKEN2_WM_READ_PIPELINED);
}

static void gen6_init_clock_gating(struct drm_device *dev)
{
	struct drm_i915_private *dev_priv = dev->dev_private;
	int pipe;
	uint32_t dspclk_gate = VRHUNIT_CLOCK_GATE_DISABLE;

	I915_WRITE(PCH_DSPCLK_GATE_D, dspclk_gate);

	I915_WRITE(ILK_DISPLAY_CHICKEN2,
		   I915_READ(ILK_DISPLAY_CHICKEN2) |
		   ILK_ELPIN_409_SELECT);

	I915_WRITE(WM3_LP_ILK, 0);
	I915_WRITE(WM2_LP_ILK, 0);
	I915_WRITE(WM1_LP_ILK, 0);

	/* According to the BSpec vol1g, bit 12 (RCPBUNIT) clock
	 * gating disable must be set.  Failure to set it results in
	 * flickering pixels due to Z write ordering failures after
	 * some amount of runtime in the Mesa "fire" demo, and Unigine
	 * Sanctuary and Tropics, and apparently anything else with
	 * alpha test or pixel discard.
	 *
	 * According to the spec, bit 11 (RCCUNIT) must also be set,
	 * but we didn't debug actual testcases to find it out.
	 */
	I915_WRITE(GEN6_UCGCTL2,
		   GEN6_RCPBUNIT_CLOCK_GATE_DISABLE |
		   GEN6_RCCUNIT_CLOCK_GATE_DISABLE);

	/*
	 * According to the spec the following bits should be
	 * set in order to enable memory self-refresh and fbc:
	 * The bit21 and bit22 of 0x42000
	 * The bit21 and bit22 of 0x42004
	 * The bit5 and bit7 of 0x42020
	 * The bit14 of 0x70180
	 * The bit14 of 0x71180
	 */
	I915_WRITE(ILK_DISPLAY_CHICKEN1,
		   I915_READ(ILK_DISPLAY_CHICKEN1) |
		   ILK_FBCQ_DIS | ILK_PABSTRETCH_DIS);
	I915_WRITE(ILK_DISPLAY_CHICKEN2,
		   I915_READ(ILK_DISPLAY_CHICKEN2) |
		   ILK_DPARB_GATE | ILK_VSDPFD_FULL);
	I915_WRITE(ILK_DSPCLK_GATE,
		   I915_READ(ILK_DSPCLK_GATE) |
		   ILK_DPARB_CLK_GATE  |
		   ILK_DPFD_CLK_GATE);

	for_each_pipe(pipe) {
		I915_WRITE(DSPCNTR(pipe),
			   I915_READ(DSPCNTR(pipe)) |
			   DISPPLANE_TRICKLE_FEED_DISABLE);
		intel_flush_display_plane(dev_priv, pipe);
	}
}

static void ivybridge_init_clock_gating(struct drm_device *dev)
{
	struct drm_i915_private *dev_priv = dev->dev_private;
	int pipe;
	uint32_t dspclk_gate = VRHUNIT_CLOCK_GATE_DISABLE;

	I915_WRITE(PCH_DSPCLK_GATE_D, dspclk_gate);

	I915_WRITE(WM3_LP_ILK, 0);
	I915_WRITE(WM2_LP_ILK, 0);
	I915_WRITE(WM1_LP_ILK, 0);

	I915_WRITE(ILK_DSPCLK_GATE, IVB_VRHUNIT_CLK_GATE);

	I915_WRITE(IVB_CHICKEN3,
		   CHICKEN3_DGMG_REQ_OUT_FIX_DISABLE |
		   CHICKEN3_DGMG_DONE_FIX_DISABLE);

	for_each_pipe(pipe) {
		I915_WRITE(DSPCNTR(pipe),
			   I915_READ(DSPCNTR(pipe)) |
			   DISPPLANE_TRICKLE_FEED_DISABLE);
		intel_flush_display_plane(dev_priv, pipe);
	}
}

static void g4x_init_clock_gating(struct drm_device *dev)
{
	struct drm_i915_private *dev_priv = dev->dev_private;
	uint32_t dspclk_gate;

	I915_WRITE(RENCLK_GATE_D1, 0);
	I915_WRITE(RENCLK_GATE_D2, VF_UNIT_CLOCK_GATE_DISABLE |
		   GS_UNIT_CLOCK_GATE_DISABLE |
		   CL_UNIT_CLOCK_GATE_DISABLE);
	I915_WRITE(RAMCLK_GATE_D, 0);
	dspclk_gate = VRHUNIT_CLOCK_GATE_DISABLE |
		OVRUNIT_CLOCK_GATE_DISABLE |
		OVCUNIT_CLOCK_GATE_DISABLE;
	if (IS_GM45(dev))
		dspclk_gate |= DSSUNIT_CLOCK_GATE_DISABLE;
	I915_WRITE(DSPCLK_GATE_D, dspclk_gate);
}

static void crestline_init_clock_gating(struct drm_device *dev)
{
	struct drm_i915_private *dev_priv = dev->dev_private;

	I915_WRITE(RENCLK_GATE_D1, I965_RCC_CLOCK_GATE_DISABLE);
	I915_WRITE(RENCLK_GATE_D2, 0);
	I915_WRITE(DSPCLK_GATE_D, 0);
	I915_WRITE(RAMCLK_GATE_D, 0);
	I915_WRITE16(DEUC, 0);
}

static void broadwater_init_clock_gating(struct drm_device *dev)
{
	struct drm_i915_private *dev_priv = dev->dev_private;

	I915_WRITE(RENCLK_GATE_D1, I965_RCZ_CLOCK_GATE_DISABLE |
		   I965_RCC_CLOCK_GATE_DISABLE |
		   I965_RCPB_CLOCK_GATE_DISABLE |
		   I965_ISC_CLOCK_GATE_DISABLE |
		   I965_FBC_CLOCK_GATE_DISABLE);
	I915_WRITE(RENCLK_GATE_D2, 0);
}

static void gen3_init_clock_gating(struct drm_device *dev)
{
	struct drm_i915_private *dev_priv = dev->dev_private;
	u32 dstate = I915_READ(D_STATE);

	dstate |= DSTATE_PLL_D3_OFF | DSTATE_GFX_CLOCK_GATING |
		DSTATE_DOT_CLOCK_GATING;
	I915_WRITE(D_STATE, dstate);
}

static void i85x_init_clock_gating(struct drm_device *dev)
{
	struct drm_i915_private *dev_priv = dev->dev_private;

	I915_WRITE(RENCLK_GATE_D1, SV_CLOCK_GATE_DISABLE);
}

static void i830_init_clock_gating(struct drm_device *dev)
{
	struct drm_i915_private *dev_priv = dev->dev_private;

	I915_WRITE(DSPCLK_GATE_D, OVRUNIT_CLOCK_GATE_DISABLE);
}

static void ibx_init_clock_gating(struct drm_device *dev)
{
	struct drm_i915_private *dev_priv = dev->dev_private;

	/*
	 * On Ibex Peak and Cougar Point, we need to disable clock
	 * gating for the panel power sequencer or it will fail to
	 * start up when no ports are active.
	 */
	I915_WRITE(SOUTH_DSPCLK_GATE_D, PCH_DPLSUNIT_CLOCK_GATE_DISABLE);
}

static void cpt_init_clock_gating(struct drm_device *dev)
{
	struct drm_i915_private *dev_priv = dev->dev_private;
	int pipe;

	/*
	 * On Ibex Peak and Cougar Point, we need to disable clock
	 * gating for the panel power sequencer or it will fail to
	 * start up when no ports are active.
	 */
	I915_WRITE(SOUTH_DSPCLK_GATE_D, PCH_DPLSUNIT_CLOCK_GATE_DISABLE);
	I915_WRITE(SOUTH_CHICKEN2, I915_READ(SOUTH_CHICKEN2) |
		   DPLS_EDP_PPS_FIX_DIS);
	/* Without this, mode sets may fail silently on FDI */
	for_each_pipe(pipe)
		I915_WRITE(TRANS_CHICKEN2(pipe), TRANS_AUTOTRAIN_GEN_STALL_DIS);
}

static void ironlake_teardown_rc6(struct drm_device *dev)
{
	struct drm_i915_private *dev_priv = dev->dev_private;

	if (dev_priv->renderctx) {
		i915_gem_object_unpin(dev_priv->renderctx);
		drm_gem_object_unreference(&dev_priv->renderctx->base);
		dev_priv->renderctx = NULL;
	}

	if (dev_priv->pwrctx) {
		i915_gem_object_unpin(dev_priv->pwrctx);
		drm_gem_object_unreference(&dev_priv->pwrctx->base);
		dev_priv->pwrctx = NULL;
	}
}

static void ironlake_disable_rc6(struct drm_device *dev)
{
	struct drm_i915_private *dev_priv = dev->dev_private;

	if (I915_READ(PWRCTXA)) {
		/* Wake the GPU, prevent RC6, then restore RSTDBYCTL */
		I915_WRITE(RSTDBYCTL, I915_READ(RSTDBYCTL) | RCX_SW_EXIT);
		wait_for(((I915_READ(RSTDBYCTL) & RSX_STATUS_MASK) == RSX_STATUS_ON),
			 50);

		I915_WRITE(PWRCTXA, 0);
		POSTING_READ(PWRCTXA);

		I915_WRITE(RSTDBYCTL, I915_READ(RSTDBYCTL) & ~RCX_SW_EXIT);
		POSTING_READ(RSTDBYCTL);
	}

	ironlake_teardown_rc6(dev);
}

static int ironlake_setup_rc6(struct drm_device *dev)
{
	struct drm_i915_private *dev_priv = dev->dev_private;

	if (dev_priv->renderctx == NULL)
		dev_priv->renderctx = intel_alloc_context_page(dev);
	if (!dev_priv->renderctx)
		return -ENOMEM;

	if (dev_priv->pwrctx == NULL)
		dev_priv->pwrctx = intel_alloc_context_page(dev);
	if (!dev_priv->pwrctx) {
		ironlake_teardown_rc6(dev);
		return -ENOMEM;
	}

	return 0;
}

void ironlake_enable_rc6(struct drm_device *dev)
{
	struct drm_i915_private *dev_priv = dev->dev_private;
	int ret;

	/* rc6 disabled by default due to repeated reports of hanging during
	 * boot and resume.
	 */
	if (!intel_enable_rc6(dev))
		return;

	mutex_lock(&dev->struct_mutex);
	ret = ironlake_setup_rc6(dev);
	if (ret) {
		mutex_unlock(&dev->struct_mutex);
		return;
	}

	/*
	 * GPU can automatically power down the render unit if given a page
	 * to save state.
	 */
	ret = BEGIN_LP_RING(6);
	if (ret) {
		ironlake_teardown_rc6(dev);
		mutex_unlock(&dev->struct_mutex);
		return;
	}

	OUT_RING(MI_SUSPEND_FLUSH | MI_SUSPEND_FLUSH_EN);
	OUT_RING(MI_SET_CONTEXT);
	OUT_RING(dev_priv->renderctx->gtt_offset |
		 MI_MM_SPACE_GTT |
		 MI_SAVE_EXT_STATE_EN |
		 MI_RESTORE_EXT_STATE_EN |
		 MI_RESTORE_INHIBIT);
	OUT_RING(MI_SUSPEND_FLUSH);
	OUT_RING(MI_NOOP);
	OUT_RING(MI_FLUSH);
	ADVANCE_LP_RING();

	/*
	 * Wait for the command parser to advance past MI_SET_CONTEXT. The HW
	 * does an implicit flush, combined with MI_FLUSH above, it should be
	 * safe to assume that renderctx is valid
	 */
	ret = intel_wait_ring_idle(LP_RING(dev_priv));
	if (ret) {
		DRM_ERROR("failed to enable ironlake power power savings\n");
		ironlake_teardown_rc6(dev);
		mutex_unlock(&dev->struct_mutex);
		return;
	}

	I915_WRITE(PWRCTXA, dev_priv->pwrctx->gtt_offset | PWRCTX_EN);
	I915_WRITE(RSTDBYCTL, I915_READ(RSTDBYCTL) & ~RCX_SW_EXIT);
	mutex_unlock(&dev->struct_mutex);
}

void intel_init_clock_gating(struct drm_device *dev)
{
	struct drm_i915_private *dev_priv = dev->dev_private;

	dev_priv->display.init_clock_gating(dev);

	if (dev_priv->display.init_pch_clock_gating)
		dev_priv->display.init_pch_clock_gating(dev);
}

/* Set up chip specific display functions */
static void intel_init_display(struct drm_device *dev)
{
	struct drm_i915_private *dev_priv = dev->dev_private;

	/* We always want a DPMS function */
	if (HAS_PCH_SPLIT(dev)) {
		dev_priv->display.dpms = ironlake_crtc_dpms;
		dev_priv->display.crtc_mode_set = ironlake_crtc_mode_set;
		dev_priv->display.update_plane = ironlake_update_plane;
	} else {
		dev_priv->display.dpms = i9xx_crtc_dpms;
		dev_priv->display.crtc_mode_set = i9xx_crtc_mode_set;
		dev_priv->display.update_plane = i9xx_update_plane;
	}

	if (I915_HAS_FBC(dev)) {
		if (HAS_PCH_SPLIT(dev)) {
			dev_priv->display.fbc_enabled = ironlake_fbc_enabled;
			dev_priv->display.enable_fbc = ironlake_enable_fbc;
			dev_priv->display.disable_fbc = ironlake_disable_fbc;
		} else if (IS_GM45(dev)) {
			dev_priv->display.fbc_enabled = g4x_fbc_enabled;
			dev_priv->display.enable_fbc = g4x_enable_fbc;
			dev_priv->display.disable_fbc = g4x_disable_fbc;
		} else if (IS_CRESTLINE(dev)) {
			dev_priv->display.fbc_enabled = i8xx_fbc_enabled;
			dev_priv->display.enable_fbc = i8xx_enable_fbc;
			dev_priv->display.disable_fbc = i8xx_disable_fbc;
		}
		/* 855GM needs testing */
	}

	/* Returns the core display clock speed */
	if (IS_I945G(dev) || (IS_G33(dev) && !IS_PINEVIEW_M(dev)))
		dev_priv->display.get_display_clock_speed =
			i945_get_display_clock_speed;
	else if (IS_I915G(dev))
		dev_priv->display.get_display_clock_speed =
			i915_get_display_clock_speed;
	else if (IS_I945GM(dev) || IS_845G(dev) || IS_PINEVIEW_M(dev))
		dev_priv->display.get_display_clock_speed =
			i9xx_misc_get_display_clock_speed;
	else if (IS_I915GM(dev))
		dev_priv->display.get_display_clock_speed =
			i915gm_get_display_clock_speed;
	else if (IS_I865G(dev))
		dev_priv->display.get_display_clock_speed =
			i865_get_display_clock_speed;
	else if (IS_I85X(dev))
		dev_priv->display.get_display_clock_speed =
			i855_get_display_clock_speed;
	else /* 852, 830 */
		dev_priv->display.get_display_clock_speed =
			i830_get_display_clock_speed;

	/* For FIFO watermark updates */
	if (HAS_PCH_SPLIT(dev)) {
		dev_priv->display.force_wake_get = __gen6_gt_force_wake_get;
		dev_priv->display.force_wake_put = __gen6_gt_force_wake_put;

		/* IVB configs may use multi-threaded forcewake */
		if (IS_IVYBRIDGE(dev)) {
			u32	ecobus;

			/* A small trick here - if the bios hasn't configured MT forcewake,
			 * and if the device is in RC6, then force_wake_mt_get will not wake
			 * the device and the ECOBUS read will return zero. Which will be
			 * (correctly) interpreted by the test below as MT forcewake being
			 * disabled.
			 */
			mutex_lock(&dev->struct_mutex);
			__gen6_gt_force_wake_mt_get(dev_priv);
			ecobus = I915_READ_NOTRACE(ECOBUS);
			__gen6_gt_force_wake_mt_put(dev_priv);
			mutex_unlock(&dev->struct_mutex);

			if (ecobus & FORCEWAKE_MT_ENABLE) {
				DRM_DEBUG_KMS("Using MT version of forcewake\n");
				dev_priv->display.force_wake_get =
					__gen6_gt_force_wake_mt_get;
				dev_priv->display.force_wake_put =
					__gen6_gt_force_wake_mt_put;
			}
		}

		if (HAS_PCH_IBX(dev))
			dev_priv->display.init_pch_clock_gating = ibx_init_clock_gating;
		else if (HAS_PCH_CPT(dev))
			dev_priv->display.init_pch_clock_gating = cpt_init_clock_gating;

		if (IS_GEN5(dev)) {
			if (I915_READ(MLTR_ILK) & ILK_SRLT_MASK)
				dev_priv->display.update_wm = ironlake_update_wm;
			else {
				DRM_DEBUG_KMS("Failed to get proper latency. "
					      "Disable CxSR\n");
				dev_priv->display.update_wm = NULL;
			}
			dev_priv->display.fdi_link_train = ironlake_fdi_link_train;
			dev_priv->display.init_clock_gating = ironlake_init_clock_gating;
			dev_priv->display.write_eld = ironlake_write_eld;
		} else if (IS_GEN6(dev)) {
			if (SNB_READ_WM0_LATENCY()) {
				dev_priv->display.update_wm = sandybridge_update_wm;
				dev_priv->display.update_sprite_wm = sandybridge_update_sprite_wm;
			} else {
				DRM_DEBUG_KMS("Failed to read display plane latency. "
					      "Disable CxSR\n");
				dev_priv->display.update_wm = NULL;
			}
			dev_priv->display.fdi_link_train = gen6_fdi_link_train;
			dev_priv->display.init_clock_gating = gen6_init_clock_gating;
			dev_priv->display.write_eld = ironlake_write_eld;
		} else if (IS_IVYBRIDGE(dev)) {
			/* FIXME: detect B0+ stepping and use auto training */
			dev_priv->display.fdi_link_train = ivb_manual_fdi_link_train;
			if (SNB_READ_WM0_LATENCY()) {
				dev_priv->display.update_wm = sandybridge_update_wm;
				dev_priv->display.update_sprite_wm = sandybridge_update_sprite_wm;
			} else {
				DRM_DEBUG_KMS("Failed to read display plane latency. "
					      "Disable CxSR\n");
				dev_priv->display.update_wm = NULL;
			}
			dev_priv->display.init_clock_gating = ivybridge_init_clock_gating;
			dev_priv->display.write_eld = ironlake_write_eld;
		} else
			dev_priv->display.update_wm = NULL;
	} else if (IS_PINEVIEW(dev)) {
		if (!intel_get_cxsr_latency(IS_PINEVIEW_G(dev),
					    dev_priv->is_ddr3,
					    dev_priv->fsb_freq,
					    dev_priv->mem_freq)) {
			DRM_INFO("failed to find known CxSR latency "
				 "(found ddr%s fsb freq %d, mem freq %d), "
				 "disabling CxSR\n",
				 (dev_priv->is_ddr3 == 1) ? "3" : "2",
				 dev_priv->fsb_freq, dev_priv->mem_freq);
			/* Disable CxSR and never update its watermark again */
			pineview_disable_cxsr(dev);
			dev_priv->display.update_wm = NULL;
		} else
			dev_priv->display.update_wm = pineview_update_wm;
		dev_priv->display.init_clock_gating = gen3_init_clock_gating;
	} else if (IS_G4X(dev)) {
		dev_priv->display.write_eld = g4x_write_eld;
		dev_priv->display.update_wm = g4x_update_wm;
		dev_priv->display.init_clock_gating = g4x_init_clock_gating;
	} else if (IS_GEN4(dev)) {
		dev_priv->display.update_wm = i965_update_wm;
		if (IS_CRESTLINE(dev))
			dev_priv->display.init_clock_gating = crestline_init_clock_gating;
		else if (IS_BROADWATER(dev))
			dev_priv->display.init_clock_gating = broadwater_init_clock_gating;
	} else if (IS_GEN3(dev)) {
		dev_priv->display.update_wm = i9xx_update_wm;
		dev_priv->display.get_fifo_size = i9xx_get_fifo_size;
		dev_priv->display.init_clock_gating = gen3_init_clock_gating;
	} else if (IS_I865G(dev)) {
		dev_priv->display.update_wm = i830_update_wm;
		dev_priv->display.init_clock_gating = i85x_init_clock_gating;
		dev_priv->display.get_fifo_size = i830_get_fifo_size;
	} else if (IS_I85X(dev)) {
		dev_priv->display.update_wm = i9xx_update_wm;
		dev_priv->display.get_fifo_size = i85x_get_fifo_size;
		dev_priv->display.init_clock_gating = i85x_init_clock_gating;
	} else {
		dev_priv->display.update_wm = i830_update_wm;
		dev_priv->display.init_clock_gating = i830_init_clock_gating;
		if (IS_845G(dev))
			dev_priv->display.get_fifo_size = i845_get_fifo_size;
		else
			dev_priv->display.get_fifo_size = i830_get_fifo_size;
	}

	/* Default just returns -ENODEV to indicate unsupported */
	dev_priv->display.queue_flip = intel_default_queue_flip;

	switch (INTEL_INFO(dev)->gen) {
	case 2:
		dev_priv->display.queue_flip = intel_gen2_queue_flip;
		break;

	case 3:
		dev_priv->display.queue_flip = intel_gen3_queue_flip;
		break;

	case 4:
	case 5:
		dev_priv->display.queue_flip = intel_gen4_queue_flip;
		break;

	case 6:
		dev_priv->display.queue_flip = intel_gen6_queue_flip;
		break;
	case 7:
		dev_priv->display.queue_flip = intel_gen7_queue_flip;
		break;
	}
}

/*
 * Some BIOSes insist on assuming the GPU's pipe A is enabled at suspend,
 * resume, or other times.  This quirk makes sure that's the case for
 * affected systems.
 */
static void quirk_pipea_force(struct drm_device *dev)
{
	struct drm_i915_private *dev_priv = dev->dev_private;

	dev_priv->quirks |= QUIRK_PIPEA_FORCE;
	DRM_DEBUG_DRIVER("applying pipe a force quirk\n");
}

/*
 * Some machines (Lenovo U160) do not work with SSC on LVDS for some reason
 */
static void quirk_ssc_force_disable(struct drm_device *dev)
{
	struct drm_i915_private *dev_priv = dev->dev_private;
	dev_priv->quirks |= QUIRK_LVDS_SSC_DISABLE;
}

struct intel_quirk {
	int device;
	int subsystem_vendor;
	int subsystem_device;
	void (*hook)(struct drm_device *dev);
};

struct intel_quirk intel_quirks[] = {
	/* HP Compaq 2730p needs pipe A force quirk (LP: #291555) */
	{ 0x2a42, 0x103c, 0x30eb, quirk_pipea_force },
	/* HP Mini needs pipe A force quirk (LP: #322104) */
	{ 0x27ae, 0x103c, 0x361a, quirk_pipea_force },

	/* Thinkpad R31 needs pipe A force quirk */
	{ 0x3577, 0x1014, 0x0505, quirk_pipea_force },
	/* Toshiba Protege R-205, S-209 needs pipe A force quirk */
	{ 0x2592, 0x1179, 0x0001, quirk_pipea_force },

	/* ThinkPad X30 needs pipe A force quirk (LP: #304614) */
	{ 0x3577,  0x1014, 0x0513, quirk_pipea_force },
	/* ThinkPad X40 needs pipe A force quirk */

	/* ThinkPad T60 needs pipe A force quirk (bug #16494) */
	{ 0x2782, 0x17aa, 0x201a, quirk_pipea_force },

	/* 855 & before need to leave pipe A & dpll A up */
	{ 0x3582, PCI_ANY_ID, PCI_ANY_ID, quirk_pipea_force },
	{ 0x2562, PCI_ANY_ID, PCI_ANY_ID, quirk_pipea_force },

	/* Lenovo U160 cannot use SSC on LVDS */
	{ 0x0046, 0x17aa, 0x3920, quirk_ssc_force_disable },

	/* Sony Vaio Y cannot use SSC on LVDS */
	{ 0x0046, 0x104d, 0x9076, quirk_ssc_force_disable },
};

static void intel_init_quirks(struct drm_device *dev)
{
	struct pci_dev *d = dev->pdev;
	int i;

	for (i = 0; i < ARRAY_SIZE(intel_quirks); i++) {
		struct intel_quirk *q = &intel_quirks[i];

		if (d->device == q->device &&
		    (d->subsystem_vendor == q->subsystem_vendor ||
		     q->subsystem_vendor == PCI_ANY_ID) &&
		    (d->subsystem_device == q->subsystem_device ||
		     q->subsystem_device == PCI_ANY_ID))
			q->hook(dev);
	}
}

/* Disable the VGA plane that we never use */
static void i915_disable_vga(struct drm_device *dev)
{
	struct drm_i915_private *dev_priv = dev->dev_private;
	u8 sr1;
	u32 vga_reg;

	if (HAS_PCH_SPLIT(dev))
		vga_reg = CPU_VGACNTRL;
	else
		vga_reg = VGACNTRL;

	vga_get_uninterruptible(dev->pdev, VGA_RSRC_LEGACY_IO);
	outb(1, VGA_SR_INDEX);
	sr1 = inb(VGA_SR_DATA);
	outb(sr1 | 1<<5, VGA_SR_DATA);
	vga_put(dev->pdev, VGA_RSRC_LEGACY_IO);
	udelay(300);

	I915_WRITE(vga_reg, VGA_DISP_DISABLE);
	POSTING_READ(vga_reg);
}

void intel_modeset_init(struct drm_device *dev)
{
	struct drm_i915_private *dev_priv = dev->dev_private;
	int i, ret;

	drm_mode_config_init(dev);

	dev->mode_config.min_width = 0;
	dev->mode_config.min_height = 0;

	dev->mode_config.preferred_depth = 24;
	dev->mode_config.prefer_shadow = 1;

	dev->mode_config.funcs = (void *)&intel_mode_funcs;

	intel_init_quirks(dev);

	intel_init_display(dev);

	if (IS_GEN2(dev)) {
		dev->mode_config.max_width = 2048;
		dev->mode_config.max_height = 2048;
	} else if (IS_GEN3(dev)) {
		dev->mode_config.max_width = 4096;
		dev->mode_config.max_height = 4096;
	} else {
		dev->mode_config.max_width = 8192;
		dev->mode_config.max_height = 8192;
	}
	dev->mode_config.fb_base = dev->agp->base;

	DRM_DEBUG_KMS("%d display pipe%s available.\n",
		      dev_priv->num_pipe, dev_priv->num_pipe > 1 ? "s" : "");

	for (i = 0; i < dev_priv->num_pipe; i++) {
		intel_crtc_init(dev, i);
		ret = intel_plane_init(dev, i);
		if (ret)
			DRM_DEBUG_KMS("plane %d init failed: %d\n", i, ret);
	}

	/* Just disable it once at startup */
	i915_disable_vga(dev);
	intel_setup_outputs(dev);

	intel_init_clock_gating(dev);

	if (IS_IRONLAKE_M(dev)) {
		ironlake_enable_drps(dev);
		intel_init_emon(dev);
	}

	if (IS_GEN6(dev) || IS_GEN7(dev)) {
		gen6_enable_rps(dev_priv);
		gen6_update_ring_freq(dev_priv);
	}

	INIT_WORK(&dev_priv->idle_work, intel_idle_update);
	setup_timer(&dev_priv->idle_timer, intel_gpu_idle_timer,
		    (unsigned long)dev);
}

void intel_modeset_gem_init(struct drm_device *dev)
{
	if (IS_IRONLAKE_M(dev))
		ironlake_enable_rc6(dev);

	intel_setup_overlay(dev);
}

void intel_modeset_cleanup(struct drm_device *dev)
{
	struct drm_i915_private *dev_priv = dev->dev_private;
	struct drm_crtc *crtc;
	struct intel_crtc *intel_crtc;

	drm_kms_helper_poll_fini(dev);
	mutex_lock(&dev->struct_mutex);

	intel_unregister_dsm_handler();


	list_for_each_entry(crtc, &dev->mode_config.crtc_list, head) {
		/* Skip inactive CRTCs */
		if (!crtc->fb)
			continue;

		intel_crtc = to_intel_crtc(crtc);
		intel_increase_pllclock(crtc);
	}

	intel_disable_fbc(dev);

	if (IS_IRONLAKE_M(dev))
		ironlake_disable_drps(dev);
	if (IS_GEN6(dev) || IS_GEN7(dev))
		gen6_disable_rps(dev);

	if (IS_IRONLAKE_M(dev))
		ironlake_disable_rc6(dev);

	mutex_unlock(&dev->struct_mutex);

	/* Disable the irq before mode object teardown, for the irq might
	 * enqueue unpin/hotplug work. */
	drm_irq_uninstall(dev);
	cancel_work_sync(&dev_priv->hotplug_work);
	cancel_work_sync(&dev_priv->rps_work);

	/* flush any delayed tasks or pending work */
	flush_scheduled_work();

	/* Shut off idle work before the crtcs get freed. */
	list_for_each_entry(crtc, &dev->mode_config.crtc_list, head) {
		intel_crtc = to_intel_crtc(crtc);
		del_timer_sync(&intel_crtc->idle_timer);
	}
	del_timer_sync(&dev_priv->idle_timer);
	cancel_work_sync(&dev_priv->idle_work);

	drm_mode_config_cleanup(dev);
}

/*
 * Return which encoder is currently attached for connector.
 */
struct drm_encoder *intel_best_encoder(struct drm_connector *connector)
{
	return &intel_attached_encoder(connector)->base;
}

void intel_connector_attach_encoder(struct intel_connector *connector,
				    struct intel_encoder *encoder)
{
	connector->encoder = encoder;
	drm_mode_connector_attach_encoder(&connector->base,
					  &encoder->base);
}

/*
 * set vga decode state - true == enable VGA decode
 */
int intel_modeset_vga_set_state(struct drm_device *dev, bool state)
{
	struct drm_i915_private *dev_priv = dev->dev_private;
	u16 gmch_ctrl;

	pci_read_config_word(dev_priv->bridge_dev, INTEL_GMCH_CTRL, &gmch_ctrl);
	if (state)
		gmch_ctrl &= ~INTEL_GMCH_VGA_DISABLE;
	else
		gmch_ctrl |= INTEL_GMCH_VGA_DISABLE;
	pci_write_config_word(dev_priv->bridge_dev, INTEL_GMCH_CTRL, gmch_ctrl);
	return 0;
}

#ifdef CONFIG_DEBUG_FS
#include <linux/seq_file.h>

struct intel_display_error_state {
	struct intel_cursor_error_state {
		u32 control;
		u32 position;
		u32 base;
		u32 size;
	} cursor[2];

	struct intel_pipe_error_state {
		u32 conf;
		u32 source;

		u32 htotal;
		u32 hblank;
		u32 hsync;
		u32 vtotal;
		u32 vblank;
		u32 vsync;
	} pipe[2];

	struct intel_plane_error_state {
		u32 control;
		u32 stride;
		u32 size;
		u32 pos;
		u32 addr;
		u32 surface;
		u32 tile_offset;
	} plane[2];
};

struct intel_display_error_state *
intel_display_capture_error_state(struct drm_device *dev)
{
	drm_i915_private_t *dev_priv = dev->dev_private;
	struct intel_display_error_state *error;
	int i;

	error = kmalloc(sizeof(*error), GFP_ATOMIC);
	if (error == NULL)
		return NULL;

	for (i = 0; i < 2; i++) {
		error->cursor[i].control = I915_READ(CURCNTR(i));
		error->cursor[i].position = I915_READ(CURPOS(i));
		error->cursor[i].base = I915_READ(CURBASE(i));

		error->plane[i].control = I915_READ(DSPCNTR(i));
		error->plane[i].stride = I915_READ(DSPSTRIDE(i));
		error->plane[i].size = I915_READ(DSPSIZE(i));
		error->plane[i].pos = I915_READ(DSPPOS(i));
		error->plane[i].addr = I915_READ(DSPADDR(i));
		if (INTEL_INFO(dev)->gen >= 4) {
			error->plane[i].surface = I915_READ(DSPSURF(i));
			error->plane[i].tile_offset = I915_READ(DSPTILEOFF(i));
		}

		error->pipe[i].conf = I915_READ(PIPECONF(i));
		error->pipe[i].source = I915_READ(PIPESRC(i));
		error->pipe[i].htotal = I915_READ(HTOTAL(i));
		error->pipe[i].hblank = I915_READ(HBLANK(i));
		error->pipe[i].hsync = I915_READ(HSYNC(i));
		error->pipe[i].vtotal = I915_READ(VTOTAL(i));
		error->pipe[i].vblank = I915_READ(VBLANK(i));
		error->pipe[i].vsync = I915_READ(VSYNC(i));
	}

	return error;
}

void
intel_display_print_error_state(struct seq_file *m,
				struct drm_device *dev,
				struct intel_display_error_state *error)
{
	int i;

	for (i = 0; i < 2; i++) {
		seq_printf(m, "Pipe [%d]:\n", i);
		seq_printf(m, "  CONF: %08x\n", error->pipe[i].conf);
		seq_printf(m, "  SRC: %08x\n", error->pipe[i].source);
		seq_printf(m, "  HTOTAL: %08x\n", error->pipe[i].htotal);
		seq_printf(m, "  HBLANK: %08x\n", error->pipe[i].hblank);
		seq_printf(m, "  HSYNC: %08x\n", error->pipe[i].hsync);
		seq_printf(m, "  VTOTAL: %08x\n", error->pipe[i].vtotal);
		seq_printf(m, "  VBLANK: %08x\n", error->pipe[i].vblank);
		seq_printf(m, "  VSYNC: %08x\n", error->pipe[i].vsync);

		seq_printf(m, "Plane [%d]:\n", i);
		seq_printf(m, "  CNTR: %08x\n", error->plane[i].control);
		seq_printf(m, "  STRIDE: %08x\n", error->plane[i].stride);
		seq_printf(m, "  SIZE: %08x\n", error->plane[i].size);
		seq_printf(m, "  POS: %08x\n", error->plane[i].pos);
		seq_printf(m, "  ADDR: %08x\n", error->plane[i].addr);
		if (INTEL_INFO(dev)->gen >= 4) {
			seq_printf(m, "  SURF: %08x\n", error->plane[i].surface);
			seq_printf(m, "  TILEOFF: %08x\n", error->plane[i].tile_offset);
		}

		seq_printf(m, "Cursor [%d]:\n", i);
		seq_printf(m, "  CNTR: %08x\n", error->cursor[i].control);
		seq_printf(m, "  POS: %08x\n", error->cursor[i].position);
		seq_printf(m, "  BASE: %08x\n", error->cursor[i].base);
	}
}
#endif<|MERGE_RESOLUTION|>--- conflicted
+++ resolved
@@ -5117,11 +5117,7 @@
 	int plane = intel_crtc->plane;
 	int refclk, num_connectors = 0;
 	intel_clock_t clock, reduced_clock;
-<<<<<<< HEAD
 	u32 dpll, dspcntr, pipeconf, vsyncshift;
-=======
-	u32 dpll, dspcntr, pipeconf;
->>>>>>> 019d96cb
 	bool ok, has_reduced_clock = false, is_sdvo = false, is_dvo = false;
 	bool is_crt = false, is_lvds = false, is_tv = false, is_dp = false;
 	struct drm_mode_config *mode_config = &dev->mode_config;
