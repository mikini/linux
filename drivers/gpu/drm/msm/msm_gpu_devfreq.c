// SPDX-License-Identifier: GPL-2.0-only
/*
 * Copyright (C) 2013 Red Hat
 * Author: Rob Clark <robdclark@gmail.com>
 */

#include "msm_gpu.h"
#include "msm_gpu_trace.h"

#include <linux/devfreq.h>
#include <linux/devfreq_cooling.h>
#include <linux/units.h>

/*
 * Power Management:
 */

static int msm_devfreq_target(struct device *dev, unsigned long *freq,
		u32 flags)
{
	struct msm_gpu *gpu = dev_to_gpu(dev);
	struct dev_pm_opp *opp;

<<<<<<< HEAD
	/*
	 * Note that devfreq_recommended_opp() can modify the freq
	 * to something that actually is in the opp table:
	 */
	opp = devfreq_recommended_opp(dev, freq, flags);

=======
>>>>>>> 754e0b0e
	/*
	 * Note that devfreq_recommended_opp() can modify the freq
	 * to something that actually is in the opp table:
	 */
<<<<<<< HEAD
	if (gpu->devfreq.idle_freq) {
		gpu->devfreq.idle_freq = *freq;
		dev_pm_opp_put(opp);
		return 0;
	}

=======
	opp = devfreq_recommended_opp(dev, freq, flags);
>>>>>>> 754e0b0e
	if (IS_ERR(opp))
		return PTR_ERR(opp);

	trace_msm_gpu_freq_change(dev_pm_opp_get_freq(opp));

	if (gpu->funcs->gpu_set_freq)
		gpu->funcs->gpu_set_freq(gpu, opp);
	else
		clk_set_rate(gpu->core_clk, *freq);

	dev_pm_opp_put(opp);

	return 0;
}

static unsigned long get_freq(struct msm_gpu *gpu)
{
	if (gpu->funcs->gpu_get_freq)
		return gpu->funcs->gpu_get_freq(gpu);

	return clk_get_rate(gpu->core_clk);
}

static int msm_devfreq_get_dev_status(struct device *dev,
		struct devfreq_dev_status *status)
{
	struct msm_gpu *gpu = dev_to_gpu(dev);
	ktime_t time;

	status->current_frequency = get_freq(gpu);
	status->busy_time = gpu->funcs->gpu_busy(gpu);

	time = ktime_get();
	status->total_time = ktime_us_delta(time, gpu->devfreq.time);
	gpu->devfreq.time = time;

	return 0;
}

static int msm_devfreq_get_cur_freq(struct device *dev, unsigned long *freq)
{
	*freq = get_freq(dev_to_gpu(dev));

	return 0;
}

static struct devfreq_dev_profile msm_devfreq_profile = {
	.timer = DEVFREQ_TIMER_DELAYED,
	.polling_ms = 50,
	.target = msm_devfreq_target,
	.get_dev_status = msm_devfreq_get_dev_status,
	.get_cur_freq = msm_devfreq_get_cur_freq,
};

<<<<<<< HEAD
=======
static void msm_devfreq_boost_work(struct kthread_work *work);
>>>>>>> 754e0b0e
static void msm_devfreq_idle_work(struct kthread_work *work);

void msm_devfreq_init(struct msm_gpu *gpu)
{
	struct msm_gpu_devfreq *df = &gpu->devfreq;

	/* We need target support to do devfreq */
	if (!gpu->funcs->gpu_busy)
		return;

	dev_pm_qos_add_request(&gpu->pdev->dev, &df->idle_freq,
			       DEV_PM_QOS_MAX_FREQUENCY,
			       PM_QOS_MAX_FREQUENCY_DEFAULT_VALUE);
	dev_pm_qos_add_request(&gpu->pdev->dev, &df->boost_freq,
			       DEV_PM_QOS_MIN_FREQUENCY, 0);

	msm_devfreq_profile.initial_freq = gpu->fast_rate;

	/*
	 * Don't set the freq_table or max_state and let devfreq build the table
	 * from OPP
	 * After a deferred probe, these may have be left to non-zero values,
	 * so set them back to zero before creating the devfreq device
	 */
	msm_devfreq_profile.freq_table = NULL;
	msm_devfreq_profile.max_state = 0;

	df->devfreq = devm_devfreq_add_device(&gpu->pdev->dev,
			&msm_devfreq_profile, DEVFREQ_GOV_SIMPLE_ONDEMAND,
			NULL);

	if (IS_ERR(df->devfreq)) {
		DRM_DEV_ERROR(&gpu->pdev->dev, "Couldn't initialize GPU devfreq\n");
		df->devfreq = NULL;
		return;
	}

	devfreq_suspend_device(df->devfreq);

	gpu->cooling = of_devfreq_cooling_register(gpu->pdev->dev.of_node, df->devfreq);
	if (IS_ERR(gpu->cooling)) {
		DRM_DEV_ERROR(&gpu->pdev->dev,
				"Couldn't register GPU cooling device\n");
		gpu->cooling = NULL;
	}

<<<<<<< HEAD
	msm_hrtimer_work_init(&df->idle_work, gpu->worker, msm_devfreq_idle_work,
			      CLOCK_MONOTONIC, HRTIMER_MODE_REL);
=======
	msm_hrtimer_work_init(&df->boost_work, gpu->worker, msm_devfreq_boost_work,
			      CLOCK_MONOTONIC, HRTIMER_MODE_REL);
	msm_hrtimer_work_init(&df->idle_work, gpu->worker, msm_devfreq_idle_work,
			      CLOCK_MONOTONIC, HRTIMER_MODE_REL);
}

static void cancel_idle_work(struct msm_gpu_devfreq *df)
{
	hrtimer_cancel(&df->idle_work.timer);
	kthread_cancel_work_sync(&df->idle_work.work);
}

static void cancel_boost_work(struct msm_gpu_devfreq *df)
{
	hrtimer_cancel(&df->boost_work.timer);
	kthread_cancel_work_sync(&df->boost_work.work);
>>>>>>> 754e0b0e
}

void msm_devfreq_cleanup(struct msm_gpu *gpu)
{
	struct msm_gpu_devfreq *df = &gpu->devfreq;

	devfreq_cooling_unregister(gpu->cooling);
	dev_pm_qos_remove_request(&df->boost_freq);
	dev_pm_qos_remove_request(&df->idle_freq);
}

void msm_devfreq_resume(struct msm_gpu *gpu)
{
	gpu->devfreq.busy_cycles = 0;
	gpu->devfreq.time = ktime_get();

	devfreq_resume_device(gpu->devfreq.devfreq);
}

void msm_devfreq_suspend(struct msm_gpu *gpu)
{
	struct msm_gpu_devfreq *df = &gpu->devfreq;

	devfreq_suspend_device(df->devfreq);

	cancel_idle_work(df);
	cancel_boost_work(df);
}

static void msm_devfreq_boost_work(struct kthread_work *work)
{
	struct msm_gpu_devfreq *df = container_of(work,
			struct msm_gpu_devfreq, boost_work.work);

	dev_pm_qos_update_request(&df->boost_freq, 0);
}

void msm_devfreq_boost(struct msm_gpu *gpu, unsigned factor)
{
	struct msm_gpu_devfreq *df = &gpu->devfreq;
	uint64_t freq;

	freq = get_freq(gpu);
	freq *= factor;

	/*
	 * A nice little trap is that PM QoS operates in terms of KHz,
	 * while devfreq operates in terms of Hz:
	 */
	do_div(freq, HZ_PER_KHZ);

	dev_pm_qos_update_request(&df->boost_freq, freq);

	msm_hrtimer_queue_work(&df->boost_work,
			       ms_to_ktime(msm_devfreq_profile.polling_ms),
			       HRTIMER_MODE_REL);
}

void msm_devfreq_active(struct msm_gpu *gpu)
{
	struct msm_gpu_devfreq *df = &gpu->devfreq;
	struct devfreq_dev_status status;
	unsigned int idle_time;

	if (!df->devfreq)
		return;

	/*
	 * Cancel any pending transition to idle frequency:
<<<<<<< HEAD
	 */
	hrtimer_cancel(&df->idle_work.timer);

	/*
	 * Hold devfreq lock to synchronize with get_dev_status()/
	 * target() callbacks
=======
>>>>>>> 754e0b0e
	 */
	cancel_idle_work(df);

	idle_time = ktime_to_ms(ktime_sub(ktime_get(), df->idle_time));

	/*
	 * If we've been idle for a significant fraction of a polling
	 * interval, then we won't meet the threshold of busyness for
	 * the governor to ramp up the freq.. so give some boost
	 */
	if (idle_time > msm_devfreq_profile.polling_ms) {
		msm_devfreq_boost(gpu, 2);
	}

	dev_pm_qos_update_request(&df->idle_freq,
				  PM_QOS_MAX_FREQUENCY_DEFAULT_VALUE);

	/*
	 * Reset the polling interval so we aren't inconsistent
	 * about freq vs busy/total cycles
	 */
	msm_devfreq_get_dev_status(&gpu->pdev->dev, &status);
}


static void msm_devfreq_idle_work(struct kthread_work *work)
{
	struct msm_gpu_devfreq *df = container_of(work,
			struct msm_gpu_devfreq, idle_work.work);
	struct msm_gpu *gpu = container_of(df, struct msm_gpu, devfreq);

	df->idle_time = ktime_get();

	if (gpu->clamp_to_idle)
		dev_pm_qos_update_request(&df->idle_freq, 0);
}


static void msm_devfreq_idle_work(struct kthread_work *work)
{
<<<<<<< HEAD
	struct msm_gpu_devfreq *df = container_of(work,
			struct msm_gpu_devfreq, idle_work.work);
	struct msm_gpu *gpu = container_of(df, struct msm_gpu, devfreq);
	unsigned long idle_freq, target_freq = 0;

	/*
	 * Hold devfreq lock to synchronize with get_dev_status()/
	 * target() callbacks
	 */
	mutex_lock(&df->devfreq->lock);

	idle_freq = get_freq(gpu);

	if (gpu->clamp_to_idle)
		msm_devfreq_target(&gpu->pdev->dev, &target_freq, 0);

	df->idle_time = ktime_get();
	df->idle_freq = idle_freq;

	mutex_unlock(&df->devfreq->lock);
}

void msm_devfreq_idle(struct msm_gpu *gpu)
{
	struct msm_gpu_devfreq *df = &gpu->devfreq;

=======
	struct msm_gpu_devfreq *df = &gpu->devfreq;

>>>>>>> 754e0b0e
	if (!df->devfreq)
		return;

	msm_hrtimer_queue_work(&df->idle_work, ms_to_ktime(1),
			       HRTIMER_MODE_REL);
}<|MERGE_RESOLUTION|>--- conflicted
+++ resolved
@@ -21,29 +21,11 @@
 	struct msm_gpu *gpu = dev_to_gpu(dev);
 	struct dev_pm_opp *opp;
 
-<<<<<<< HEAD
 	/*
 	 * Note that devfreq_recommended_opp() can modify the freq
 	 * to something that actually is in the opp table:
 	 */
 	opp = devfreq_recommended_opp(dev, freq, flags);
-
-=======
->>>>>>> 754e0b0e
-	/*
-	 * Note that devfreq_recommended_opp() can modify the freq
-	 * to something that actually is in the opp table:
-	 */
-<<<<<<< HEAD
-	if (gpu->devfreq.idle_freq) {
-		gpu->devfreq.idle_freq = *freq;
-		dev_pm_opp_put(opp);
-		return 0;
-	}
-
-=======
-	opp = devfreq_recommended_opp(dev, freq, flags);
->>>>>>> 754e0b0e
 	if (IS_ERR(opp))
 		return PTR_ERR(opp);
 
@@ -98,10 +80,7 @@
 	.get_cur_freq = msm_devfreq_get_cur_freq,
 };
 
-<<<<<<< HEAD
-=======
 static void msm_devfreq_boost_work(struct kthread_work *work);
->>>>>>> 754e0b0e
 static void msm_devfreq_idle_work(struct kthread_work *work);
 
 void msm_devfreq_init(struct msm_gpu *gpu)
@@ -148,10 +127,6 @@
 		gpu->cooling = NULL;
 	}
 
-<<<<<<< HEAD
-	msm_hrtimer_work_init(&df->idle_work, gpu->worker, msm_devfreq_idle_work,
-			      CLOCK_MONOTONIC, HRTIMER_MODE_REL);
-=======
 	msm_hrtimer_work_init(&df->boost_work, gpu->worker, msm_devfreq_boost_work,
 			      CLOCK_MONOTONIC, HRTIMER_MODE_REL);
 	msm_hrtimer_work_init(&df->idle_work, gpu->worker, msm_devfreq_idle_work,
@@ -168,7 +143,6 @@
 {
 	hrtimer_cancel(&df->boost_work.timer);
 	kthread_cancel_work_sync(&df->boost_work.work);
->>>>>>> 754e0b0e
 }
 
 void msm_devfreq_cleanup(struct msm_gpu *gpu)
@@ -238,15 +212,6 @@
 
 	/*
 	 * Cancel any pending transition to idle frequency:
-<<<<<<< HEAD
-	 */
-	hrtimer_cancel(&df->idle_work.timer);
-
-	/*
-	 * Hold devfreq lock to synchronize with get_dev_status()/
-	 * target() callbacks
-=======
->>>>>>> 754e0b0e
 	 */
 	cancel_idle_work(df);
 
@@ -284,40 +249,10 @@
 		dev_pm_qos_update_request(&df->idle_freq, 0);
 }
 
-
-static void msm_devfreq_idle_work(struct kthread_work *work)
-{
-<<<<<<< HEAD
-	struct msm_gpu_devfreq *df = container_of(work,
-			struct msm_gpu_devfreq, idle_work.work);
-	struct msm_gpu *gpu = container_of(df, struct msm_gpu, devfreq);
-	unsigned long idle_freq, target_freq = 0;
-
-	/*
-	 * Hold devfreq lock to synchronize with get_dev_status()/
-	 * target() callbacks
-	 */
-	mutex_lock(&df->devfreq->lock);
-
-	idle_freq = get_freq(gpu);
-
-	if (gpu->clamp_to_idle)
-		msm_devfreq_target(&gpu->pdev->dev, &target_freq, 0);
-
-	df->idle_time = ktime_get();
-	df->idle_freq = idle_freq;
-
-	mutex_unlock(&df->devfreq->lock);
-}
-
 void msm_devfreq_idle(struct msm_gpu *gpu)
 {
 	struct msm_gpu_devfreq *df = &gpu->devfreq;
 
-=======
-	struct msm_gpu_devfreq *df = &gpu->devfreq;
-
->>>>>>> 754e0b0e
 	if (!df->devfreq)
 		return;
 
