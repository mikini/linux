/*
 * Copyright 2019 Advanced Micro Devices, Inc.
 *
 * Permission is hereby granted, free of charge, to any person obtaining a
 * copy of this software and associated documentation files (the "Software"),
 * to deal in the Software without restriction, including without limitation
 * the rights to use, copy, modify, merge, publish, distribute, sublicense,
 * and/or sell copies of the Software, and to permit persons to whom the
 * Software is furnished to do so, subject to the following conditions:
 *
 * The above copyright notice and this permission notice shall be included in
 * all copies or substantial portions of the Software.
 *
 * THE SOFTWARE IS PROVIDED "AS IS", WITHOUT WARRANTY OF ANY KIND, EXPRESS OR
 * IMPLIED, INCLUDING BUT NOT LIMITED TO THE WARRANTIES OF MERCHANTABILITY,
 * FITNESS FOR A PARTICULAR PURPOSE AND NONINFRINGEMENT.  IN NO EVENT SHALL
 * THE COPYRIGHT HOLDER(S) OR AUTHOR(S) BE LIABLE FOR ANY CLAIM, DAMAGES OR
 * OTHER LIABILITY, WHETHER IN AN ACTION OF CONTRACT, TORT OR OTHERWISE,
 * ARISING FROM, OUT OF OR IN CONNECTION WITH THE SOFTWARE OR THE USE OR
 * OTHER DEALINGS IN THE SOFTWARE.
 *
 */

#include "pp_debug.h"
#include <linux/firmware.h>
#include <linux/pci.h>
#include "amdgpu.h"
#include "amdgpu_smu.h"
#include "smu_internal.h"
#include "atomfirmware.h"
#include "amdgpu_atomfirmware.h"
#include "smu_v11_0.h"
#include "smu11_driver_if_navi10.h"
#include "soc15_common.h"
#include "atom.h"
#include "navi10_ppt.h"
#include "smu_v11_0_pptable.h"
#include "smu_v11_0_ppsmc.h"
#include "nbio/nbio_7_4_sh_mask.h"

#include "asic_reg/mp/mp_11_0_sh_mask.h"

#define FEATURE_MASK(feature) (1ULL << feature)
#define SMC_DPM_FEATURE ( \
	FEATURE_MASK(FEATURE_DPM_PREFETCHER_BIT) | \
	FEATURE_MASK(FEATURE_DPM_GFXCLK_BIT)	 | \
	FEATURE_MASK(FEATURE_DPM_GFX_PACE_BIT)	 | \
	FEATURE_MASK(FEATURE_DPM_UCLK_BIT)	 | \
	FEATURE_MASK(FEATURE_DPM_SOCCLK_BIT)	 | \
	FEATURE_MASK(FEATURE_DPM_MP0CLK_BIT)	 | \
	FEATURE_MASK(FEATURE_DPM_LINK_BIT)	 | \
	FEATURE_MASK(FEATURE_DPM_DCEFCLK_BIT))

#define MSG_MAP(msg, index) \
	[SMU_MSG_##msg] = {1, (index)}

static struct smu_11_0_cmn2aisc_mapping navi10_message_map[SMU_MSG_MAX_COUNT] = {
	MSG_MAP(TestMessage,			PPSMC_MSG_TestMessage),
	MSG_MAP(GetSmuVersion,			PPSMC_MSG_GetSmuVersion),
	MSG_MAP(GetDriverIfVersion,		PPSMC_MSG_GetDriverIfVersion),
	MSG_MAP(SetAllowedFeaturesMaskLow,	PPSMC_MSG_SetAllowedFeaturesMaskLow),
	MSG_MAP(SetAllowedFeaturesMaskHigh,	PPSMC_MSG_SetAllowedFeaturesMaskHigh),
	MSG_MAP(EnableAllSmuFeatures,		PPSMC_MSG_EnableAllSmuFeatures),
	MSG_MAP(DisableAllSmuFeatures,		PPSMC_MSG_DisableAllSmuFeatures),
	MSG_MAP(EnableSmuFeaturesLow,		PPSMC_MSG_EnableSmuFeaturesLow),
	MSG_MAP(EnableSmuFeaturesHigh,		PPSMC_MSG_EnableSmuFeaturesHigh),
	MSG_MAP(DisableSmuFeaturesLow,		PPSMC_MSG_DisableSmuFeaturesLow),
	MSG_MAP(DisableSmuFeaturesHigh,		PPSMC_MSG_DisableSmuFeaturesHigh),
	MSG_MAP(GetEnabledSmuFeaturesLow,	PPSMC_MSG_GetEnabledSmuFeaturesLow),
	MSG_MAP(GetEnabledSmuFeaturesHigh,	PPSMC_MSG_GetEnabledSmuFeaturesHigh),
	MSG_MAP(SetWorkloadMask,		PPSMC_MSG_SetWorkloadMask),
	MSG_MAP(SetPptLimit,			PPSMC_MSG_SetPptLimit),
	MSG_MAP(SetDriverDramAddrHigh,		PPSMC_MSG_SetDriverDramAddrHigh),
	MSG_MAP(SetDriverDramAddrLow,		PPSMC_MSG_SetDriverDramAddrLow),
	MSG_MAP(SetToolsDramAddrHigh,		PPSMC_MSG_SetToolsDramAddrHigh),
	MSG_MAP(SetToolsDramAddrLow,		PPSMC_MSG_SetToolsDramAddrLow),
	MSG_MAP(TransferTableSmu2Dram,		PPSMC_MSG_TransferTableSmu2Dram),
	MSG_MAP(TransferTableDram2Smu,		PPSMC_MSG_TransferTableDram2Smu),
	MSG_MAP(UseDefaultPPTable,		PPSMC_MSG_UseDefaultPPTable),
	MSG_MAP(UseBackupPPTable,		PPSMC_MSG_UseBackupPPTable),
	MSG_MAP(RunBtc,				PPSMC_MSG_RunBtc),
	MSG_MAP(EnterBaco,			PPSMC_MSG_EnterBaco),
	MSG_MAP(SetSoftMinByFreq,		PPSMC_MSG_SetSoftMinByFreq),
	MSG_MAP(SetSoftMaxByFreq,		PPSMC_MSG_SetSoftMaxByFreq),
	MSG_MAP(SetHardMinByFreq,		PPSMC_MSG_SetHardMinByFreq),
	MSG_MAP(SetHardMaxByFreq,		PPSMC_MSG_SetHardMaxByFreq),
	MSG_MAP(GetMinDpmFreq,			PPSMC_MSG_GetMinDpmFreq),
	MSG_MAP(GetMaxDpmFreq,			PPSMC_MSG_GetMaxDpmFreq),
	MSG_MAP(GetDpmFreqByIndex,		PPSMC_MSG_GetDpmFreqByIndex),
	MSG_MAP(SetMemoryChannelConfig,		PPSMC_MSG_SetMemoryChannelConfig),
	MSG_MAP(SetGeminiMode,			PPSMC_MSG_SetGeminiMode),
	MSG_MAP(SetGeminiApertureHigh,		PPSMC_MSG_SetGeminiApertureHigh),
	MSG_MAP(SetGeminiApertureLow,		PPSMC_MSG_SetGeminiApertureLow),
	MSG_MAP(OverridePcieParameters,		PPSMC_MSG_OverridePcieParameters),
	MSG_MAP(SetMinDeepSleepDcefclk,		PPSMC_MSG_SetMinDeepSleepDcefclk),
	MSG_MAP(ReenableAcDcInterrupt,		PPSMC_MSG_ReenableAcDcInterrupt),
	MSG_MAP(NotifyPowerSource,		PPSMC_MSG_NotifyPowerSource),
	MSG_MAP(SetUclkFastSwitch,		PPSMC_MSG_SetUclkFastSwitch),
	MSG_MAP(SetVideoFps,			PPSMC_MSG_SetVideoFps),
	MSG_MAP(PrepareMp1ForUnload,		PPSMC_MSG_PrepareMp1ForUnload),
	MSG_MAP(DramLogSetDramAddrHigh,		PPSMC_MSG_DramLogSetDramAddrHigh),
	MSG_MAP(DramLogSetDramAddrLow,		PPSMC_MSG_DramLogSetDramAddrLow),
	MSG_MAP(DramLogSetDramSize,		PPSMC_MSG_DramLogSetDramSize),
	MSG_MAP(ConfigureGfxDidt,		PPSMC_MSG_ConfigureGfxDidt),
	MSG_MAP(NumOfDisplays,			PPSMC_MSG_NumOfDisplays),
	MSG_MAP(SetSystemVirtualDramAddrHigh,	PPSMC_MSG_SetSystemVirtualDramAddrHigh),
	MSG_MAP(SetSystemVirtualDramAddrLow,	PPSMC_MSG_SetSystemVirtualDramAddrLow),
	MSG_MAP(AllowGfxOff,			PPSMC_MSG_AllowGfxOff),
	MSG_MAP(DisallowGfxOff,			PPSMC_MSG_DisallowGfxOff),
	MSG_MAP(GetPptLimit,			PPSMC_MSG_GetPptLimit),
	MSG_MAP(GetDcModeMaxDpmFreq,		PPSMC_MSG_GetDcModeMaxDpmFreq),
	MSG_MAP(GetDebugData,			PPSMC_MSG_GetDebugData),
	MSG_MAP(ExitBaco,			PPSMC_MSG_ExitBaco),
	MSG_MAP(PrepareMp1ForReset,		PPSMC_MSG_PrepareMp1ForReset),
	MSG_MAP(PrepareMp1ForShutdown,		PPSMC_MSG_PrepareMp1ForShutdown),
	MSG_MAP(PowerUpVcn,		PPSMC_MSG_PowerUpVcn),
	MSG_MAP(PowerDownVcn,		PPSMC_MSG_PowerDownVcn),
	MSG_MAP(PowerUpJpeg,		PPSMC_MSG_PowerUpJpeg),
	MSG_MAP(PowerDownJpeg,		PPSMC_MSG_PowerDownJpeg),
	MSG_MAP(BacoAudioD3PME,		PPSMC_MSG_BacoAudioD3PME),
	MSG_MAP(ArmD3,			PPSMC_MSG_ArmD3),
	MSG_MAP(DAL_DISABLE_DUMMY_PSTATE_CHANGE,PPSMC_MSG_DALDisableDummyPstateChange),
	MSG_MAP(DAL_ENABLE_DUMMY_PSTATE_CHANGE,	PPSMC_MSG_DALEnableDummyPstateChange),
	MSG_MAP(GetVoltageByDpm,		     PPSMC_MSG_GetVoltageByDpm),
	MSG_MAP(GetVoltageByDpmOverdrive,	     PPSMC_MSG_GetVoltageByDpmOverdrive),
};

static struct smu_11_0_cmn2aisc_mapping navi10_clk_map[SMU_CLK_COUNT] = {
	CLK_MAP(GFXCLK, PPCLK_GFXCLK),
	CLK_MAP(SCLK,	PPCLK_GFXCLK),
	CLK_MAP(SOCCLK, PPCLK_SOCCLK),
	CLK_MAP(FCLK, PPCLK_SOCCLK),
	CLK_MAP(UCLK, PPCLK_UCLK),
	CLK_MAP(MCLK, PPCLK_UCLK),
	CLK_MAP(DCLK, PPCLK_DCLK),
	CLK_MAP(VCLK, PPCLK_VCLK),
	CLK_MAP(DCEFCLK, PPCLK_DCEFCLK),
	CLK_MAP(DISPCLK, PPCLK_DISPCLK),
	CLK_MAP(PIXCLK, PPCLK_PIXCLK),
	CLK_MAP(PHYCLK, PPCLK_PHYCLK),
};

static struct smu_11_0_cmn2aisc_mapping navi10_feature_mask_map[SMU_FEATURE_COUNT] = {
	FEA_MAP(DPM_PREFETCHER),
	FEA_MAP(DPM_GFXCLK),
	FEA_MAP(DPM_GFX_PACE),
	FEA_MAP(DPM_UCLK),
	FEA_MAP(DPM_SOCCLK),
	FEA_MAP(DPM_MP0CLK),
	FEA_MAP(DPM_LINK),
	FEA_MAP(DPM_DCEFCLK),
	FEA_MAP(MEM_VDDCI_SCALING),
	FEA_MAP(MEM_MVDD_SCALING),
	FEA_MAP(DS_GFXCLK),
	FEA_MAP(DS_SOCCLK),
	FEA_MAP(DS_LCLK),
	FEA_MAP(DS_DCEFCLK),
	FEA_MAP(DS_UCLK),
	FEA_MAP(GFX_ULV),
	FEA_MAP(FW_DSTATE),
	FEA_MAP(GFXOFF),
	FEA_MAP(BACO),
	FEA_MAP(VCN_PG),
	FEA_MAP(JPEG_PG),
	FEA_MAP(USB_PG),
	FEA_MAP(RSMU_SMN_CG),
	FEA_MAP(PPT),
	FEA_MAP(TDC),
	FEA_MAP(GFX_EDC),
	FEA_MAP(APCC_PLUS),
	FEA_MAP(GTHR),
	FEA_MAP(ACDC),
	FEA_MAP(VR0HOT),
	FEA_MAP(VR1HOT),
	FEA_MAP(FW_CTF),
	FEA_MAP(FAN_CONTROL),
	FEA_MAP(THERMAL),
	FEA_MAP(GFX_DCS),
	FEA_MAP(RM),
	FEA_MAP(LED_DISPLAY),
	FEA_MAP(GFX_SS),
	FEA_MAP(OUT_OF_BAND_MONITOR),
	FEA_MAP(TEMP_DEPENDENT_VMIN),
	FEA_MAP(MMHUB_PG),
	FEA_MAP(ATHUB_PG),
	FEA_MAP(APCC_DFLL),
};

static struct smu_11_0_cmn2aisc_mapping navi10_table_map[SMU_TABLE_COUNT] = {
	TAB_MAP(PPTABLE),
	TAB_MAP(WATERMARKS),
	TAB_MAP(AVFS),
	TAB_MAP(AVFS_PSM_DEBUG),
	TAB_MAP(AVFS_FUSE_OVERRIDE),
	TAB_MAP(PMSTATUSLOG),
	TAB_MAP(SMU_METRICS),
	TAB_MAP(DRIVER_SMU_CONFIG),
	TAB_MAP(ACTIVITY_MONITOR_COEFF),
	TAB_MAP(OVERDRIVE),
	TAB_MAP(I2C_COMMANDS),
	TAB_MAP(PACE),
};

static struct smu_11_0_cmn2aisc_mapping navi10_pwr_src_map[SMU_POWER_SOURCE_COUNT] = {
	PWR_MAP(AC),
	PWR_MAP(DC),
};

static struct smu_11_0_cmn2aisc_mapping navi10_workload_map[PP_SMC_POWER_PROFILE_COUNT] = {
	WORKLOAD_MAP(PP_SMC_POWER_PROFILE_BOOTUP_DEFAULT,	WORKLOAD_PPLIB_DEFAULT_BIT),
	WORKLOAD_MAP(PP_SMC_POWER_PROFILE_FULLSCREEN3D,		WORKLOAD_PPLIB_FULL_SCREEN_3D_BIT),
	WORKLOAD_MAP(PP_SMC_POWER_PROFILE_POWERSAVING,		WORKLOAD_PPLIB_POWER_SAVING_BIT),
	WORKLOAD_MAP(PP_SMC_POWER_PROFILE_VIDEO,		WORKLOAD_PPLIB_VIDEO_BIT),
	WORKLOAD_MAP(PP_SMC_POWER_PROFILE_VR,			WORKLOAD_PPLIB_VR_BIT),
	WORKLOAD_MAP(PP_SMC_POWER_PROFILE_COMPUTE,		WORKLOAD_PPLIB_COMPUTE_BIT),
	WORKLOAD_MAP(PP_SMC_POWER_PROFILE_CUSTOM,		WORKLOAD_PPLIB_CUSTOM_BIT),
};

static int navi10_get_smu_msg_index(struct smu_context *smc, uint32_t index)
{
	struct smu_11_0_cmn2aisc_mapping mapping;

	if (index >= SMU_MSG_MAX_COUNT)
		return -EINVAL;

	mapping = navi10_message_map[index];
	if (!(mapping.valid_mapping)) {
		return -EINVAL;
	}

	return mapping.map_to;
}

static int navi10_get_smu_clk_index(struct smu_context *smc, uint32_t index)
{
	struct smu_11_0_cmn2aisc_mapping mapping;

	if (index >= SMU_CLK_COUNT)
		return -EINVAL;

	mapping = navi10_clk_map[index];
	if (!(mapping.valid_mapping)) {
		return -EINVAL;
	}

	return mapping.map_to;
}

static int navi10_get_smu_feature_index(struct smu_context *smc, uint32_t index)
{
	struct smu_11_0_cmn2aisc_mapping mapping;

	if (index >= SMU_FEATURE_COUNT)
		return -EINVAL;

	mapping = navi10_feature_mask_map[index];
	if (!(mapping.valid_mapping)) {
		return -EINVAL;
	}

	return mapping.map_to;
}

static int navi10_get_smu_table_index(struct smu_context *smc, uint32_t index)
{
	struct smu_11_0_cmn2aisc_mapping mapping;

	if (index >= SMU_TABLE_COUNT)
		return -EINVAL;

	mapping = navi10_table_map[index];
	if (!(mapping.valid_mapping)) {
		return -EINVAL;
	}

	return mapping.map_to;
}

static int navi10_get_pwr_src_index(struct smu_context *smc, uint32_t index)
{
	struct smu_11_0_cmn2aisc_mapping mapping;

	if (index >= SMU_POWER_SOURCE_COUNT)
		return -EINVAL;

	mapping = navi10_pwr_src_map[index];
	if (!(mapping.valid_mapping)) {
		return -EINVAL;
	}

	return mapping.map_to;
}


static int navi10_get_workload_type(struct smu_context *smu, enum PP_SMC_POWER_PROFILE profile)
{
	struct smu_11_0_cmn2aisc_mapping mapping;

	if (profile > PP_SMC_POWER_PROFILE_CUSTOM)
		return -EINVAL;

	mapping = navi10_workload_map[profile];
	if (!(mapping.valid_mapping)) {
		return -EINVAL;
	}

	return mapping.map_to;
}

static bool is_asic_secure(struct smu_context *smu)
{
	struct amdgpu_device *adev = smu->adev;
	bool is_secure = true;
	uint32_t mp0_fw_intf;

	mp0_fw_intf = RREG32_PCIE(MP0_Public |
				   (smnMP0_FW_INTF & 0xffffffff));

	if (!(mp0_fw_intf & (1 << 19)))
		is_secure = false;

	return is_secure;
}

static int
navi10_get_allowed_feature_mask(struct smu_context *smu,
				  uint32_t *feature_mask, uint32_t num)
{
	struct amdgpu_device *adev = smu->adev;

	if (num > 2)
		return -EINVAL;

	memset(feature_mask, 0, sizeof(uint32_t) * num);

	*(uint64_t *)feature_mask |= FEATURE_MASK(FEATURE_DPM_PREFETCHER_BIT)
				| FEATURE_MASK(FEATURE_DPM_MP0CLK_BIT)
				| FEATURE_MASK(FEATURE_RSMU_SMN_CG_BIT)
				| FEATURE_MASK(FEATURE_DS_SOCCLK_BIT)
				| FEATURE_MASK(FEATURE_PPT_BIT)
				| FEATURE_MASK(FEATURE_TDC_BIT)
				| FEATURE_MASK(FEATURE_GFX_EDC_BIT)
				| FEATURE_MASK(FEATURE_APCC_PLUS_BIT)
				| FEATURE_MASK(FEATURE_VR0HOT_BIT)
				| FEATURE_MASK(FEATURE_FAN_CONTROL_BIT)
				| FEATURE_MASK(FEATURE_THERMAL_BIT)
				| FEATURE_MASK(FEATURE_LED_DISPLAY_BIT)
				| FEATURE_MASK(FEATURE_DS_LCLK_BIT)
				| FEATURE_MASK(FEATURE_DS_DCEFCLK_BIT)
				| FEATURE_MASK(FEATURE_FW_DSTATE_BIT)
				| FEATURE_MASK(FEATURE_BACO_BIT)
				| FEATURE_MASK(FEATURE_ACDC_BIT)
				| FEATURE_MASK(FEATURE_GFX_SS_BIT)
				| FEATURE_MASK(FEATURE_APCC_DFLL_BIT)
				| FEATURE_MASK(FEATURE_FW_CTF_BIT)
				| FEATURE_MASK(FEATURE_OUT_OF_BAND_MONITOR_BIT);

	if (adev->pm.pp_feature & PP_SOCCLK_DPM_MASK)
		*(uint64_t *)feature_mask |= FEATURE_MASK(FEATURE_DPM_SOCCLK_BIT);

	if (adev->pm.pp_feature & PP_SCLK_DPM_MASK)
		*(uint64_t *)feature_mask |= FEATURE_MASK(FEATURE_DPM_GFXCLK_BIT);

	if (adev->pm.pp_feature & PP_PCIE_DPM_MASK)
		*(uint64_t *)feature_mask |= FEATURE_MASK(FEATURE_DPM_LINK_BIT);

	if (adev->pm.pp_feature & PP_DCEFCLK_DPM_MASK)
		*(uint64_t *)feature_mask |= FEATURE_MASK(FEATURE_DPM_DCEFCLK_BIT);

	if (adev->pm.pp_feature & PP_MCLK_DPM_MASK)
		*(uint64_t *)feature_mask |= FEATURE_MASK(FEATURE_DPM_UCLK_BIT)
				| FEATURE_MASK(FEATURE_MEM_VDDCI_SCALING_BIT)
				| FEATURE_MASK(FEATURE_MEM_MVDD_SCALING_BIT);

	if (adev->pm.pp_feature & PP_ULV_MASK)
		*(uint64_t *)feature_mask |= FEATURE_MASK(FEATURE_GFX_ULV_BIT);

	if (adev->pm.pp_feature & PP_SCLK_DEEP_SLEEP_MASK)
		*(uint64_t *)feature_mask |= FEATURE_MASK(FEATURE_DS_GFXCLK_BIT);

	if (adev->pm.pp_feature & PP_GFXOFF_MASK)
		*(uint64_t *)feature_mask |= FEATURE_MASK(FEATURE_GFXOFF_BIT);

	if (smu->adev->pg_flags & AMD_PG_SUPPORT_MMHUB)
		*(uint64_t *)feature_mask |= FEATURE_MASK(FEATURE_MMHUB_PG_BIT);

	if (smu->adev->pg_flags & AMD_PG_SUPPORT_ATHUB)
		*(uint64_t *)feature_mask |= FEATURE_MASK(FEATURE_ATHUB_PG_BIT);

	if (smu->adev->pg_flags & AMD_PG_SUPPORT_VCN)
		*(uint64_t *)feature_mask |= FEATURE_MASK(FEATURE_VCN_PG_BIT);

	if (smu->adev->pg_flags & AMD_PG_SUPPORT_JPEG)
		*(uint64_t *)feature_mask |= FEATURE_MASK(FEATURE_JPEG_PG_BIT);

	/* disable DPM UCLK and DS SOCCLK on navi10 A0 secure board */
	if (is_asic_secure(smu)) {
		/* only for navi10 A0 */
		if ((adev->asic_type == CHIP_NAVI10) &&
			(adev->rev_id == 0)) {
			*(uint64_t *)feature_mask &=
					~(FEATURE_MASK(FEATURE_DPM_UCLK_BIT)
					  | FEATURE_MASK(FEATURE_MEM_VDDCI_SCALING_BIT)
					  | FEATURE_MASK(FEATURE_MEM_MVDD_SCALING_BIT));
			*(uint64_t *)feature_mask &=
					~FEATURE_MASK(FEATURE_DS_SOCCLK_BIT);
		}
	}

	return 0;
}

static int navi10_check_powerplay_table(struct smu_context *smu)
{
	return 0;
}

static int navi10_append_powerplay_table(struct smu_context *smu)
{
	struct amdgpu_device *adev = smu->adev;
	struct smu_table_context *table_context = &smu->smu_table;
	PPTable_t *smc_pptable = table_context->driver_pptable;
	struct atom_smc_dpm_info_v4_5 *smc_dpm_table;
	int index, ret;

	index = get_index_into_master_table(atom_master_list_of_data_tables_v2_1,
					   smc_dpm_info);

	ret = smu_get_atom_data_table(smu, index, NULL, NULL, NULL,
				      (uint8_t **)&smc_dpm_table);
	if (ret)
		return ret;

	memcpy(smc_pptable->I2cControllers, smc_dpm_table->I2cControllers,
	       sizeof(I2cControllerConfig_t) * NUM_I2C_CONTROLLERS);

	/* SVI2 Board Parameters */
	smc_pptable->MaxVoltageStepGfx = smc_dpm_table->MaxVoltageStepGfx;
	smc_pptable->MaxVoltageStepSoc = smc_dpm_table->MaxVoltageStepSoc;
	smc_pptable->VddGfxVrMapping = smc_dpm_table->VddGfxVrMapping;
	smc_pptable->VddSocVrMapping = smc_dpm_table->VddSocVrMapping;
	smc_pptable->VddMem0VrMapping = smc_dpm_table->VddMem0VrMapping;
	smc_pptable->VddMem1VrMapping = smc_dpm_table->VddMem1VrMapping;
	smc_pptable->GfxUlvPhaseSheddingMask = smc_dpm_table->GfxUlvPhaseSheddingMask;
	smc_pptable->SocUlvPhaseSheddingMask = smc_dpm_table->SocUlvPhaseSheddingMask;
	smc_pptable->ExternalSensorPresent = smc_dpm_table->ExternalSensorPresent;
	smc_pptable->Padding8_V = smc_dpm_table->Padding8_V;

	/* Telemetry Settings */
	smc_pptable->GfxMaxCurrent = smc_dpm_table->GfxMaxCurrent;
	smc_pptable->GfxOffset = smc_dpm_table->GfxOffset;
	smc_pptable->Padding_TelemetryGfx = smc_dpm_table->Padding_TelemetryGfx;
	smc_pptable->SocMaxCurrent = smc_dpm_table->SocMaxCurrent;
	smc_pptable->SocOffset = smc_dpm_table->SocOffset;
	smc_pptable->Padding_TelemetrySoc = smc_dpm_table->Padding_TelemetrySoc;
	smc_pptable->Mem0MaxCurrent = smc_dpm_table->Mem0MaxCurrent;
	smc_pptable->Mem0Offset = smc_dpm_table->Mem0Offset;
	smc_pptable->Padding_TelemetryMem0 = smc_dpm_table->Padding_TelemetryMem0;
	smc_pptable->Mem1MaxCurrent = smc_dpm_table->Mem1MaxCurrent;
	smc_pptable->Mem1Offset = smc_dpm_table->Mem1Offset;
	smc_pptable->Padding_TelemetryMem1 = smc_dpm_table->Padding_TelemetryMem1;

	/* GPIO Settings */
	smc_pptable->AcDcGpio = smc_dpm_table->AcDcGpio;
	smc_pptable->AcDcPolarity = smc_dpm_table->AcDcPolarity;
	smc_pptable->VR0HotGpio = smc_dpm_table->VR0HotGpio;
	smc_pptable->VR0HotPolarity = smc_dpm_table->VR0HotPolarity;
	smc_pptable->VR1HotGpio = smc_dpm_table->VR1HotGpio;
	smc_pptable->VR1HotPolarity = smc_dpm_table->VR1HotPolarity;
	smc_pptable->GthrGpio = smc_dpm_table->GthrGpio;
	smc_pptable->GthrPolarity = smc_dpm_table->GthrPolarity;

	/* LED Display Settings */
	smc_pptable->LedPin0 = smc_dpm_table->LedPin0;
	smc_pptable->LedPin1 = smc_dpm_table->LedPin1;
	smc_pptable->LedPin2 = smc_dpm_table->LedPin2;
	smc_pptable->padding8_4 = smc_dpm_table->padding8_4;

	/* GFXCLK PLL Spread Spectrum */
	smc_pptable->PllGfxclkSpreadEnabled = smc_dpm_table->PllGfxclkSpreadEnabled;
	smc_pptable->PllGfxclkSpreadPercent = smc_dpm_table->PllGfxclkSpreadPercent;
	smc_pptable->PllGfxclkSpreadFreq = smc_dpm_table->PllGfxclkSpreadFreq;

	/* GFXCLK DFLL Spread Spectrum */
	smc_pptable->DfllGfxclkSpreadEnabled = smc_dpm_table->DfllGfxclkSpreadEnabled;
	smc_pptable->DfllGfxclkSpreadPercent = smc_dpm_table->DfllGfxclkSpreadPercent;
	smc_pptable->DfllGfxclkSpreadFreq = smc_dpm_table->DfllGfxclkSpreadFreq;

	/* UCLK Spread Spectrum */
	smc_pptable->UclkSpreadEnabled = smc_dpm_table->UclkSpreadEnabled;
	smc_pptable->UclkSpreadPercent = smc_dpm_table->UclkSpreadPercent;
	smc_pptable->UclkSpreadFreq = smc_dpm_table->UclkSpreadFreq;

	/* SOCCLK Spread Spectrum */
	smc_pptable->SoclkSpreadEnabled = smc_dpm_table->SoclkSpreadEnabled;
	smc_pptable->SocclkSpreadPercent = smc_dpm_table->SocclkSpreadPercent;
	smc_pptable->SocclkSpreadFreq = smc_dpm_table->SocclkSpreadFreq;

	/* Total board power */
	smc_pptable->TotalBoardPower = smc_dpm_table->TotalBoardPower;
	smc_pptable->BoardPadding = smc_dpm_table->BoardPadding;

	/* Mvdd Svi2 Div Ratio Setting */
	smc_pptable->MvddRatio = smc_dpm_table->MvddRatio;

	if (adev->pm.pp_feature & PP_GFXOFF_MASK) {
		/* TODO: remove it once SMU fw fix it */
		smc_pptable->DebugOverrides |= DPM_OVERRIDE_DISABLE_DFLL_PLL_SHUTDOWN;
	}

	return 0;
}

static int navi10_store_powerplay_table(struct smu_context *smu)
{
	struct smu_11_0_powerplay_table *powerplay_table = NULL;
	struct smu_table_context *table_context = &smu->smu_table;
	struct smu_baco_context *smu_baco = &smu->smu_baco;

	if (!table_context->power_play_table)
		return -EINVAL;

	powerplay_table = table_context->power_play_table;

	memcpy(table_context->driver_pptable, &powerplay_table->smc_pptable,
	       sizeof(PPTable_t));

	table_context->thermal_controller_type = powerplay_table->thermal_controller_type;

	mutex_lock(&smu_baco->mutex);
	if (powerplay_table->platform_caps & SMU_11_0_PP_PLATFORM_CAP_BACO ||
	    powerplay_table->platform_caps & SMU_11_0_PP_PLATFORM_CAP_MACO)
		smu_baco->platform_support = true;
	mutex_unlock(&smu_baco->mutex);

	return 0;
}

static int navi10_tables_init(struct smu_context *smu, struct smu_table *tables)
{
	struct smu_table_context *smu_table = &smu->smu_table;

	SMU_TABLE_INIT(tables, SMU_TABLE_PPTABLE, sizeof(PPTable_t),
		       PAGE_SIZE, AMDGPU_GEM_DOMAIN_VRAM);
	SMU_TABLE_INIT(tables, SMU_TABLE_WATERMARKS, sizeof(Watermarks_t),
		       PAGE_SIZE, AMDGPU_GEM_DOMAIN_VRAM);
	SMU_TABLE_INIT(tables, SMU_TABLE_SMU_METRICS, sizeof(SmuMetrics_t),
		       PAGE_SIZE, AMDGPU_GEM_DOMAIN_VRAM);
	SMU_TABLE_INIT(tables, SMU_TABLE_OVERDRIVE, sizeof(OverDriveTable_t),
		       PAGE_SIZE, AMDGPU_GEM_DOMAIN_VRAM);
	SMU_TABLE_INIT(tables, SMU_TABLE_PMSTATUSLOG, SMU11_TOOL_SIZE,
		       PAGE_SIZE, AMDGPU_GEM_DOMAIN_VRAM);
	SMU_TABLE_INIT(tables, SMU_TABLE_ACTIVITY_MONITOR_COEFF,
		       sizeof(DpmActivityMonitorCoeffInt_t), PAGE_SIZE,
		       AMDGPU_GEM_DOMAIN_VRAM);

	smu_table->metrics_table = kzalloc(sizeof(SmuMetrics_t), GFP_KERNEL);
	if (!smu_table->metrics_table)
		return -ENOMEM;
	smu_table->metrics_time = 0;

	smu_table->watermarks_table = kzalloc(sizeof(Watermarks_t), GFP_KERNEL);
	if (!smu_table->watermarks_table)
		return -ENOMEM;

	return 0;
}

static int navi10_get_metrics_table(struct smu_context *smu,
				    SmuMetrics_t *metrics_table)
{
	struct smu_table_context *smu_table= &smu->smu_table;
	int ret = 0;

	mutex_lock(&smu->metrics_lock);
	if (!smu_table->metrics_time || time_after(jiffies, smu_table->metrics_time + msecs_to_jiffies(100))) {
		ret = smu_update_table(smu, SMU_TABLE_SMU_METRICS, 0,
				(void *)smu_table->metrics_table, false);
		if (ret) {
			pr_info("Failed to export SMU metrics table!\n");
			mutex_unlock(&smu->metrics_lock);
			return ret;
		}
		smu_table->metrics_time = jiffies;
	}

	memcpy(metrics_table, smu_table->metrics_table, sizeof(SmuMetrics_t));
	mutex_unlock(&smu->metrics_lock);

	return ret;
}

static int navi10_allocate_dpm_context(struct smu_context *smu)
{
	struct smu_dpm_context *smu_dpm = &smu->smu_dpm;

	if (smu_dpm->dpm_context)
		return -EINVAL;

	smu_dpm->dpm_context = kzalloc(sizeof(struct smu_11_0_dpm_context),
				       GFP_KERNEL);
	if (!smu_dpm->dpm_context)
		return -ENOMEM;

	smu_dpm->dpm_context_size = sizeof(struct smu_11_0_dpm_context);

	return 0;
}

static int navi10_set_default_dpm_table(struct smu_context *smu)
{
	struct smu_dpm_context *smu_dpm = &smu->smu_dpm;
	struct smu_table_context *table_context = &smu->smu_table;
	struct smu_11_0_dpm_context *dpm_context = smu_dpm->dpm_context;
	PPTable_t *driver_ppt = NULL;
	int i;

	driver_ppt = table_context->driver_pptable;

	dpm_context->dpm_tables.soc_table.min = driver_ppt->FreqTableSocclk[0];
	dpm_context->dpm_tables.soc_table.max = driver_ppt->FreqTableSocclk[NUM_SOCCLK_DPM_LEVELS - 1];

	dpm_context->dpm_tables.gfx_table.min = driver_ppt->FreqTableGfx[0];
	dpm_context->dpm_tables.gfx_table.max = driver_ppt->FreqTableGfx[NUM_GFXCLK_DPM_LEVELS - 1];

	dpm_context->dpm_tables.uclk_table.min = driver_ppt->FreqTableUclk[0];
	dpm_context->dpm_tables.uclk_table.max = driver_ppt->FreqTableUclk[NUM_UCLK_DPM_LEVELS - 1];

	dpm_context->dpm_tables.vclk_table.min = driver_ppt->FreqTableVclk[0];
	dpm_context->dpm_tables.vclk_table.max = driver_ppt->FreqTableVclk[NUM_VCLK_DPM_LEVELS - 1];

	dpm_context->dpm_tables.dclk_table.min = driver_ppt->FreqTableDclk[0];
	dpm_context->dpm_tables.dclk_table.max = driver_ppt->FreqTableDclk[NUM_DCLK_DPM_LEVELS - 1];

	dpm_context->dpm_tables.dcef_table.min = driver_ppt->FreqTableDcefclk[0];
	dpm_context->dpm_tables.dcef_table.max = driver_ppt->FreqTableDcefclk[NUM_DCEFCLK_DPM_LEVELS - 1];

	dpm_context->dpm_tables.pixel_table.min = driver_ppt->FreqTablePixclk[0];
	dpm_context->dpm_tables.pixel_table.max = driver_ppt->FreqTablePixclk[NUM_PIXCLK_DPM_LEVELS - 1];

	dpm_context->dpm_tables.display_table.min = driver_ppt->FreqTableDispclk[0];
	dpm_context->dpm_tables.display_table.max = driver_ppt->FreqTableDispclk[NUM_DISPCLK_DPM_LEVELS - 1];

	dpm_context->dpm_tables.phy_table.min = driver_ppt->FreqTablePhyclk[0];
	dpm_context->dpm_tables.phy_table.max = driver_ppt->FreqTablePhyclk[NUM_PHYCLK_DPM_LEVELS - 1];

	for (i = 0; i < MAX_PCIE_CONF; i++) {
		dpm_context->dpm_tables.pcie_table.pcie_gen[i] = driver_ppt->PcieGenSpeed[i];
		dpm_context->dpm_tables.pcie_table.pcie_lane[i] = driver_ppt->PcieLaneCount[i];
	}

	return 0;
}

static int navi10_dpm_set_uvd_enable(struct smu_context *smu, bool enable)
{
	struct smu_power_context *smu_power = &smu->smu_power;
	struct smu_power_gate *power_gate = &smu_power->power_gate;
	int ret = 0;

	if (enable) {
		/* vcn dpm on is a prerequisite for vcn power gate messages */
		if (smu_feature_is_enabled(smu, SMU_FEATURE_VCN_PG_BIT)) {
			ret = smu_send_smc_msg_with_param(smu, SMU_MSG_PowerUpVcn, 1);
			if (ret)
				return ret;
		}
		power_gate->vcn_gated = false;
	} else {
		if (smu_feature_is_enabled(smu, SMU_FEATURE_VCN_PG_BIT)) {
			ret = smu_send_smc_msg(smu, SMU_MSG_PowerDownVcn);
			if (ret)
				return ret;
		}
		power_gate->vcn_gated = true;
	}

	return ret;
}

static int navi10_dpm_set_jpeg_enable(struct smu_context *smu, bool enable)
{
	struct smu_power_context *smu_power = &smu->smu_power;
	struct smu_power_gate *power_gate = &smu_power->power_gate;
	int ret = 0;

	if (enable) {
		if (smu_feature_is_enabled(smu, SMU_FEATURE_JPEG_PG_BIT)) {
			ret = smu_send_smc_msg(smu, SMU_MSG_PowerUpJpeg);
			if (ret)
				return ret;
		}
		power_gate->jpeg_gated = false;
	} else {
		if (smu_feature_is_enabled(smu, SMU_FEATURE_JPEG_PG_BIT)) {
			ret = smu_send_smc_msg(smu, SMU_MSG_PowerDownJpeg);
			if (ret)
				return ret;
		}
		power_gate->jpeg_gated = true;
	}

	return ret;
}

static int navi10_get_current_clk_freq_by_table(struct smu_context *smu,
				       enum smu_clk_type clk_type,
				       uint32_t *value)
{
	int ret = 0, clk_id = 0;
	SmuMetrics_t metrics;

	ret = navi10_get_metrics_table(smu, &metrics);
	if (ret)
		return ret;

	clk_id = smu_clk_get_index(smu, clk_type);
	if (clk_id < 0)
		return clk_id;

	*value = metrics.CurrClock[clk_id];

	return ret;
}

static bool navi10_is_support_fine_grained_dpm(struct smu_context *smu, enum smu_clk_type clk_type)
{
	PPTable_t *pptable = smu->smu_table.driver_pptable;
	DpmDescriptor_t *dpm_desc = NULL;
	uint32_t clk_index = 0;

	clk_index = smu_clk_get_index(smu, clk_type);
	dpm_desc = &pptable->DpmDescriptor[clk_index];

	/* 0 - Fine grained DPM, 1 - Discrete DPM */
	return dpm_desc->SnapToDiscrete == 0 ? true : false;
}

static inline bool navi10_od_feature_is_supported(struct smu_11_0_overdrive_table *od_table, enum SMU_11_0_ODFEATURE_CAP cap)
{
	return od_table->cap[cap];
}

static void navi10_od_setting_get_range(struct smu_11_0_overdrive_table *od_table,
					enum SMU_11_0_ODSETTING_ID setting,
					uint32_t *min, uint32_t *max)
{
	if (min)
		*min = od_table->min[setting];
	if (max)
		*max = od_table->max[setting];
}

static int navi10_print_clk_levels(struct smu_context *smu,
			enum smu_clk_type clk_type, char *buf)
{
	uint16_t *curve_settings;
	int i, size = 0, ret = 0;
	uint32_t cur_value = 0, value = 0, count = 0;
	uint32_t freq_values[3] = {0};
	uint32_t mark_index = 0;
	struct smu_table_context *table_context = &smu->smu_table;
	uint32_t gen_speed, lane_width;
	struct smu_dpm_context *smu_dpm = &smu->smu_dpm;
	struct smu_11_0_dpm_context *dpm_context = smu_dpm->dpm_context;
	struct amdgpu_device *adev = smu->adev;
	PPTable_t *pptable = (PPTable_t *)table_context->driver_pptable;
	OverDriveTable_t *od_table =
		(OverDriveTable_t *)table_context->overdrive_table;
	struct smu_11_0_overdrive_table *od_settings = smu->od_settings;
	uint32_t min_value, max_value;

	switch (clk_type) {
	case SMU_GFXCLK:
	case SMU_SCLK:
	case SMU_SOCCLK:
	case SMU_MCLK:
	case SMU_UCLK:
	case SMU_FCLK:
	case SMU_DCEFCLK:
		ret = smu_get_current_clk_freq(smu, clk_type, &cur_value);
		if (ret)
			return size;

		/* 10KHz -> MHz */
		cur_value = cur_value / 100;

		ret = smu_get_dpm_level_count(smu, clk_type, &count);
		if (ret)
			return size;

		if (!navi10_is_support_fine_grained_dpm(smu, clk_type)) {
			for (i = 0; i < count; i++) {
				ret = smu_get_dpm_freq_by_index(smu, clk_type, i, &value);
				if (ret)
					return size;

				size += sprintf(buf + size, "%d: %uMhz %s\n", i, value,
						cur_value == value ? "*" : "");
			}
		} else {
			ret = smu_get_dpm_freq_by_index(smu, clk_type, 0, &freq_values[0]);
			if (ret)
				return size;
			ret = smu_get_dpm_freq_by_index(smu, clk_type, count - 1, &freq_values[2]);
			if (ret)
				return size;

			freq_values[1] = cur_value;
			mark_index = cur_value == freq_values[0] ? 0 :
				     cur_value == freq_values[2] ? 2 : 1;
			if (mark_index != 1)
				freq_values[1] = (freq_values[0] + freq_values[2]) / 2;

			for (i = 0; i < 3; i++) {
				size += sprintf(buf + size, "%d: %uMhz %s\n", i, freq_values[i],
						i == mark_index ? "*" : "");
			}

		}
		break;
	case SMU_PCIE:
		gen_speed = (RREG32_PCIE(smnPCIE_LC_SPEED_CNTL) &
			     PSWUSP0_PCIE_LC_SPEED_CNTL__LC_CURRENT_DATA_RATE_MASK)
			>> PSWUSP0_PCIE_LC_SPEED_CNTL__LC_CURRENT_DATA_RATE__SHIFT;
		lane_width = (RREG32_PCIE(smnPCIE_LC_LINK_WIDTH_CNTL) &
			      PCIE_LC_LINK_WIDTH_CNTL__LC_LINK_WIDTH_RD_MASK)
			>> PCIE_LC_LINK_WIDTH_CNTL__LC_LINK_WIDTH_RD__SHIFT;
		for (i = 0; i < NUM_LINK_LEVELS; i++)
			size += sprintf(buf + size, "%d: %s %s %dMhz %s\n", i,
					(dpm_context->dpm_tables.pcie_table.pcie_gen[i] == 0) ? "2.5GT/s," :
					(dpm_context->dpm_tables.pcie_table.pcie_gen[i] == 1) ? "5.0GT/s," :
					(dpm_context->dpm_tables.pcie_table.pcie_gen[i] == 2) ? "8.0GT/s," :
					(dpm_context->dpm_tables.pcie_table.pcie_gen[i] == 3) ? "16.0GT/s," : "",
					(dpm_context->dpm_tables.pcie_table.pcie_lane[i] == 1) ? "x1" :
					(dpm_context->dpm_tables.pcie_table.pcie_lane[i] == 2) ? "x2" :
					(dpm_context->dpm_tables.pcie_table.pcie_lane[i] == 3) ? "x4" :
					(dpm_context->dpm_tables.pcie_table.pcie_lane[i] == 4) ? "x8" :
					(dpm_context->dpm_tables.pcie_table.pcie_lane[i] == 5) ? "x12" :
					(dpm_context->dpm_tables.pcie_table.pcie_lane[i] == 6) ? "x16" : "",
					pptable->LclkFreq[i],
					(gen_speed == dpm_context->dpm_tables.pcie_table.pcie_gen[i]) &&
					(lane_width == dpm_context->dpm_tables.pcie_table.pcie_lane[i]) ?
					"*" : "");
		break;
	case SMU_OD_SCLK:
		if (!smu->od_enabled || !od_table || !od_settings)
			break;
		if (!navi10_od_feature_is_supported(od_settings, SMU_11_0_ODCAP_GFXCLK_LIMITS))
			break;
		size += sprintf(buf + size, "OD_SCLK:\n");
		size += sprintf(buf + size, "0: %uMhz\n1: %uMhz\n", od_table->GfxclkFmin, od_table->GfxclkFmax);
		break;
	case SMU_OD_MCLK:
		if (!smu->od_enabled || !od_table || !od_settings)
			break;
		if (!navi10_od_feature_is_supported(od_settings, SMU_11_0_ODCAP_UCLK_MAX))
			break;
		size += sprintf(buf + size, "OD_MCLK:\n");
		size += sprintf(buf + size, "1: %uMHz\n", od_table->UclkFmax);
		break;
	case SMU_OD_VDDC_CURVE:
		if (!smu->od_enabled || !od_table || !od_settings)
			break;
		if (!navi10_od_feature_is_supported(od_settings, SMU_11_0_ODCAP_GFXCLK_CURVE))
			break;
		size += sprintf(buf + size, "OD_VDDC_CURVE:\n");
		for (i = 0; i < 3; i++) {
			switch (i) {
			case 0:
				curve_settings = &od_table->GfxclkFreq1;
				break;
			case 1:
				curve_settings = &od_table->GfxclkFreq2;
				break;
			case 2:
				curve_settings = &od_table->GfxclkFreq3;
				break;
			default:
				break;
			}
			size += sprintf(buf + size, "%d: %uMHz @ %umV\n", i, curve_settings[0], curve_settings[1] / NAVI10_VOLTAGE_SCALE);
		}
		break;
	case SMU_OD_RANGE:
		if (!smu->od_enabled || !od_table || !od_settings)
			break;
		size = sprintf(buf, "%s:\n", "OD_RANGE");

<<<<<<< HEAD
		if (navi10_od_feature_is_supported(od_settings, SMU_11_0_ODFEATURE_GFXCLK_LIMITS)) {
=======
		if (navi10_od_feature_is_supported(od_settings, SMU_11_0_ODCAP_GFXCLK_LIMITS)) {
>>>>>>> 2c523b34
			navi10_od_setting_get_range(od_settings, SMU_11_0_ODSETTING_GFXCLKFMIN,
						    &min_value, NULL);
			navi10_od_setting_get_range(od_settings, SMU_11_0_ODSETTING_GFXCLKFMAX,
						    NULL, &max_value);
			size += sprintf(buf + size, "SCLK: %7uMhz %10uMhz\n",
					min_value, max_value);
		}

<<<<<<< HEAD
		if (navi10_od_feature_is_supported(od_settings, SMU_11_0_ODFEATURE_UCLK_MAX)) {
=======
		if (navi10_od_feature_is_supported(od_settings, SMU_11_0_ODCAP_UCLK_MAX)) {
>>>>>>> 2c523b34
			navi10_od_setting_get_range(od_settings, SMU_11_0_ODSETTING_UCLKFMAX,
						    &min_value, &max_value);
			size += sprintf(buf + size, "MCLK: %7uMhz %10uMhz\n",
					min_value, max_value);
		}

<<<<<<< HEAD
		if (navi10_od_feature_is_supported(od_settings, SMU_11_0_ODFEATURE_GFXCLK_CURVE)) {
=======
		if (navi10_od_feature_is_supported(od_settings, SMU_11_0_ODCAP_GFXCLK_CURVE)) {
>>>>>>> 2c523b34
			navi10_od_setting_get_range(od_settings, SMU_11_0_ODSETTING_VDDGFXCURVEFREQ_P1,
						    &min_value, &max_value);
			size += sprintf(buf + size, "VDDC_CURVE_SCLK[0]: %7uMhz %10uMhz\n",
					min_value, max_value);
			navi10_od_setting_get_range(od_settings, SMU_11_0_ODSETTING_VDDGFXCURVEVOLTAGE_P1,
						    &min_value, &max_value);
			size += sprintf(buf + size, "VDDC_CURVE_VOLT[0]: %7dmV %11dmV\n",
					min_value, max_value);
			navi10_od_setting_get_range(od_settings, SMU_11_0_ODSETTING_VDDGFXCURVEFREQ_P2,
						    &min_value, &max_value);
			size += sprintf(buf + size, "VDDC_CURVE_SCLK[1]: %7uMhz %10uMhz\n",
					min_value, max_value);
			navi10_od_setting_get_range(od_settings, SMU_11_0_ODSETTING_VDDGFXCURVEVOLTAGE_P2,
						    &min_value, &max_value);
			size += sprintf(buf + size, "VDDC_CURVE_VOLT[1]: %7dmV %11dmV\n",
					min_value, max_value);
			navi10_od_setting_get_range(od_settings, SMU_11_0_ODSETTING_VDDGFXCURVEFREQ_P3,
						    &min_value, &max_value);
			size += sprintf(buf + size, "VDDC_CURVE_SCLK[2]: %7uMhz %10uMhz\n",
					min_value, max_value);
			navi10_od_setting_get_range(od_settings, SMU_11_0_ODSETTING_VDDGFXCURVEVOLTAGE_P3,
						    &min_value, &max_value);
			size += sprintf(buf + size, "VDDC_CURVE_VOLT[2]: %7dmV %11dmV\n",
					min_value, max_value);
		}

		break;
	default:
		break;
	}

	return size;
}

static int navi10_force_clk_levels(struct smu_context *smu,
				   enum smu_clk_type clk_type, uint32_t mask)
{

	int ret = 0, size = 0;
	uint32_t soft_min_level = 0, soft_max_level = 0, min_freq = 0, max_freq = 0;

	soft_min_level = mask ? (ffs(mask) - 1) : 0;
	soft_max_level = mask ? (fls(mask) - 1) : 0;

	switch (clk_type) {
	case SMU_GFXCLK:
	case SMU_SCLK:
	case SMU_SOCCLK:
	case SMU_MCLK:
	case SMU_UCLK:
	case SMU_DCEFCLK:
	case SMU_FCLK:
		/* There is only 2 levels for fine grained DPM */
		if (navi10_is_support_fine_grained_dpm(smu, clk_type)) {
			soft_max_level = (soft_max_level >= 1 ? 1 : 0);
			soft_min_level = (soft_min_level >= 1 ? 1 : 0);
		}

		ret = smu_get_dpm_freq_by_index(smu, clk_type, soft_min_level, &min_freq);
		if (ret)
			return size;

		ret = smu_get_dpm_freq_by_index(smu, clk_type, soft_max_level, &max_freq);
		if (ret)
			return size;

		ret = smu_set_soft_freq_range(smu, clk_type, min_freq, max_freq);
		if (ret)
			return size;
		break;
	default:
		break;
	}

	return size;
}

static int navi10_populate_umd_state_clk(struct smu_context *smu)
{
	int ret = 0;
	uint32_t min_sclk_freq = 0, min_mclk_freq = 0;

	ret = smu_get_dpm_freq_range(smu, SMU_SCLK, &min_sclk_freq, NULL, false);
	if (ret)
		return ret;

	smu->pstate_sclk = min_sclk_freq * 100;

	ret = smu_get_dpm_freq_range(smu, SMU_MCLK, &min_mclk_freq, NULL, false);
	if (ret)
		return ret;

	smu->pstate_mclk = min_mclk_freq * 100;

	return ret;
}

static int navi10_get_clock_by_type_with_latency(struct smu_context *smu,
						 enum smu_clk_type clk_type,
						 struct pp_clock_levels_with_latency *clocks)
{
	int ret = 0, i = 0;
	uint32_t level_count = 0, freq = 0;

	switch (clk_type) {
	case SMU_GFXCLK:
	case SMU_DCEFCLK:
	case SMU_SOCCLK:
	case SMU_MCLK:
	case SMU_UCLK:
		ret = smu_get_dpm_level_count(smu, clk_type, &level_count);
		if (ret)
			return ret;

		level_count = min(level_count, (uint32_t)MAX_NUM_CLOCKS);
		clocks->num_levels = level_count;

		for (i = 0; i < level_count; i++) {
			ret = smu_get_dpm_freq_by_index(smu, clk_type, i, &freq);
			if (ret)
				return ret;

			clocks->data[i].clocks_in_khz = freq * 1000;
			clocks->data[i].latency_in_us = 0;
		}
		break;
	default:
		break;
	}

	return ret;
}

static int navi10_pre_display_config_changed(struct smu_context *smu)
{
	int ret = 0;
	uint32_t max_freq = 0;

	ret = smu_send_smc_msg_with_param(smu, SMU_MSG_NumOfDisplays, 0);
	if (ret)
		return ret;

	if (smu_feature_is_enabled(smu, SMU_FEATURE_DPM_UCLK_BIT)) {
		ret = smu_get_dpm_freq_range(smu, SMU_UCLK, NULL, &max_freq, false);
		if (ret)
			return ret;
		ret = smu_set_hard_freq_range(smu, SMU_UCLK, 0, max_freq);
		if (ret)
			return ret;
	}

	return ret;
}

static int navi10_display_config_changed(struct smu_context *smu)
{
	int ret = 0;

	if ((smu->watermarks_bitmap & WATERMARKS_EXIST) &&
	    !(smu->watermarks_bitmap & WATERMARKS_LOADED)) {
		ret = smu_write_watermarks_table(smu);
		if (ret)
			return ret;

		smu->watermarks_bitmap |= WATERMARKS_LOADED;
	}

	if ((smu->watermarks_bitmap & WATERMARKS_EXIST) &&
	    smu_feature_is_supported(smu, SMU_FEATURE_DPM_DCEFCLK_BIT) &&
	    smu_feature_is_supported(smu, SMU_FEATURE_DPM_SOCCLK_BIT)) {
		ret = smu_send_smc_msg_with_param(smu, SMU_MSG_NumOfDisplays,
						  smu->display_config->num_display);
		if (ret)
			return ret;
	}

	return ret;
}

static int navi10_force_dpm_limit_value(struct smu_context *smu, bool highest)
{
	int ret = 0, i = 0;
	uint32_t min_freq, max_freq, force_freq;
	enum smu_clk_type clk_type;

	enum smu_clk_type clks[] = {
		SMU_GFXCLK,
		SMU_MCLK,
		SMU_SOCCLK,
	};

	for (i = 0; i < ARRAY_SIZE(clks); i++) {
		clk_type = clks[i];
		ret = smu_get_dpm_freq_range(smu, clk_type, &min_freq, &max_freq, false);
		if (ret)
			return ret;

		force_freq = highest ? max_freq : min_freq;
		ret = smu_set_soft_freq_range(smu, clk_type, force_freq, force_freq);
		if (ret)
			return ret;
	}

	return ret;
}

static int navi10_unforce_dpm_levels(struct smu_context *smu)
{
	int ret = 0, i = 0;
	uint32_t min_freq, max_freq;
	enum smu_clk_type clk_type;

	enum smu_clk_type clks[] = {
		SMU_GFXCLK,
		SMU_MCLK,
		SMU_SOCCLK,
	};

	for (i = 0; i < ARRAY_SIZE(clks); i++) {
		clk_type = clks[i];
		ret = smu_get_dpm_freq_range(smu, clk_type, &min_freq, &max_freq, false);
		if (ret)
			return ret;

		ret = smu_set_soft_freq_range(smu, clk_type, min_freq, max_freq);
		if (ret)
			return ret;
	}

	return ret;
}

static int navi10_get_gpu_power(struct smu_context *smu, uint32_t *value)
{
	int ret = 0;
	SmuMetrics_t metrics;

	if (!value)
		return -EINVAL;

	ret = navi10_get_metrics_table(smu, &metrics);
	if (ret)
		return ret;

	*value = metrics.AverageSocketPower << 8;

	return 0;
}

static int navi10_get_current_activity_percent(struct smu_context *smu,
					       enum amd_pp_sensors sensor,
					       uint32_t *value)
{
	int ret = 0;
	SmuMetrics_t metrics;

	if (!value)
		return -EINVAL;

	ret = navi10_get_metrics_table(smu, &metrics);
	if (ret)
		return ret;

	switch (sensor) {
	case AMDGPU_PP_SENSOR_GPU_LOAD:
		*value = metrics.AverageGfxActivity;
		break;
	case AMDGPU_PP_SENSOR_MEM_LOAD:
		*value = metrics.AverageUclkActivity;
		break;
	default:
		pr_err("Invalid sensor for retrieving clock activity\n");
		return -EINVAL;
	}

	return 0;
}

static bool navi10_is_dpm_running(struct smu_context *smu)
{
	int ret = 0;
	uint32_t feature_mask[2];
	unsigned long feature_enabled;
	ret = smu_feature_get_enabled_mask(smu, feature_mask, 2);
	feature_enabled = (unsigned long)((uint64_t)feature_mask[0] |
			   ((uint64_t)feature_mask[1] << 32));
	return !!(feature_enabled & SMC_DPM_FEATURE);
}

static int navi10_get_fan_speed_rpm(struct smu_context *smu,
				    uint32_t *speed)
{
	SmuMetrics_t metrics;
	int ret = 0;

	if (!speed)
		return -EINVAL;

	ret = navi10_get_metrics_table(smu, &metrics);
	if (ret)
		return ret;

	*speed = metrics.CurrFanSpeed;

	return ret;
}

static int navi10_get_fan_speed_percent(struct smu_context *smu,
					uint32_t *speed)
{
	int ret = 0;
	uint32_t percent = 0;
	uint32_t current_rpm;
	PPTable_t *pptable = smu->smu_table.driver_pptable;

	ret = navi10_get_fan_speed_rpm(smu, &current_rpm);
	if (ret)
		return ret;

	percent = current_rpm * 100 / pptable->FanMaximumRpm;
	*speed = percent > 100 ? 100 : percent;

	return ret;
}

static int navi10_get_power_profile_mode(struct smu_context *smu, char *buf)
{
	DpmActivityMonitorCoeffInt_t activity_monitor;
	uint32_t i, size = 0;
	int16_t workload_type = 0;
	static const char *profile_name[] = {
					"BOOTUP_DEFAULT",
					"3D_FULL_SCREEN",
					"POWER_SAVING",
					"VIDEO",
					"VR",
					"COMPUTE",
					"CUSTOM"};
	static const char *title[] = {
			"PROFILE_INDEX(NAME)",
			"CLOCK_TYPE(NAME)",
			"FPS",
			"MinFreqType",
			"MinActiveFreqType",
			"MinActiveFreq",
			"BoosterFreqType",
			"BoosterFreq",
			"PD_Data_limit_c",
			"PD_Data_error_coeff",
			"PD_Data_error_rate_coeff"};
	int result = 0;

	if (!buf)
		return -EINVAL;

	size += sprintf(buf + size, "%16s %s %s %s %s %s %s %s %s %s %s\n",
			title[0], title[1], title[2], title[3], title[4], title[5],
			title[6], title[7], title[8], title[9], title[10]);

	for (i = 0; i <= PP_SMC_POWER_PROFILE_CUSTOM; i++) {
		/* conv PP_SMC_POWER_PROFILE* to WORKLOAD_PPLIB_*_BIT */
		workload_type = smu_workload_get_type(smu, i);
		if (workload_type < 0)
			return -EINVAL;

		result = smu_update_table(smu,
					  SMU_TABLE_ACTIVITY_MONITOR_COEFF, workload_type,
					  (void *)(&activity_monitor), false);
		if (result) {
			pr_err("[%s] Failed to get activity monitor!", __func__);
			return result;
		}

		size += sprintf(buf + size, "%2d %14s%s:\n",
			i, profile_name[i], (i == smu->power_profile_mode) ? "*" : " ");

		size += sprintf(buf + size, "%19s %d(%13s) %7d %7d %7d %7d %7d %7d %7d %7d %7d\n",
			" ",
			0,
			"GFXCLK",
			activity_monitor.Gfx_FPS,
			activity_monitor.Gfx_MinFreqStep,
			activity_monitor.Gfx_MinActiveFreqType,
			activity_monitor.Gfx_MinActiveFreq,
			activity_monitor.Gfx_BoosterFreqType,
			activity_monitor.Gfx_BoosterFreq,
			activity_monitor.Gfx_PD_Data_limit_c,
			activity_monitor.Gfx_PD_Data_error_coeff,
			activity_monitor.Gfx_PD_Data_error_rate_coeff);

		size += sprintf(buf + size, "%19s %d(%13s) %7d %7d %7d %7d %7d %7d %7d %7d %7d\n",
			" ",
			1,
			"SOCCLK",
			activity_monitor.Soc_FPS,
			activity_monitor.Soc_MinFreqStep,
			activity_monitor.Soc_MinActiveFreqType,
			activity_monitor.Soc_MinActiveFreq,
			activity_monitor.Soc_BoosterFreqType,
			activity_monitor.Soc_BoosterFreq,
			activity_monitor.Soc_PD_Data_limit_c,
			activity_monitor.Soc_PD_Data_error_coeff,
			activity_monitor.Soc_PD_Data_error_rate_coeff);

		size += sprintf(buf + size, "%19s %d(%13s) %7d %7d %7d %7d %7d %7d %7d %7d %7d\n",
			" ",
			2,
			"MEMLK",
			activity_monitor.Mem_FPS,
			activity_monitor.Mem_MinFreqStep,
			activity_monitor.Mem_MinActiveFreqType,
			activity_monitor.Mem_MinActiveFreq,
			activity_monitor.Mem_BoosterFreqType,
			activity_monitor.Mem_BoosterFreq,
			activity_monitor.Mem_PD_Data_limit_c,
			activity_monitor.Mem_PD_Data_error_coeff,
			activity_monitor.Mem_PD_Data_error_rate_coeff);
	}

	return size;
}

static int navi10_set_power_profile_mode(struct smu_context *smu, long *input, uint32_t size)
{
	DpmActivityMonitorCoeffInt_t activity_monitor;
	int workload_type, ret = 0;

	smu->power_profile_mode = input[size];

	if (smu->power_profile_mode > PP_SMC_POWER_PROFILE_CUSTOM) {
		pr_err("Invalid power profile mode %d\n", smu->power_profile_mode);
		return -EINVAL;
	}

	if (smu->power_profile_mode == PP_SMC_POWER_PROFILE_CUSTOM) {
		if (size < 0)
			return -EINVAL;

		ret = smu_update_table(smu,
				       SMU_TABLE_ACTIVITY_MONITOR_COEFF, WORKLOAD_PPLIB_CUSTOM_BIT,
				       (void *)(&activity_monitor), false);
		if (ret) {
			pr_err("[%s] Failed to get activity monitor!", __func__);
			return ret;
		}

		switch (input[0]) {
		case 0: /* Gfxclk */
			activity_monitor.Gfx_FPS = input[1];
			activity_monitor.Gfx_MinFreqStep = input[2];
			activity_monitor.Gfx_MinActiveFreqType = input[3];
			activity_monitor.Gfx_MinActiveFreq = input[4];
			activity_monitor.Gfx_BoosterFreqType = input[5];
			activity_monitor.Gfx_BoosterFreq = input[6];
			activity_monitor.Gfx_PD_Data_limit_c = input[7];
			activity_monitor.Gfx_PD_Data_error_coeff = input[8];
			activity_monitor.Gfx_PD_Data_error_rate_coeff = input[9];
			break;
		case 1: /* Socclk */
			activity_monitor.Soc_FPS = input[1];
			activity_monitor.Soc_MinFreqStep = input[2];
			activity_monitor.Soc_MinActiveFreqType = input[3];
			activity_monitor.Soc_MinActiveFreq = input[4];
			activity_monitor.Soc_BoosterFreqType = input[5];
			activity_monitor.Soc_BoosterFreq = input[6];
			activity_monitor.Soc_PD_Data_limit_c = input[7];
			activity_monitor.Soc_PD_Data_error_coeff = input[8];
			activity_monitor.Soc_PD_Data_error_rate_coeff = input[9];
			break;
		case 2: /* Memlk */
			activity_monitor.Mem_FPS = input[1];
			activity_monitor.Mem_MinFreqStep = input[2];
			activity_monitor.Mem_MinActiveFreqType = input[3];
			activity_monitor.Mem_MinActiveFreq = input[4];
			activity_monitor.Mem_BoosterFreqType = input[5];
			activity_monitor.Mem_BoosterFreq = input[6];
			activity_monitor.Mem_PD_Data_limit_c = input[7];
			activity_monitor.Mem_PD_Data_error_coeff = input[8];
			activity_monitor.Mem_PD_Data_error_rate_coeff = input[9];
			break;
		}

		ret = smu_update_table(smu,
				       SMU_TABLE_ACTIVITY_MONITOR_COEFF, WORKLOAD_PPLIB_CUSTOM_BIT,
				       (void *)(&activity_monitor), true);
		if (ret) {
			pr_err("[%s] Failed to set activity monitor!", __func__);
			return ret;
		}
	}

	/* conv PP_SMC_POWER_PROFILE* to WORKLOAD_PPLIB_*_BIT */
	workload_type = smu_workload_get_type(smu, smu->power_profile_mode);
	if (workload_type < 0)
		return -EINVAL;
	smu_send_smc_msg_with_param(smu, SMU_MSG_SetWorkloadMask,
				    1 << workload_type);

	return ret;
}

static int navi10_get_profiling_clk_mask(struct smu_context *smu,
					 enum amd_dpm_forced_level level,
					 uint32_t *sclk_mask,
					 uint32_t *mclk_mask,
					 uint32_t *soc_mask)
{
	int ret = 0;
	uint32_t level_count = 0;

	if (level == AMD_DPM_FORCED_LEVEL_PROFILE_MIN_SCLK) {
		if (sclk_mask)
			*sclk_mask = 0;
	} else if (level == AMD_DPM_FORCED_LEVEL_PROFILE_MIN_MCLK) {
		if (mclk_mask)
			*mclk_mask = 0;
	} else if (level == AMD_DPM_FORCED_LEVEL_PROFILE_PEAK) {
		if(sclk_mask) {
			ret = smu_get_dpm_level_count(smu, SMU_SCLK, &level_count);
			if (ret)
				return ret;
			*sclk_mask = level_count - 1;
		}

		if(mclk_mask) {
			ret = smu_get_dpm_level_count(smu, SMU_MCLK, &level_count);
			if (ret)
				return ret;
			*mclk_mask = level_count - 1;
		}

		if(soc_mask) {
			ret = smu_get_dpm_level_count(smu, SMU_SOCCLK, &level_count);
			if (ret)
				return ret;
			*soc_mask = level_count - 1;
		}
	}

	return ret;
}

static int navi10_notify_smc_display_config(struct smu_context *smu)
{
	struct smu_clocks min_clocks = {0};
	struct pp_display_clock_request clock_req;
	int ret = 0;

	min_clocks.dcef_clock = smu->display_config->min_dcef_set_clk;
	min_clocks.dcef_clock_in_sr = smu->display_config->min_dcef_deep_sleep_set_clk;
	min_clocks.memory_clock = smu->display_config->min_mem_set_clock;

	if (smu_feature_is_supported(smu, SMU_FEATURE_DPM_DCEFCLK_BIT)) {
		clock_req.clock_type = amd_pp_dcef_clock;
		clock_req.clock_freq_in_khz = min_clocks.dcef_clock * 10;

		ret = smu_v11_0_display_clock_voltage_request(smu, &clock_req);
		if (!ret) {
			if (smu_feature_is_supported(smu, SMU_FEATURE_DS_DCEFCLK_BIT)) {
				ret = smu_send_smc_msg_with_param(smu,
								  SMU_MSG_SetMinDeepSleepDcefclk,
								  min_clocks.dcef_clock_in_sr/100);
				if (ret) {
					pr_err("Attempt to set divider for DCEFCLK Failed!");
					return ret;
				}
			}
		} else {
			pr_info("Attempt to set Hard Min for DCEFCLK Failed!");
		}
	}

	if (smu_feature_is_enabled(smu, SMU_FEATURE_DPM_UCLK_BIT)) {
		ret = smu_set_hard_freq_range(smu, SMU_UCLK, min_clocks.memory_clock/100, 0);
		if (ret) {
			pr_err("[%s] Set hard min uclk failed!", __func__);
			return ret;
		}
	}

	return 0;
}

static int navi10_set_watermarks_table(struct smu_context *smu,
				       void *watermarks, struct
				       dm_pp_wm_sets_with_clock_ranges_soc15
				       *clock_ranges)
{
	int i;
	Watermarks_t *table = watermarks;

	if (!table || !clock_ranges)
		return -EINVAL;

	if (clock_ranges->num_wm_dmif_sets > 4 ||
	    clock_ranges->num_wm_mcif_sets > 4)
		return -EINVAL;

	for (i = 0; i < clock_ranges->num_wm_dmif_sets; i++) {
		table->WatermarkRow[1][i].MinClock =
			cpu_to_le16((uint16_t)
			(clock_ranges->wm_dmif_clocks_ranges[i].wm_min_dcfclk_clk_in_khz /
			1000));
		table->WatermarkRow[1][i].MaxClock =
			cpu_to_le16((uint16_t)
			(clock_ranges->wm_dmif_clocks_ranges[i].wm_max_dcfclk_clk_in_khz /
			1000));
		table->WatermarkRow[1][i].MinUclk =
			cpu_to_le16((uint16_t)
			(clock_ranges->wm_dmif_clocks_ranges[i].wm_min_mem_clk_in_khz /
			1000));
		table->WatermarkRow[1][i].MaxUclk =
			cpu_to_le16((uint16_t)
			(clock_ranges->wm_dmif_clocks_ranges[i].wm_max_mem_clk_in_khz /
			1000));
		table->WatermarkRow[1][i].WmSetting = (uint8_t)
				clock_ranges->wm_dmif_clocks_ranges[i].wm_set_id;
	}

	for (i = 0; i < clock_ranges->num_wm_mcif_sets; i++) {
		table->WatermarkRow[0][i].MinClock =
			cpu_to_le16((uint16_t)
			(clock_ranges->wm_mcif_clocks_ranges[i].wm_min_socclk_clk_in_khz /
			1000));
		table->WatermarkRow[0][i].MaxClock =
			cpu_to_le16((uint16_t)
			(clock_ranges->wm_mcif_clocks_ranges[i].wm_max_socclk_clk_in_khz /
			1000));
		table->WatermarkRow[0][i].MinUclk =
			cpu_to_le16((uint16_t)
			(clock_ranges->wm_mcif_clocks_ranges[i].wm_min_mem_clk_in_khz /
			1000));
		table->WatermarkRow[0][i].MaxUclk =
			cpu_to_le16((uint16_t)
			(clock_ranges->wm_mcif_clocks_ranges[i].wm_max_mem_clk_in_khz /
			1000));
		table->WatermarkRow[0][i].WmSetting = (uint8_t)
				clock_ranges->wm_mcif_clocks_ranges[i].wm_set_id;
	}

	return 0;
}

static int navi10_thermal_get_temperature(struct smu_context *smu,
					     enum amd_pp_sensors sensor,
					     uint32_t *value)
{
	SmuMetrics_t metrics;
	int ret = 0;

	if (!value)
		return -EINVAL;

	ret = navi10_get_metrics_table(smu, &metrics);
	if (ret)
		return ret;

	switch (sensor) {
	case AMDGPU_PP_SENSOR_HOTSPOT_TEMP:
		*value = metrics.TemperatureHotspot *
			SMU_TEMPERATURE_UNITS_PER_CENTIGRADES;
		break;
	case AMDGPU_PP_SENSOR_EDGE_TEMP:
		*value = metrics.TemperatureEdge *
			SMU_TEMPERATURE_UNITS_PER_CENTIGRADES;
		break;
	case AMDGPU_PP_SENSOR_MEM_TEMP:
		*value = metrics.TemperatureMem *
			SMU_TEMPERATURE_UNITS_PER_CENTIGRADES;
		break;
	default:
		pr_err("Invalid sensor for retrieving temp\n");
		return -EINVAL;
	}

	return 0;
}

static int navi10_read_sensor(struct smu_context *smu,
				 enum amd_pp_sensors sensor,
				 void *data, uint32_t *size)
{
	int ret = 0;
	struct smu_table_context *table_context = &smu->smu_table;
	PPTable_t *pptable = table_context->driver_pptable;

	if(!data || !size)
		return -EINVAL;

	mutex_lock(&smu->sensor_lock);
	switch (sensor) {
	case AMDGPU_PP_SENSOR_MAX_FAN_RPM:
		*(uint32_t *)data = pptable->FanMaximumRpm;
		*size = 4;
		break;
	case AMDGPU_PP_SENSOR_MEM_LOAD:
	case AMDGPU_PP_SENSOR_GPU_LOAD:
		ret = navi10_get_current_activity_percent(smu, sensor, (uint32_t *)data);
		*size = 4;
		break;
	case AMDGPU_PP_SENSOR_GPU_POWER:
		ret = navi10_get_gpu_power(smu, (uint32_t *)data);
		*size = 4;
		break;
	case AMDGPU_PP_SENSOR_HOTSPOT_TEMP:
	case AMDGPU_PP_SENSOR_EDGE_TEMP:
	case AMDGPU_PP_SENSOR_MEM_TEMP:
		ret = navi10_thermal_get_temperature(smu, sensor, (uint32_t *)data);
		*size = 4;
		break;
	default:
		ret = smu_v11_0_read_sensor(smu, sensor, data, size);
	}
	mutex_unlock(&smu->sensor_lock);

	return ret;
}

static int navi10_get_uclk_dpm_states(struct smu_context *smu, uint32_t *clocks_in_khz, uint32_t *num_states)
{
	uint32_t num_discrete_levels = 0;
	uint16_t *dpm_levels = NULL;
	uint16_t i = 0;
	struct smu_table_context *table_context = &smu->smu_table;
	PPTable_t *driver_ppt = NULL;

	if (!clocks_in_khz || !num_states || !table_context->driver_pptable)
		return -EINVAL;

	driver_ppt = table_context->driver_pptable;
	num_discrete_levels = driver_ppt->DpmDescriptor[PPCLK_UCLK].NumDiscreteLevels;
	dpm_levels = driver_ppt->FreqTableUclk;

	if (num_discrete_levels == 0 || dpm_levels == NULL)
		return -EINVAL;

	*num_states = num_discrete_levels;
	for (i = 0; i < num_discrete_levels; i++) {
		/* convert to khz */
		*clocks_in_khz = (*dpm_levels) * 1000;
		clocks_in_khz++;
		dpm_levels++;
	}

	return 0;
}

static int navi10_set_performance_level(struct smu_context *smu,
					enum amd_dpm_forced_level level);

static int navi10_set_standard_performance_level(struct smu_context *smu)
{
	struct amdgpu_device *adev = smu->adev;
	int ret = 0;
	uint32_t sclk_freq = 0, uclk_freq = 0;

	switch (adev->asic_type) {
	case CHIP_NAVI10:
		sclk_freq = NAVI10_UMD_PSTATE_PROFILING_GFXCLK;
		uclk_freq = NAVI10_UMD_PSTATE_PROFILING_MEMCLK;
		break;
	case CHIP_NAVI14:
		sclk_freq = NAVI14_UMD_PSTATE_PROFILING_GFXCLK;
		uclk_freq = NAVI14_UMD_PSTATE_PROFILING_MEMCLK;
		break;
	default:
		/* by default, this is same as auto performance level */
		return navi10_set_performance_level(smu, AMD_DPM_FORCED_LEVEL_AUTO);
	}

	ret = smu_set_soft_freq_range(smu, SMU_SCLK, sclk_freq, sclk_freq);
	if (ret)
		return ret;
	ret = smu_set_soft_freq_range(smu, SMU_UCLK, uclk_freq, uclk_freq);
	if (ret)
		return ret;

	return ret;
}

static int navi10_set_peak_performance_level(struct smu_context *smu)
{
	struct amdgpu_device *adev = smu->adev;
	int ret = 0;
	uint32_t sclk_freq = 0, uclk_freq = 0;

	switch (adev->asic_type) {
	case CHIP_NAVI10:
		switch (adev->pdev->revision) {
		case 0xf0: /* XTX */
		case 0xc0:
			sclk_freq = NAVI10_PEAK_SCLK_XTX;
			break;
		case 0xf1: /* XT */
		case 0xc1:
			sclk_freq = NAVI10_PEAK_SCLK_XT;
			break;
		default: /* XL */
			sclk_freq = NAVI10_PEAK_SCLK_XL;
			break;
		}
		break;
	case CHIP_NAVI14:
		switch (adev->pdev->revision) {
		case 0xc7: /* XT */
		case 0xf4:
			sclk_freq = NAVI14_UMD_PSTATE_PEAK_XT_GFXCLK;
			break;
		case 0xc1: /* XTM */
		case 0xf2:
			sclk_freq = NAVI14_UMD_PSTATE_PEAK_XTM_GFXCLK;
			break;
		case 0xc3: /* XLM */
		case 0xf3:
			sclk_freq = NAVI14_UMD_PSTATE_PEAK_XLM_GFXCLK;
			break;
		case 0xc5: /* XTX */
		case 0xf6:
			sclk_freq = NAVI14_UMD_PSTATE_PEAK_XLM_GFXCLK;
			break;
		default: /* XL */
			sclk_freq = NAVI14_UMD_PSTATE_PEAK_XL_GFXCLK;
			break;
		}
		break;
	case CHIP_NAVI12:
		sclk_freq = NAVI12_UMD_PSTATE_PEAK_GFXCLK;
		break;
	default:
		ret = smu_get_dpm_level_range(smu, SMU_SCLK, NULL, &sclk_freq);
		if (ret)
			return ret;
	}

	ret = smu_get_dpm_level_range(smu, SMU_UCLK, NULL, &uclk_freq);
	if (ret)
		return ret;

	ret = smu_set_soft_freq_range(smu, SMU_SCLK, sclk_freq, sclk_freq);
	if (ret)
		return ret;
	ret = smu_set_soft_freq_range(smu, SMU_UCLK, uclk_freq, uclk_freq);
	if (ret)
		return ret;

	return ret;
}

static int navi10_set_performance_level(struct smu_context *smu,
					enum amd_dpm_forced_level level)
{
	int ret = 0;
	uint32_t sclk_mask, mclk_mask, soc_mask;

	switch (level) {
	case AMD_DPM_FORCED_LEVEL_HIGH:
		ret = smu_force_dpm_limit_value(smu, true);
		break;
	case AMD_DPM_FORCED_LEVEL_LOW:
		ret = smu_force_dpm_limit_value(smu, false);
		break;
	case AMD_DPM_FORCED_LEVEL_AUTO:
		ret = smu_unforce_dpm_levels(smu);
		break;
	case AMD_DPM_FORCED_LEVEL_PROFILE_STANDARD:
		ret = navi10_set_standard_performance_level(smu);
		break;
	case AMD_DPM_FORCED_LEVEL_PROFILE_MIN_SCLK:
	case AMD_DPM_FORCED_LEVEL_PROFILE_MIN_MCLK:
		ret = smu_get_profiling_clk_mask(smu, level,
						 &sclk_mask,
						 &mclk_mask,
						 &soc_mask);
		if (ret)
			return ret;
		smu_force_clk_levels(smu, SMU_SCLK, 1 << sclk_mask, false);
		smu_force_clk_levels(smu, SMU_MCLK, 1 << mclk_mask, false);
		smu_force_clk_levels(smu, SMU_SOCCLK, 1 << soc_mask, false);
		break;
	case AMD_DPM_FORCED_LEVEL_PROFILE_PEAK:
		ret = navi10_set_peak_performance_level(smu);
		break;
	case AMD_DPM_FORCED_LEVEL_MANUAL:
	case AMD_DPM_FORCED_LEVEL_PROFILE_EXIT:
	default:
		break;
	}
	return ret;
}

static int navi10_get_thermal_temperature_range(struct smu_context *smu,
						struct smu_temperature_range *range)
{
	struct smu_table_context *table_context = &smu->smu_table;
	struct smu_11_0_powerplay_table *powerplay_table = table_context->power_play_table;

	if (!range || !powerplay_table)
		return -EINVAL;

	range->max = powerplay_table->software_shutdown_temp *
		SMU_TEMPERATURE_UNITS_PER_CENTIGRADES;

	return 0;
}

static int navi10_display_disable_memory_clock_switch(struct smu_context *smu,
						bool disable_memory_clock_switch)
{
	int ret = 0;
	struct smu_11_0_max_sustainable_clocks *max_sustainable_clocks =
		(struct smu_11_0_max_sustainable_clocks *)
			smu->smu_table.max_sustainable_clocks;
	uint32_t min_memory_clock = smu->hard_min_uclk_req_from_dal;
	uint32_t max_memory_clock = max_sustainable_clocks->uclock;

	if(smu->disable_uclk_switch == disable_memory_clock_switch)
		return 0;

	if(disable_memory_clock_switch)
		ret = smu_set_hard_freq_range(smu, SMU_UCLK, max_memory_clock, 0);
	else
		ret = smu_set_hard_freq_range(smu, SMU_UCLK, min_memory_clock, 0);

	if(!ret)
		smu->disable_uclk_switch = disable_memory_clock_switch;

	return ret;
}

static uint32_t navi10_get_pptable_power_limit(struct smu_context *smu)
{
	PPTable_t *pptable = smu->smu_table.driver_pptable;
	return pptable->SocketPowerLimitAc[PPT_THROTTLER_PPT0];
}

static int navi10_get_power_limit(struct smu_context *smu,
				     uint32_t *limit,
				     bool cap)
{
	PPTable_t *pptable = smu->smu_table.driver_pptable;
	uint32_t asic_default_power_limit = 0;
	int ret = 0;
	int power_src;

	if (!smu->power_limit) {
		if (smu_feature_is_enabled(smu, SMU_FEATURE_PPT_BIT)) {
			power_src = smu_power_get_index(smu, SMU_POWER_SOURCE_AC);
			if (power_src < 0)
				return -EINVAL;

			ret = smu_send_smc_msg_with_param(smu, SMU_MSG_GetPptLimit,
				power_src << 16);
			if (ret) {
				pr_err("[%s] get PPT limit failed!", __func__);
				return ret;
			}
			smu_read_smc_arg(smu, &asic_default_power_limit);
		} else {
			/* the last hope to figure out the ppt limit */
			if (!pptable) {
				pr_err("Cannot get PPT limit due to pptable missing!");
				return -EINVAL;
			}
			asic_default_power_limit =
				pptable->SocketPowerLimitAc[PPT_THROTTLER_PPT0];
		}

		smu->power_limit = asic_default_power_limit;
	}

	if (cap)
		*limit = smu_v11_0_get_max_power_limit(smu);
	else
		*limit = smu->power_limit;

	return 0;
}

static int navi10_update_pcie_parameters(struct smu_context *smu,
				     uint32_t pcie_gen_cap,
				     uint32_t pcie_width_cap)
{
	PPTable_t *pptable = smu->smu_table.driver_pptable;
	int ret, i;
	uint32_t smu_pcie_arg;

	struct smu_dpm_context *smu_dpm = &smu->smu_dpm;
	struct smu_11_0_dpm_context *dpm_context = smu_dpm->dpm_context;

	for (i = 0; i < NUM_LINK_LEVELS; i++) {
		smu_pcie_arg = (i << 16) |
			((pptable->PcieGenSpeed[i] <= pcie_gen_cap) ? (pptable->PcieGenSpeed[i] << 8) :
				(pcie_gen_cap << 8)) | ((pptable->PcieLaneCount[i] <= pcie_width_cap) ?
					pptable->PcieLaneCount[i] : pcie_width_cap);
		ret = smu_send_smc_msg_with_param(smu,
					  SMU_MSG_OverridePcieParameters,
					  smu_pcie_arg);

		if (ret)
			return ret;

		if (pptable->PcieGenSpeed[i] > pcie_gen_cap)
			dpm_context->dpm_tables.pcie_table.pcie_gen[i] = pcie_gen_cap;
		if (pptable->PcieLaneCount[i] > pcie_width_cap)
			dpm_context->dpm_tables.pcie_table.pcie_lane[i] = pcie_width_cap;
	}

	return 0;
}

static inline void navi10_dump_od_table(OverDriveTable_t *od_table) {
	pr_debug("OD: Gfxclk: (%d, %d)\n", od_table->GfxclkFmin, od_table->GfxclkFmax);
	pr_debug("OD: Gfx1: (%d, %d)\n", od_table->GfxclkFreq1, od_table->GfxclkVolt1);
	pr_debug("OD: Gfx2: (%d, %d)\n", od_table->GfxclkFreq2, od_table->GfxclkVolt2);
	pr_debug("OD: Gfx3: (%d, %d)\n", od_table->GfxclkFreq3, od_table->GfxclkVolt3);
	pr_debug("OD: UclkFmax: %d\n", od_table->UclkFmax);
	pr_debug("OD: OverDrivePct: %d\n", od_table->OverDrivePct);
}

static int navi10_od_setting_check_range(struct smu_11_0_overdrive_table *od_table, enum SMU_11_0_ODSETTING_ID setting, uint32_t value)
{
	if (value < od_table->min[setting]) {
		pr_warn("OD setting (%d, %d) is less than the minimum allowed (%d)\n", setting, value, od_table->min[setting]);
		return -EINVAL;
	}
	if (value > od_table->max[setting]) {
		pr_warn("OD setting (%d, %d) is greater than the maximum allowed (%d)\n", setting, value, od_table->max[setting]);
		return -EINVAL;
	}
	return 0;
}

static int navi10_overdrive_get_gfx_clk_base_voltage(struct smu_context *smu,
						     uint16_t *voltage,
						     uint32_t freq)
{
	uint32_t param = (freq & 0xFFFF) | (PPCLK_GFXCLK << 16);
	uint32_t value = 0;
	int ret;

	ret = smu_send_smc_msg_with_param(smu,
					  SMU_MSG_GetVoltageByDpm,
					  param);
	if (ret) {
		pr_err("[GetBaseVoltage] failed to get GFXCLK AVFS voltage from SMU!");
		return ret;
	}

	smu_read_smc_arg(smu, &value);
	*voltage = (uint16_t)value;

	return 0;
}

static int navi10_setup_od_limits(struct smu_context *smu) {
	struct smu_11_0_overdrive_table *overdrive_table = NULL;
	struct smu_11_0_powerplay_table *powerplay_table = NULL;

	if (!smu->smu_table.power_play_table) {
		pr_err("powerplay table uninitialized!\n");
		return -ENOENT;
	}
	powerplay_table = (struct smu_11_0_powerplay_table *)smu->smu_table.power_play_table;
	overdrive_table = &powerplay_table->overdrive_table;
	if (!smu->od_settings) {
		smu->od_settings = kmemdup(overdrive_table, sizeof(struct smu_11_0_overdrive_table), GFP_KERNEL);
	} else {
		memcpy(smu->od_settings, overdrive_table, sizeof(struct smu_11_0_overdrive_table));
	}
	return 0;
}

static int navi10_set_default_od_settings(struct smu_context *smu, bool initialize) {
	OverDriveTable_t *od_table, *boot_od_table;
	int ret = 0;

	ret = smu_v11_0_set_default_od_settings(smu, initialize, sizeof(OverDriveTable_t));
	if (ret)
		return ret;

	od_table = (OverDriveTable_t *)smu->smu_table.overdrive_table;
	boot_od_table = (OverDriveTable_t *)smu->smu_table.boot_overdrive_table;
	if (initialize) {
		ret = navi10_setup_od_limits(smu);
		if (ret) {
			pr_err("Failed to retrieve board OD limits\n");
			return ret;
		}
		if (od_table) {
			if (!od_table->GfxclkVolt1) {
				ret = navi10_overdrive_get_gfx_clk_base_voltage(smu,
										&od_table->GfxclkVolt1,
										od_table->GfxclkFreq1);
				if (ret)
					od_table->GfxclkVolt1 = 0;
				if (boot_od_table)
					boot_od_table->GfxclkVolt1 = od_table->GfxclkVolt1;
			}

			if (!od_table->GfxclkVolt2) {
				ret = navi10_overdrive_get_gfx_clk_base_voltage(smu,
										&od_table->GfxclkVolt2,
										od_table->GfxclkFreq2);
				if (ret)
					od_table->GfxclkVolt2 = 0;
				if (boot_od_table)
					boot_od_table->GfxclkVolt2 = od_table->GfxclkVolt2;
			}

			if (!od_table->GfxclkVolt3) {
				ret = navi10_overdrive_get_gfx_clk_base_voltage(smu,
										&od_table->GfxclkVolt3,
										od_table->GfxclkFreq3);
				if (ret)
					od_table->GfxclkVolt3 = 0;
				if (boot_od_table)
					boot_od_table->GfxclkVolt3 = od_table->GfxclkVolt3;
			}
		}
	}

	if (od_table) {
		navi10_dump_od_table(od_table);
	}

	return ret;
}

static int navi10_od_edit_dpm_table(struct smu_context *smu, enum PP_OD_DPM_TABLE_COMMAND type, long input[], uint32_t size) {
	int i;
	int ret = 0;
	struct smu_table_context *table_context = &smu->smu_table;
	OverDriveTable_t *od_table;
	struct smu_11_0_overdrive_table *od_settings;
	enum SMU_11_0_ODSETTING_ID freq_setting, voltage_setting;
	uint16_t *freq_ptr, *voltage_ptr;
	od_table = (OverDriveTable_t *)table_context->overdrive_table;

	if (!smu->od_enabled) {
		pr_warn("OverDrive is not enabled!\n");
		return -EINVAL;
	}

	if (!smu->od_settings) {
		pr_err("OD board limits are not set!\n");
		return -ENOENT;
	}

	od_settings = smu->od_settings;

	switch (type) {
	case PP_OD_EDIT_SCLK_VDDC_TABLE:
		if (!navi10_od_feature_is_supported(od_settings, SMU_11_0_ODCAP_GFXCLK_LIMITS)) {
			pr_warn("GFXCLK_LIMITS not supported!\n");
			return -ENOTSUPP;
		}
		if (!table_context->overdrive_table) {
			pr_err("Overdrive is not initialized\n");
			return -EINVAL;
		}
		for (i = 0; i < size; i += 2) {
			if (i + 2 > size) {
				pr_info("invalid number of input parameters %d\n", size);
				return -EINVAL;
			}
			switch (input[i]) {
			case 0:
				freq_setting = SMU_11_0_ODSETTING_GFXCLKFMIN;
				freq_ptr = &od_table->GfxclkFmin;
				if (input[i + 1] > od_table->GfxclkFmax) {
					pr_info("GfxclkFmin (%ld) must be <= GfxclkFmax (%u)!\n",
						input[i + 1],
						od_table->GfxclkFmin);
					return -EINVAL;
				}
				break;
			case 1:
				freq_setting = SMU_11_0_ODSETTING_GFXCLKFMAX;
				freq_ptr = &od_table->GfxclkFmax;
				if (input[i + 1] < od_table->GfxclkFmin) {
					pr_info("GfxclkFmax (%ld) must be >= GfxclkFmin (%u)!\n",
						input[i + 1],
						od_table->GfxclkFmax);
					return -EINVAL;
				}
				break;
			default:
				pr_info("Invalid SCLK_VDDC_TABLE index: %ld\n", input[i]);
				pr_info("Supported indices: [0:min,1:max]\n");
				return -EINVAL;
			}
			ret = navi10_od_setting_check_range(od_settings, freq_setting, input[i + 1]);
			if (ret)
				return ret;
			*freq_ptr = input[i + 1];
		}
		break;
	case PP_OD_EDIT_MCLK_VDDC_TABLE:
		if (!navi10_od_feature_is_supported(od_settings, SMU_11_0_ODCAP_UCLK_MAX)) {
			pr_warn("UCLK_MAX not supported!\n");
			return -ENOTSUPP;
		}
		if (size < 2) {
			pr_info("invalid number of parameters: %d\n", size);
			return -EINVAL;
		}
		if (input[0] != 1) {
			pr_info("Invalid MCLK_VDDC_TABLE index: %ld\n", input[0]);
			pr_info("Supported indices: [1:max]\n");
			return -EINVAL;
		}
		ret = navi10_od_setting_check_range(od_settings, SMU_11_0_ODSETTING_UCLKFMAX, input[1]);
		if (ret)
			return ret;
		od_table->UclkFmax = input[1];
		break;
	case PP_OD_RESTORE_DEFAULT_TABLE:
		if (!(table_context->overdrive_table && table_context->boot_overdrive_table)) {
			pr_err("Overdrive table was not initialized!\n");
			return -EINVAL;
		}
		memcpy(table_context->overdrive_table, table_context->boot_overdrive_table, sizeof(OverDriveTable_t));
		break;
	case PP_OD_COMMIT_DPM_TABLE:
		navi10_dump_od_table(od_table);
		ret = smu_update_table(smu, SMU_TABLE_OVERDRIVE, 0, (void *)od_table, true);
		if (ret) {
			pr_err("Failed to import overdrive table!\n");
			return ret;
		}
		// no lock needed because smu_od_edit_dpm_table has it
		ret = smu_handle_task(smu, smu->smu_dpm.dpm_level,
			AMD_PP_TASK_READJUST_POWER_STATE,
			false);
		if (ret) {
			return ret;
		}
		break;
	case PP_OD_EDIT_VDDC_CURVE:
		if (!navi10_od_feature_is_supported(od_settings, SMU_11_0_ODCAP_GFXCLK_CURVE)) {
			pr_warn("GFXCLK_CURVE not supported!\n");
			return -ENOTSUPP;
		}
		if (size < 3) {
			pr_info("invalid number of parameters: %d\n", size);
			return -EINVAL;
		}
		if (!od_table) {
			pr_info("Overdrive is not initialized\n");
			return -EINVAL;
		}

		switch (input[0]) {
		case 0:
			freq_setting = SMU_11_0_ODSETTING_VDDGFXCURVEFREQ_P1;
			voltage_setting = SMU_11_0_ODSETTING_VDDGFXCURVEVOLTAGE_P1;
			freq_ptr = &od_table->GfxclkFreq1;
			voltage_ptr = &od_table->GfxclkVolt1;
			break;
		case 1:
			freq_setting = SMU_11_0_ODSETTING_VDDGFXCURVEFREQ_P2;
			voltage_setting = SMU_11_0_ODSETTING_VDDGFXCURVEVOLTAGE_P2;
			freq_ptr = &od_table->GfxclkFreq2;
			voltage_ptr = &od_table->GfxclkVolt2;
			break;
		case 2:
			freq_setting = SMU_11_0_ODSETTING_VDDGFXCURVEFREQ_P3;
			voltage_setting = SMU_11_0_ODSETTING_VDDGFXCURVEVOLTAGE_P3;
			freq_ptr = &od_table->GfxclkFreq3;
			voltage_ptr = &od_table->GfxclkVolt3;
			break;
		default:
			pr_info("Invalid VDDC_CURVE index: %ld\n", input[0]);
			pr_info("Supported indices: [0, 1, 2]\n");
			return -EINVAL;
		}
		ret = navi10_od_setting_check_range(od_settings, freq_setting, input[1]);
		if (ret)
			return ret;
		// Allow setting zero to disable the OverDrive VDDC curve
		if (input[2] != 0) {
			ret = navi10_od_setting_check_range(od_settings, voltage_setting, input[2]);
			if (ret)
				return ret;
			*freq_ptr = input[1];
			*voltage_ptr = ((uint16_t)input[2]) * NAVI10_VOLTAGE_SCALE;
			pr_debug("OD: set curve %ld: (%d, %d)\n", input[0], *freq_ptr, *voltage_ptr);
		} else {
			// If setting 0, disable all voltage curve settings
			od_table->GfxclkVolt1 = 0;
			od_table->GfxclkVolt2 = 0;
			od_table->GfxclkVolt3 = 0;
		}
		navi10_dump_od_table(od_table);
		break;
	default:
		return -ENOSYS;
	}
	return ret;
}

static int navi10_run_btc(struct smu_context *smu)
{
	int ret = 0;

	ret = smu_send_smc_msg(smu, SMU_MSG_RunBtc);
	if (ret)
		pr_err("RunBtc failed!\n");

	return ret;
}

static int navi10_dummy_pstate_control(struct smu_context *smu, bool enable)
{
	int result = 0;

	if (!enable)
		result = smu_send_smc_msg(smu, SMU_MSG_DAL_DISABLE_DUMMY_PSTATE_CHANGE);
	else
		result = smu_send_smc_msg(smu, SMU_MSG_DAL_ENABLE_DUMMY_PSTATE_CHANGE);

	return result;
}

static int navi10_disable_umc_cdr_12gbps_workaround(struct smu_context *smu)
{
	uint32_t uclk_count, uclk_min, uclk_max;
	uint32_t smu_version;
	int ret = 0;

	ret = smu_get_smc_version(smu, NULL, &smu_version);
	if (ret)
		return ret;

	/* This workaround is available only for 42.50 or later SMC firmwares */
	if (smu_version < 0x2A3200)
		return 0;

	ret = smu_get_dpm_level_count(smu, SMU_UCLK, &uclk_count);
	if (ret)
		return ret;

	ret = smu_get_dpm_freq_by_index(smu, SMU_UCLK, (uint16_t)0, &uclk_min);
	if (ret)
		return ret;

	ret = smu_get_dpm_freq_by_index(smu, SMU_UCLK, (uint16_t)(uclk_count - 1), &uclk_max);
	if (ret)
		return ret;

	/* Force UCLK out of the highest DPM */
	ret = smu_set_hard_freq_range(smu, SMU_UCLK, 0, uclk_min);
	if (ret)
		return ret;

	/* Revert the UCLK Hardmax */
	ret = smu_set_hard_freq_range(smu, SMU_UCLK, 0, uclk_max);
	if (ret)
		return ret;

	/*
	 * In this case, SMU already disabled dummy pstate during enablement
	 * of UCLK DPM, we have to re-enabled it.
	 * */
	return navi10_dummy_pstate_control(smu, true);
}

static const struct pptable_funcs navi10_ppt_funcs = {
	.tables_init = navi10_tables_init,
	.alloc_dpm_context = navi10_allocate_dpm_context,
	.store_powerplay_table = navi10_store_powerplay_table,
	.check_powerplay_table = navi10_check_powerplay_table,
	.append_powerplay_table = navi10_append_powerplay_table,
	.get_smu_msg_index = navi10_get_smu_msg_index,
	.get_smu_clk_index = navi10_get_smu_clk_index,
	.get_smu_feature_index = navi10_get_smu_feature_index,
	.get_smu_table_index = navi10_get_smu_table_index,
	.get_smu_power_index = navi10_get_pwr_src_index,
	.get_workload_type = navi10_get_workload_type,
	.get_allowed_feature_mask = navi10_get_allowed_feature_mask,
	.set_default_dpm_table = navi10_set_default_dpm_table,
	.dpm_set_uvd_enable = navi10_dpm_set_uvd_enable,
	.dpm_set_jpeg_enable = navi10_dpm_set_jpeg_enable,
	.get_current_clk_freq_by_table = navi10_get_current_clk_freq_by_table,
	.print_clk_levels = navi10_print_clk_levels,
	.force_clk_levels = navi10_force_clk_levels,
	.populate_umd_state_clk = navi10_populate_umd_state_clk,
	.get_clock_by_type_with_latency = navi10_get_clock_by_type_with_latency,
	.pre_display_config_changed = navi10_pre_display_config_changed,
	.display_config_changed = navi10_display_config_changed,
	.notify_smc_display_config = navi10_notify_smc_display_config,
	.force_dpm_limit_value = navi10_force_dpm_limit_value,
	.unforce_dpm_levels = navi10_unforce_dpm_levels,
	.is_dpm_running = navi10_is_dpm_running,
	.get_fan_speed_percent = navi10_get_fan_speed_percent,
	.get_fan_speed_rpm = navi10_get_fan_speed_rpm,
	.get_power_profile_mode = navi10_get_power_profile_mode,
	.set_power_profile_mode = navi10_set_power_profile_mode,
	.get_profiling_clk_mask = navi10_get_profiling_clk_mask,
	.set_watermarks_table = navi10_set_watermarks_table,
	.read_sensor = navi10_read_sensor,
	.get_uclk_dpm_states = navi10_get_uclk_dpm_states,
	.set_performance_level = navi10_set_performance_level,
	.get_thermal_temperature_range = navi10_get_thermal_temperature_range,
	.display_disable_memory_clock_switch = navi10_display_disable_memory_clock_switch,
	.get_power_limit = navi10_get_power_limit,
	.update_pcie_parameters = navi10_update_pcie_parameters,
	.init_microcode = smu_v11_0_init_microcode,
	.load_microcode = smu_v11_0_load_microcode,
	.init_smc_tables = smu_v11_0_init_smc_tables,
	.fini_smc_tables = smu_v11_0_fini_smc_tables,
	.init_power = smu_v11_0_init_power,
	.fini_power = smu_v11_0_fini_power,
	.check_fw_status = smu_v11_0_check_fw_status,
	.setup_pptable = smu_v11_0_setup_pptable,
	.get_vbios_bootup_values = smu_v11_0_get_vbios_bootup_values,
	.get_clk_info_from_vbios = smu_v11_0_get_clk_info_from_vbios,
	.check_pptable = smu_v11_0_check_pptable,
	.parse_pptable = smu_v11_0_parse_pptable,
	.populate_smc_tables = smu_v11_0_populate_smc_pptable,
	.check_fw_version = smu_v11_0_check_fw_version,
	.write_pptable = smu_v11_0_write_pptable,
	.set_min_dcef_deep_sleep = smu_v11_0_set_min_dcef_deep_sleep,
	.set_driver_table_location = smu_v11_0_set_driver_table_location,
	.set_tool_table_location = smu_v11_0_set_tool_table_location,
	.notify_memory_pool_location = smu_v11_0_notify_memory_pool_location,
	.system_features_control = smu_v11_0_system_features_control,
	.send_smc_msg_with_param = smu_v11_0_send_msg_with_param,
	.read_smc_arg = smu_v11_0_read_arg,
	.init_display_count = smu_v11_0_init_display_count,
	.set_allowed_mask = smu_v11_0_set_allowed_mask,
	.get_enabled_mask = smu_v11_0_get_enabled_mask,
	.notify_display_change = smu_v11_0_notify_display_change,
	.set_power_limit = smu_v11_0_set_power_limit,
	.get_current_clk_freq = smu_v11_0_get_current_clk_freq,
	.init_max_sustainable_clocks = smu_v11_0_init_max_sustainable_clocks,
	.start_thermal_control = smu_v11_0_start_thermal_control,
	.stop_thermal_control = smu_v11_0_stop_thermal_control,
	.set_deep_sleep_dcefclk = smu_v11_0_set_deep_sleep_dcefclk,
	.display_clock_voltage_request = smu_v11_0_display_clock_voltage_request,
	.get_fan_control_mode = smu_v11_0_get_fan_control_mode,
	.set_fan_control_mode = smu_v11_0_set_fan_control_mode,
	.set_fan_speed_percent = smu_v11_0_set_fan_speed_percent,
	.set_fan_speed_rpm = smu_v11_0_set_fan_speed_rpm,
	.set_xgmi_pstate = smu_v11_0_set_xgmi_pstate,
	.gfx_off_control = smu_v11_0_gfx_off_control,
	.register_irq_handler = smu_v11_0_register_irq_handler,
	.set_azalia_d3_pme = smu_v11_0_set_azalia_d3_pme,
	.get_max_sustainable_clocks_by_dc = smu_v11_0_get_max_sustainable_clocks_by_dc,
	.baco_is_support= smu_v11_0_baco_is_support,
	.baco_get_state = smu_v11_0_baco_get_state,
	.baco_set_state = smu_v11_0_baco_set_state,
	.baco_enter = smu_v11_0_baco_enter,
	.baco_exit = smu_v11_0_baco_exit,
	.get_dpm_ultimate_freq = smu_v11_0_get_dpm_ultimate_freq,
	.set_soft_freq_limited_range = smu_v11_0_set_soft_freq_limited_range,
	.override_pcie_parameters = smu_v11_0_override_pcie_parameters,
	.set_default_od_settings = navi10_set_default_od_settings,
	.od_edit_dpm_table = navi10_od_edit_dpm_table,
	.get_pptable_power_limit = navi10_get_pptable_power_limit,
	.run_btc = navi10_run_btc,
	.disable_umc_cdr_12gbps_workaround = navi10_disable_umc_cdr_12gbps_workaround,
};

void navi10_set_ppt_funcs(struct smu_context *smu)
{
	smu->ppt_funcs = &navi10_ppt_funcs;
}<|MERGE_RESOLUTION|>--- conflicted
+++ resolved
@@ -887,11 +887,7 @@
 			break;
 		size = sprintf(buf, "%s:\n", "OD_RANGE");
 
-<<<<<<< HEAD
-		if (navi10_od_feature_is_supported(od_settings, SMU_11_0_ODFEATURE_GFXCLK_LIMITS)) {
-=======
 		if (navi10_od_feature_is_supported(od_settings, SMU_11_0_ODCAP_GFXCLK_LIMITS)) {
->>>>>>> 2c523b34
 			navi10_od_setting_get_range(od_settings, SMU_11_0_ODSETTING_GFXCLKFMIN,
 						    &min_value, NULL);
 			navi10_od_setting_get_range(od_settings, SMU_11_0_ODSETTING_GFXCLKFMAX,
@@ -900,22 +896,14 @@
 					min_value, max_value);
 		}
 
-<<<<<<< HEAD
-		if (navi10_od_feature_is_supported(od_settings, SMU_11_0_ODFEATURE_UCLK_MAX)) {
-=======
 		if (navi10_od_feature_is_supported(od_settings, SMU_11_0_ODCAP_UCLK_MAX)) {
->>>>>>> 2c523b34
 			navi10_od_setting_get_range(od_settings, SMU_11_0_ODSETTING_UCLKFMAX,
 						    &min_value, &max_value);
 			size += sprintf(buf + size, "MCLK: %7uMhz %10uMhz\n",
 					min_value, max_value);
 		}
 
-<<<<<<< HEAD
-		if (navi10_od_feature_is_supported(od_settings, SMU_11_0_ODFEATURE_GFXCLK_CURVE)) {
-=======
 		if (navi10_od_feature_is_supported(od_settings, SMU_11_0_ODCAP_GFXCLK_CURVE)) {
->>>>>>> 2c523b34
 			navi10_od_setting_get_range(od_settings, SMU_11_0_ODSETTING_VDDGFXCURVEFREQ_P1,
 						    &min_value, &max_value);
 			size += sprintf(buf + size, "VDDC_CURVE_SCLK[0]: %7uMhz %10uMhz\n",
