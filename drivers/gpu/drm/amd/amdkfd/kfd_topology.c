--- conflicted
+++ resolved
@@ -37,10 +37,7 @@
 #include "kfd_device_queue_manager.h"
 #include "kfd_iommu.h"
 #include "amdgpu_amdkfd.h"
-<<<<<<< HEAD
-=======
 #include "amdgpu_ras.h"
->>>>>>> 0ecfebd2
 
 /* topology_device_list - Master list of all topology devices */
 static struct list_head topology_device_list;
