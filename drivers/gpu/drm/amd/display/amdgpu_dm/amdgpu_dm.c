/*
 * Copyright 2015 Advanced Micro Devices, Inc.
 *
 * Permission is hereby granted, free of charge, to any person obtaining a
 * copy of this software and associated documentation files (the "Software"),
 * to deal in the Software without restriction, including without limitation
 * the rights to use, copy, modify, merge, publish, distribute, sublicense,
 * and/or sell copies of the Software, and to permit persons to whom the
 * Software is furnished to do so, subject to the following conditions:
 *
 * The above copyright notice and this permission notice shall be included in
 * all copies or substantial portions of the Software.
 *
 * THE SOFTWARE IS PROVIDED "AS IS", WITHOUT WARRANTY OF ANY KIND, EXPRESS OR
 * IMPLIED, INCLUDING BUT NOT LIMITED TO THE WARRANTIES OF MERCHANTABILITY,
 * FITNESS FOR A PARTICULAR PURPOSE AND NONINFRINGEMENT.  IN NO EVENT SHALL
 * THE COPYRIGHT HOLDER(S) OR AUTHOR(S) BE LIABLE FOR ANY CLAIM, DAMAGES OR
 * OTHER LIABILITY, WHETHER IN AN ACTION OF CONTRACT, TORT OR OTHERWISE,
 * ARISING FROM, OUT OF OR IN CONNECTION WITH THE SOFTWARE OR THE USE OR
 * OTHER DEALINGS IN THE SOFTWARE.
 *
 * Authors: AMD
 *
 */

/* The caprices of the preprocessor require that this be declared right here */
#define CREATE_TRACE_POINTS

#include "dm_services_types.h"
#include "dc.h"
#include "link_enc_cfg.h"
#include "dc/inc/core_types.h"
#include "dal_asic_id.h"
#include "dmub/dmub_srv.h"
#include "dc/inc/hw/dmcu.h"
#include "dc/inc/hw/abm.h"
#include "dc/dc_dmub_srv.h"
#include "dc/dc_edid_parser.h"
#include "dc/dc_stat.h"
#include "amdgpu_dm_trace.h"
#include "dpcd_defs.h"
#include "link/protocols/link_dpcd.h"
#include "link_service_types.h"

#include "vid.h"
#include "amdgpu.h"
#include "amdgpu_display.h"
#include "amdgpu_ucode.h"
#include "atom.h"
#include "amdgpu_dm.h"
#include "amdgpu_dm_plane.h"
#include "amdgpu_dm_crtc.h"
#ifdef CONFIG_DRM_AMD_DC_HDCP
#include "amdgpu_dm_hdcp.h"
#include <drm/display/drm_hdcp_helper.h>
#endif
#include "amdgpu_pm.h"
#include "amdgpu_atombios.h"

#include "amd_shared.h"
#include "amdgpu_dm_irq.h"
#include "dm_helpers.h"
#include "amdgpu_dm_mst_types.h"
#if defined(CONFIG_DEBUG_FS)
#include "amdgpu_dm_debugfs.h"
#endif
#include "amdgpu_dm_psr.h"

#include "ivsrcid/ivsrcid_vislands30.h"

#include <linux/backlight.h>
#include <linux/module.h>
#include <linux/moduleparam.h>
#include <linux/types.h>
#include <linux/pm_runtime.h>
#include <linux/pci.h>
#include <linux/firmware.h>
#include <linux/component.h>
#include <linux/dmi.h>

#include <drm/display/drm_dp_mst_helper.h>
#include <drm/display/drm_hdmi_helper.h>
#include <drm/drm_atomic.h>
#include <drm/drm_atomic_uapi.h>
#include <drm/drm_atomic_helper.h>
#include <drm/drm_blend.h>
#include <drm/drm_fourcc.h>
#include <drm/drm_edid.h>
#include <drm/drm_vblank.h>
#include <drm/drm_audio_component.h>
#include <drm/drm_gem_atomic_helper.h>
#include <drm/drm_plane_helper.h>

#include <acpi/video.h>

#include "ivsrcid/dcn/irqsrcs_dcn_1_0.h"

#include "dcn/dcn_1_0_offset.h"
#include "dcn/dcn_1_0_sh_mask.h"
#include "soc15_hw_ip.h"
#include "soc15_common.h"
#include "vega10_ip_offset.h"

#include "gc/gc_11_0_0_offset.h"
#include "gc/gc_11_0_0_sh_mask.h"

#include "modules/inc/mod_freesync.h"
#include "modules/power/power_helpers.h"

#define FIRMWARE_RENOIR_DMUB "amdgpu/renoir_dmcub.bin"
MODULE_FIRMWARE(FIRMWARE_RENOIR_DMUB);
#define FIRMWARE_SIENNA_CICHLID_DMUB "amdgpu/sienna_cichlid_dmcub.bin"
MODULE_FIRMWARE(FIRMWARE_SIENNA_CICHLID_DMUB);
#define FIRMWARE_NAVY_FLOUNDER_DMUB "amdgpu/navy_flounder_dmcub.bin"
MODULE_FIRMWARE(FIRMWARE_NAVY_FLOUNDER_DMUB);
#define FIRMWARE_GREEN_SARDINE_DMUB "amdgpu/green_sardine_dmcub.bin"
MODULE_FIRMWARE(FIRMWARE_GREEN_SARDINE_DMUB);
#define FIRMWARE_VANGOGH_DMUB "amdgpu/vangogh_dmcub.bin"
MODULE_FIRMWARE(FIRMWARE_VANGOGH_DMUB);
#define FIRMWARE_DIMGREY_CAVEFISH_DMUB "amdgpu/dimgrey_cavefish_dmcub.bin"
MODULE_FIRMWARE(FIRMWARE_DIMGREY_CAVEFISH_DMUB);
#define FIRMWARE_BEIGE_GOBY_DMUB "amdgpu/beige_goby_dmcub.bin"
MODULE_FIRMWARE(FIRMWARE_BEIGE_GOBY_DMUB);
#define FIRMWARE_YELLOW_CARP_DMUB "amdgpu/yellow_carp_dmcub.bin"
MODULE_FIRMWARE(FIRMWARE_YELLOW_CARP_DMUB);
#define FIRMWARE_DCN_314_DMUB "amdgpu/dcn_3_1_4_dmcub.bin"
MODULE_FIRMWARE(FIRMWARE_DCN_314_DMUB);
#define FIRMWARE_DCN_315_DMUB "amdgpu/dcn_3_1_5_dmcub.bin"
MODULE_FIRMWARE(FIRMWARE_DCN_315_DMUB);
#define FIRMWARE_DCN316_DMUB "amdgpu/dcn_3_1_6_dmcub.bin"
MODULE_FIRMWARE(FIRMWARE_DCN316_DMUB);

#define FIRMWARE_DCN_V3_2_0_DMCUB "amdgpu/dcn_3_2_0_dmcub.bin"
MODULE_FIRMWARE(FIRMWARE_DCN_V3_2_0_DMCUB);
#define FIRMWARE_DCN_V3_2_1_DMCUB "amdgpu/dcn_3_2_1_dmcub.bin"
MODULE_FIRMWARE(FIRMWARE_DCN_V3_2_1_DMCUB);

#define FIRMWARE_RAVEN_DMCU		"amdgpu/raven_dmcu.bin"
MODULE_FIRMWARE(FIRMWARE_RAVEN_DMCU);

#define FIRMWARE_NAVI12_DMCU            "amdgpu/navi12_dmcu.bin"
MODULE_FIRMWARE(FIRMWARE_NAVI12_DMCU);

/* Number of bytes in PSP header for firmware. */
#define PSP_HEADER_BYTES 0x100

/* Number of bytes in PSP footer for firmware. */
#define PSP_FOOTER_BYTES 0x100

/**
 * DOC: overview
 *
 * The AMDgpu display manager, **amdgpu_dm** (or even simpler,
 * **dm**) sits between DRM and DC. It acts as a liaison, converting DRM
 * requests into DC requests, and DC responses into DRM responses.
 *
 * The root control structure is &struct amdgpu_display_manager.
 */

/* basic init/fini API */
static int amdgpu_dm_init(struct amdgpu_device *adev);
static void amdgpu_dm_fini(struct amdgpu_device *adev);
static bool is_freesync_video_mode(const struct drm_display_mode *mode, struct amdgpu_dm_connector *aconnector);

static enum drm_mode_subconnector get_subconnector_type(struct dc_link *link)
{
	switch (link->dpcd_caps.dongle_type) {
	case DISPLAY_DONGLE_NONE:
		return DRM_MODE_SUBCONNECTOR_Native;
	case DISPLAY_DONGLE_DP_VGA_CONVERTER:
		return DRM_MODE_SUBCONNECTOR_VGA;
	case DISPLAY_DONGLE_DP_DVI_CONVERTER:
	case DISPLAY_DONGLE_DP_DVI_DONGLE:
		return DRM_MODE_SUBCONNECTOR_DVID;
	case DISPLAY_DONGLE_DP_HDMI_CONVERTER:
	case DISPLAY_DONGLE_DP_HDMI_DONGLE:
		return DRM_MODE_SUBCONNECTOR_HDMIA;
	case DISPLAY_DONGLE_DP_HDMI_MISMATCHED_DONGLE:
	default:
		return DRM_MODE_SUBCONNECTOR_Unknown;
	}
}

static void update_subconnector_property(struct amdgpu_dm_connector *aconnector)
{
	struct dc_link *link = aconnector->dc_link;
	struct drm_connector *connector = &aconnector->base;
	enum drm_mode_subconnector subconnector = DRM_MODE_SUBCONNECTOR_Unknown;

	if (connector->connector_type != DRM_MODE_CONNECTOR_DisplayPort)
		return;

	if (aconnector->dc_sink)
		subconnector = get_subconnector_type(link);

	drm_object_property_set_value(&connector->base,
			connector->dev->mode_config.dp_subconnector_property,
			subconnector);
}

/*
 * initializes drm_device display related structures, based on the information
 * provided by DAL. The drm strcutures are: drm_crtc, drm_connector,
 * drm_encoder, drm_mode_config
 *
 * Returns 0 on success
 */
static int amdgpu_dm_initialize_drm_device(struct amdgpu_device *adev);
/* removes and deallocates the drm structures, created by the above function */
static void amdgpu_dm_destroy_drm_device(struct amdgpu_display_manager *dm);

static int amdgpu_dm_connector_init(struct amdgpu_display_manager *dm,
				    struct amdgpu_dm_connector *amdgpu_dm_connector,
				    u32 link_index,
				    struct amdgpu_encoder *amdgpu_encoder);
static int amdgpu_dm_encoder_init(struct drm_device *dev,
				  struct amdgpu_encoder *aencoder,
				  uint32_t link_index);

static int amdgpu_dm_connector_get_modes(struct drm_connector *connector);

static void amdgpu_dm_atomic_commit_tail(struct drm_atomic_state *state);

static int amdgpu_dm_atomic_check(struct drm_device *dev,
				  struct drm_atomic_state *state);

static void handle_hpd_irq_helper(struct amdgpu_dm_connector *aconnector);
static void handle_hpd_rx_irq(void *param);

static bool
is_timing_unchanged_for_freesync(struct drm_crtc_state *old_crtc_state,
				 struct drm_crtc_state *new_crtc_state);
/*
 * dm_vblank_get_counter
 *
 * @brief
 * Get counter for number of vertical blanks
 *
 * @param
 * struct amdgpu_device *adev - [in] desired amdgpu device
 * int disp_idx - [in] which CRTC to get the counter from
 *
 * @return
 * Counter for vertical blanks
 */
static u32 dm_vblank_get_counter(struct amdgpu_device *adev, int crtc)
{
	if (crtc >= adev->mode_info.num_crtc)
		return 0;
	else {
		struct amdgpu_crtc *acrtc = adev->mode_info.crtcs[crtc];

		if (acrtc->dm_irq_params.stream == NULL) {
			DRM_ERROR("dc_stream_state is NULL for crtc '%d'!\n",
				  crtc);
			return 0;
		}

		return dc_stream_get_vblank_counter(acrtc->dm_irq_params.stream);
	}
}

static int dm_crtc_get_scanoutpos(struct amdgpu_device *adev, int crtc,
				  u32 *vbl, u32 *position)
{
	u32 v_blank_start, v_blank_end, h_position, v_position;

	if ((crtc < 0) || (crtc >= adev->mode_info.num_crtc))
		return -EINVAL;
	else {
		struct amdgpu_crtc *acrtc = adev->mode_info.crtcs[crtc];

		if (acrtc->dm_irq_params.stream ==  NULL) {
			DRM_ERROR("dc_stream_state is NULL for crtc '%d'!\n",
				  crtc);
			return 0;
		}

		/*
		 * TODO rework base driver to use values directly.
		 * for now parse it back into reg-format
		 */
		dc_stream_get_scanoutpos(acrtc->dm_irq_params.stream,
					 &v_blank_start,
					 &v_blank_end,
					 &h_position,
					 &v_position);

		*position = v_position | (h_position << 16);
		*vbl = v_blank_start | (v_blank_end << 16);
	}

	return 0;
}

static bool dm_is_idle(void *handle)
{
	/* XXX todo */
	return true;
}

static int dm_wait_for_idle(void *handle)
{
	/* XXX todo */
	return 0;
}

static bool dm_check_soft_reset(void *handle)
{
	return false;
}

static int dm_soft_reset(void *handle)
{
	/* XXX todo */
	return 0;
}

static struct amdgpu_crtc *
get_crtc_by_otg_inst(struct amdgpu_device *adev,
		     int otg_inst)
{
	struct drm_device *dev = adev_to_drm(adev);
	struct drm_crtc *crtc;
	struct amdgpu_crtc *amdgpu_crtc;

	if (WARN_ON(otg_inst == -1))
		return adev->mode_info.crtcs[0];

	list_for_each_entry(crtc, &dev->mode_config.crtc_list, head) {
		amdgpu_crtc = to_amdgpu_crtc(crtc);

		if (amdgpu_crtc->otg_inst == otg_inst)
			return amdgpu_crtc;
	}

	return NULL;
}

static inline bool is_dc_timing_adjust_needed(struct dm_crtc_state *old_state,
					      struct dm_crtc_state *new_state)
{
	if (new_state->freesync_config.state ==  VRR_STATE_ACTIVE_FIXED)
		return true;
	else if (amdgpu_dm_vrr_active(old_state) != amdgpu_dm_vrr_active(new_state))
		return true;
	else
		return false;
}

/**
 * dm_pflip_high_irq() - Handle pageflip interrupt
 * @interrupt_params: ignored
 *
 * Handles the pageflip interrupt by notifying all interested parties
 * that the pageflip has been completed.
 */
static void dm_pflip_high_irq(void *interrupt_params)
{
	struct amdgpu_crtc *amdgpu_crtc;
	struct common_irq_params *irq_params = interrupt_params;
	struct amdgpu_device *adev = irq_params->adev;
	unsigned long flags;
	struct drm_pending_vblank_event *e;
	u32 vpos, hpos, v_blank_start, v_blank_end;
	bool vrr_active;

	amdgpu_crtc = get_crtc_by_otg_inst(adev, irq_params->irq_src - IRQ_TYPE_PFLIP);

	/* IRQ could occur when in initial stage */
	/* TODO work and BO cleanup */
	if (amdgpu_crtc == NULL) {
		DC_LOG_PFLIP("CRTC is null, returning.\n");
		return;
	}

	spin_lock_irqsave(&adev_to_drm(adev)->event_lock, flags);

	if (amdgpu_crtc->pflip_status != AMDGPU_FLIP_SUBMITTED){
		DC_LOG_PFLIP("amdgpu_crtc->pflip_status = %d !=AMDGPU_FLIP_SUBMITTED(%d) on crtc:%d[%p] \n",
						 amdgpu_crtc->pflip_status,
						 AMDGPU_FLIP_SUBMITTED,
						 amdgpu_crtc->crtc_id,
						 amdgpu_crtc);
		spin_unlock_irqrestore(&adev_to_drm(adev)->event_lock, flags);
		return;
	}

	/* page flip completed. */
	e = amdgpu_crtc->event;
	amdgpu_crtc->event = NULL;

	WARN_ON(!e);

	vrr_active = amdgpu_dm_vrr_active_irq(amdgpu_crtc);

	/* Fixed refresh rate, or VRR scanout position outside front-porch? */
	if (!vrr_active ||
	    !dc_stream_get_scanoutpos(amdgpu_crtc->dm_irq_params.stream, &v_blank_start,
				      &v_blank_end, &hpos, &vpos) ||
	    (vpos < v_blank_start)) {
		/* Update to correct count and vblank timestamp if racing with
		 * vblank irq. This also updates to the correct vblank timestamp
		 * even in VRR mode, as scanout is past the front-porch atm.
		 */
		drm_crtc_accurate_vblank_count(&amdgpu_crtc->base);

		/* Wake up userspace by sending the pageflip event with proper
		 * count and timestamp of vblank of flip completion.
		 */
		if (e) {
			drm_crtc_send_vblank_event(&amdgpu_crtc->base, e);

			/* Event sent, so done with vblank for this flip */
			drm_crtc_vblank_put(&amdgpu_crtc->base);
		}
	} else if (e) {
		/* VRR active and inside front-porch: vblank count and
		 * timestamp for pageflip event will only be up to date after
		 * drm_crtc_handle_vblank() has been executed from late vblank
		 * irq handler after start of back-porch (vline 0). We queue the
		 * pageflip event for send-out by drm_crtc_handle_vblank() with
		 * updated timestamp and count, once it runs after us.
		 *
		 * We need to open-code this instead of using the helper
		 * drm_crtc_arm_vblank_event(), as that helper would
		 * call drm_crtc_accurate_vblank_count(), which we must
		 * not call in VRR mode while we are in front-porch!
		 */

		/* sequence will be replaced by real count during send-out. */
		e->sequence = drm_crtc_vblank_count(&amdgpu_crtc->base);
		e->pipe = amdgpu_crtc->crtc_id;

		list_add_tail(&e->base.link, &adev_to_drm(adev)->vblank_event_list);
		e = NULL;
	}

	/* Keep track of vblank of this flip for flip throttling. We use the
	 * cooked hw counter, as that one incremented at start of this vblank
	 * of pageflip completion, so last_flip_vblank is the forbidden count
	 * for queueing new pageflips if vsync + VRR is enabled.
	 */
	amdgpu_crtc->dm_irq_params.last_flip_vblank =
		amdgpu_get_vblank_counter_kms(&amdgpu_crtc->base);

	amdgpu_crtc->pflip_status = AMDGPU_FLIP_NONE;
	spin_unlock_irqrestore(&adev_to_drm(adev)->event_lock, flags);

	DC_LOG_PFLIP("crtc:%d[%p], pflip_stat:AMDGPU_FLIP_NONE, vrr[%d]-fp %d\n",
		     amdgpu_crtc->crtc_id, amdgpu_crtc,
		     vrr_active, (int) !e);
}

static void dm_vupdate_high_irq(void *interrupt_params)
{
	struct common_irq_params *irq_params = interrupt_params;
	struct amdgpu_device *adev = irq_params->adev;
	struct amdgpu_crtc *acrtc;
	struct drm_device *drm_dev;
	struct drm_vblank_crtc *vblank;
	ktime_t frame_duration_ns, previous_timestamp;
	unsigned long flags;
	int vrr_active;

	acrtc = get_crtc_by_otg_inst(adev, irq_params->irq_src - IRQ_TYPE_VUPDATE);

	if (acrtc) {
		vrr_active = amdgpu_dm_vrr_active_irq(acrtc);
		drm_dev = acrtc->base.dev;
		vblank = &drm_dev->vblank[acrtc->base.index];
		previous_timestamp = atomic64_read(&irq_params->previous_timestamp);
		frame_duration_ns = vblank->time - previous_timestamp;

		if (frame_duration_ns > 0) {
			trace_amdgpu_refresh_rate_track(acrtc->base.index,
						frame_duration_ns,
						ktime_divns(NSEC_PER_SEC, frame_duration_ns));
			atomic64_set(&irq_params->previous_timestamp, vblank->time);
		}

		DC_LOG_VBLANK("crtc:%d, vupdate-vrr:%d\n",
			      acrtc->crtc_id,
			      vrr_active);

		/* Core vblank handling is done here after end of front-porch in
		 * vrr mode, as vblank timestamping will give valid results
		 * while now done after front-porch. This will also deliver
		 * page-flip completion events that have been queued to us
		 * if a pageflip happened inside front-porch.
		 */
		if (vrr_active) {
			dm_crtc_handle_vblank(acrtc);

			/* BTR processing for pre-DCE12 ASICs */
			if (acrtc->dm_irq_params.stream &&
			    adev->family < AMDGPU_FAMILY_AI) {
				spin_lock_irqsave(&adev_to_drm(adev)->event_lock, flags);
				mod_freesync_handle_v_update(
				    adev->dm.freesync_module,
				    acrtc->dm_irq_params.stream,
				    &acrtc->dm_irq_params.vrr_params);

				dc_stream_adjust_vmin_vmax(
				    adev->dm.dc,
				    acrtc->dm_irq_params.stream,
				    &acrtc->dm_irq_params.vrr_params.adjust);
				spin_unlock_irqrestore(&adev_to_drm(adev)->event_lock, flags);
			}
		}
	}
}

/**
 * dm_crtc_high_irq() - Handles CRTC interrupt
 * @interrupt_params: used for determining the CRTC instance
 *
 * Handles the CRTC/VSYNC interrupt by notfying DRM's VBLANK
 * event handler.
 */
static void dm_crtc_high_irq(void *interrupt_params)
{
	struct common_irq_params *irq_params = interrupt_params;
	struct amdgpu_device *adev = irq_params->adev;
	struct amdgpu_crtc *acrtc;
	unsigned long flags;
	int vrr_active;

	acrtc = get_crtc_by_otg_inst(adev, irq_params->irq_src - IRQ_TYPE_VBLANK);
	if (!acrtc)
		return;

	vrr_active = amdgpu_dm_vrr_active_irq(acrtc);

	DC_LOG_VBLANK("crtc:%d, vupdate-vrr:%d, planes:%d\n", acrtc->crtc_id,
		      vrr_active, acrtc->dm_irq_params.active_planes);

	/**
	 * Core vblank handling at start of front-porch is only possible
	 * in non-vrr mode, as only there vblank timestamping will give
	 * valid results while done in front-porch. Otherwise defer it
	 * to dm_vupdate_high_irq after end of front-porch.
	 */
	if (!vrr_active)
		dm_crtc_handle_vblank(acrtc);

	/**
	 * Following stuff must happen at start of vblank, for crc
	 * computation and below-the-range btr support in vrr mode.
	 */
	amdgpu_dm_crtc_handle_crc_irq(&acrtc->base);

	/* BTR updates need to happen before VUPDATE on Vega and above. */
	if (adev->family < AMDGPU_FAMILY_AI)
		return;

	spin_lock_irqsave(&adev_to_drm(adev)->event_lock, flags);

	if (acrtc->dm_irq_params.stream &&
	    acrtc->dm_irq_params.vrr_params.supported &&
	    acrtc->dm_irq_params.freesync_config.state ==
		    VRR_STATE_ACTIVE_VARIABLE) {
		mod_freesync_handle_v_update(adev->dm.freesync_module,
					     acrtc->dm_irq_params.stream,
					     &acrtc->dm_irq_params.vrr_params);

		dc_stream_adjust_vmin_vmax(adev->dm.dc, acrtc->dm_irq_params.stream,
					   &acrtc->dm_irq_params.vrr_params.adjust);
	}

	/*
	 * If there aren't any active_planes then DCH HUBP may be clock-gated.
	 * In that case, pageflip completion interrupts won't fire and pageflip
	 * completion events won't get delivered. Prevent this by sending
	 * pending pageflip events from here if a flip is still pending.
	 *
	 * If any planes are enabled, use dm_pflip_high_irq() instead, to
	 * avoid race conditions between flip programming and completion,
	 * which could cause too early flip completion events.
	 */
	if (adev->family >= AMDGPU_FAMILY_RV &&
	    acrtc->pflip_status == AMDGPU_FLIP_SUBMITTED &&
	    acrtc->dm_irq_params.active_planes == 0) {
		if (acrtc->event) {
			drm_crtc_send_vblank_event(&acrtc->base, acrtc->event);
			acrtc->event = NULL;
			drm_crtc_vblank_put(&acrtc->base);
		}
		acrtc->pflip_status = AMDGPU_FLIP_NONE;
	}

	spin_unlock_irqrestore(&adev_to_drm(adev)->event_lock, flags);
}

#if defined(CONFIG_DRM_AMD_SECURE_DISPLAY)
/**
 * dm_dcn_vertical_interrupt0_high_irq() - Handles OTG Vertical interrupt0 for
 * DCN generation ASICs
 * @interrupt_params: interrupt parameters
 *
 * Used to set crc window/read out crc value at vertical line 0 position
 */
static void dm_dcn_vertical_interrupt0_high_irq(void *interrupt_params)
{
	struct common_irq_params *irq_params = interrupt_params;
	struct amdgpu_device *adev = irq_params->adev;
	struct amdgpu_crtc *acrtc;

	acrtc = get_crtc_by_otg_inst(adev, irq_params->irq_src - IRQ_TYPE_VLINE0);

	if (!acrtc)
		return;

	amdgpu_dm_crtc_handle_crc_window_irq(&acrtc->base);
}
#endif /* CONFIG_DRM_AMD_SECURE_DISPLAY */

/**
 * dmub_aux_setconfig_callback - Callback for AUX or SET_CONFIG command.
 * @adev: amdgpu_device pointer
 * @notify: dmub notification structure
 *
 * Dmub AUX or SET_CONFIG command completion processing callback
 * Copies dmub notification to DM which is to be read by AUX command.
 * issuing thread and also signals the event to wake up the thread.
 */
static void dmub_aux_setconfig_callback(struct amdgpu_device *adev,
					struct dmub_notification *notify)
{
	if (adev->dm.dmub_notify)
		memcpy(adev->dm.dmub_notify, notify, sizeof(struct dmub_notification));
	if (notify->type == DMUB_NOTIFICATION_AUX_REPLY)
		complete(&adev->dm.dmub_aux_transfer_done);
}

/**
 * dmub_hpd_callback - DMUB HPD interrupt processing callback.
 * @adev: amdgpu_device pointer
 * @notify: dmub notification structure
 *
 * Dmub Hpd interrupt processing callback. Gets displayindex through the
 * ink index and calls helper to do the processing.
 */
static void dmub_hpd_callback(struct amdgpu_device *adev,
			      struct dmub_notification *notify)
{
	struct amdgpu_dm_connector *aconnector;
	struct amdgpu_dm_connector *hpd_aconnector = NULL;
	struct drm_connector *connector;
	struct drm_connector_list_iter iter;
	struct dc_link *link;
	u8 link_index = 0;
	struct drm_device *dev;

	if (adev == NULL)
		return;

	if (notify == NULL) {
		DRM_ERROR("DMUB HPD callback notification was NULL");
		return;
	}

	if (notify->link_index > adev->dm.dc->link_count) {
		DRM_ERROR("DMUB HPD index (%u)is abnormal", notify->link_index);
		return;
	}

	link_index = notify->link_index;
	link = adev->dm.dc->links[link_index];
	dev = adev->dm.ddev;

	drm_connector_list_iter_begin(dev, &iter);
	drm_for_each_connector_iter(connector, &iter) {
		aconnector = to_amdgpu_dm_connector(connector);
		if (link && aconnector->dc_link == link) {
			DRM_INFO("DMUB HPD callback: link_index=%u\n", link_index);
			hpd_aconnector = aconnector;
			break;
		}
	}
	drm_connector_list_iter_end(&iter);

	if (hpd_aconnector) {
		if (notify->type == DMUB_NOTIFICATION_HPD)
			handle_hpd_irq_helper(hpd_aconnector);
		else if (notify->type == DMUB_NOTIFICATION_HPD_IRQ)
			handle_hpd_rx_irq(hpd_aconnector);
	}
}

/**
 * register_dmub_notify_callback - Sets callback for DMUB notify
 * @adev: amdgpu_device pointer
 * @type: Type of dmub notification
 * @callback: Dmub interrupt callback function
 * @dmub_int_thread_offload: offload indicator
 *
 * API to register a dmub callback handler for a dmub notification
 * Also sets indicator whether callback processing to be offloaded.
 * to dmub interrupt handling thread
 * Return: true if successfully registered, false if there is existing registration
 */
static bool register_dmub_notify_callback(struct amdgpu_device *adev,
					  enum dmub_notification_type type,
					  dmub_notify_interrupt_callback_t callback,
					  bool dmub_int_thread_offload)
{
	if (callback != NULL && type < ARRAY_SIZE(adev->dm.dmub_thread_offload)) {
		adev->dm.dmub_callback[type] = callback;
		adev->dm.dmub_thread_offload[type] = dmub_int_thread_offload;
	} else
		return false;

	return true;
}

static void dm_handle_hpd_work(struct work_struct *work)
{
	struct dmub_hpd_work *dmub_hpd_wrk;

	dmub_hpd_wrk = container_of(work, struct dmub_hpd_work, handle_hpd_work);

	if (!dmub_hpd_wrk->dmub_notify) {
		DRM_ERROR("dmub_hpd_wrk dmub_notify is NULL");
		return;
	}

	if (dmub_hpd_wrk->dmub_notify->type < ARRAY_SIZE(dmub_hpd_wrk->adev->dm.dmub_callback)) {
		dmub_hpd_wrk->adev->dm.dmub_callback[dmub_hpd_wrk->dmub_notify->type](dmub_hpd_wrk->adev,
		dmub_hpd_wrk->dmub_notify);
	}

	kfree(dmub_hpd_wrk->dmub_notify);
	kfree(dmub_hpd_wrk);

}

#define DMUB_TRACE_MAX_READ 64
/**
 * dm_dmub_outbox1_low_irq() - Handles Outbox interrupt
 * @interrupt_params: used for determining the Outbox instance
 *
 * Handles the Outbox Interrupt
 * event handler.
 */
static void dm_dmub_outbox1_low_irq(void *interrupt_params)
{
	struct dmub_notification notify;
	struct common_irq_params *irq_params = interrupt_params;
	struct amdgpu_device *adev = irq_params->adev;
	struct amdgpu_display_manager *dm = &adev->dm;
	struct dmcub_trace_buf_entry entry = { 0 };
	u32 count = 0;
	struct dmub_hpd_work *dmub_hpd_wrk;
	struct dc_link *plink = NULL;

	if (dc_enable_dmub_notifications(adev->dm.dc) &&
		irq_params->irq_src == DC_IRQ_SOURCE_DMCUB_OUTBOX) {

		do {
			dc_stat_get_dmub_notification(adev->dm.dc, &notify);
			if (notify.type >= ARRAY_SIZE(dm->dmub_thread_offload)) {
				DRM_ERROR("DM: notify type %d invalid!", notify.type);
				continue;
			}
			if (!dm->dmub_callback[notify.type]) {
				DRM_DEBUG_DRIVER("DMUB notification skipped, no handler: type=%d\n", notify.type);
				continue;
			}
			if (dm->dmub_thread_offload[notify.type] == true) {
				dmub_hpd_wrk = kzalloc(sizeof(*dmub_hpd_wrk), GFP_ATOMIC);
				if (!dmub_hpd_wrk) {
					DRM_ERROR("Failed to allocate dmub_hpd_wrk");
					return;
				}
				dmub_hpd_wrk->dmub_notify = kzalloc(sizeof(struct dmub_notification), GFP_ATOMIC);
				if (!dmub_hpd_wrk->dmub_notify) {
					kfree(dmub_hpd_wrk);
					DRM_ERROR("Failed to allocate dmub_hpd_wrk->dmub_notify");
					return;
				}
				INIT_WORK(&dmub_hpd_wrk->handle_hpd_work, dm_handle_hpd_work);
				if (dmub_hpd_wrk->dmub_notify)
					memcpy(dmub_hpd_wrk->dmub_notify, &notify, sizeof(struct dmub_notification));
				dmub_hpd_wrk->adev = adev;
				if (notify.type == DMUB_NOTIFICATION_HPD) {
					plink = adev->dm.dc->links[notify.link_index];
					if (plink) {
						plink->hpd_status =
							notify.hpd_status == DP_HPD_PLUG;
					}
				}
				queue_work(adev->dm.delayed_hpd_wq, &dmub_hpd_wrk->handle_hpd_work);
			} else {
				dm->dmub_callback[notify.type](adev, &notify);
			}
		} while (notify.pending_notification);
	}


	do {
		if (dc_dmub_srv_get_dmub_outbox0_msg(dm->dc, &entry)) {
			trace_amdgpu_dmub_trace_high_irq(entry.trace_code, entry.tick_count,
							entry.param0, entry.param1);

			DRM_DEBUG_DRIVER("trace_code:%u, tick_count:%u, param0:%u, param1:%u\n",
				 entry.trace_code, entry.tick_count, entry.param0, entry.param1);
		} else
			break;

		count++;

	} while (count <= DMUB_TRACE_MAX_READ);

	if (count > DMUB_TRACE_MAX_READ)
		DRM_DEBUG_DRIVER("Warning : count > DMUB_TRACE_MAX_READ");
}

static int dm_set_clockgating_state(void *handle,
		  enum amd_clockgating_state state)
{
	return 0;
}

static int dm_set_powergating_state(void *handle,
		  enum amd_powergating_state state)
{
	return 0;
}

/* Prototypes of private functions */
static int dm_early_init(void* handle);

/* Allocate memory for FBC compressed data  */
static void amdgpu_dm_fbc_init(struct drm_connector *connector)
{
	struct drm_device *dev = connector->dev;
	struct amdgpu_device *adev = drm_to_adev(dev);
	struct dm_compressor_info *compressor = &adev->dm.compressor;
	struct amdgpu_dm_connector *aconn = to_amdgpu_dm_connector(connector);
	struct drm_display_mode *mode;
	unsigned long max_size = 0;

	if (adev->dm.dc->fbc_compressor == NULL)
		return;

	if (aconn->dc_link->connector_signal != SIGNAL_TYPE_EDP)
		return;

	if (compressor->bo_ptr)
		return;


	list_for_each_entry(mode, &connector->modes, head) {
		if (max_size < mode->htotal * mode->vtotal)
			max_size = mode->htotal * mode->vtotal;
	}

	if (max_size) {
		int r = amdgpu_bo_create_kernel(adev, max_size * 4, PAGE_SIZE,
			    AMDGPU_GEM_DOMAIN_GTT, &compressor->bo_ptr,
			    &compressor->gpu_addr, &compressor->cpu_addr);

		if (r)
			DRM_ERROR("DM: Failed to initialize FBC\n");
		else {
			adev->dm.dc->ctx->fbc_gpu_addr = compressor->gpu_addr;
			DRM_INFO("DM: FBC alloc %lu\n", max_size*4);
		}

	}

}

static int amdgpu_dm_audio_component_get_eld(struct device *kdev, int port,
					  int pipe, bool *enabled,
					  unsigned char *buf, int max_bytes)
{
	struct drm_device *dev = dev_get_drvdata(kdev);
	struct amdgpu_device *adev = drm_to_adev(dev);
	struct drm_connector *connector;
	struct drm_connector_list_iter conn_iter;
	struct amdgpu_dm_connector *aconnector;
	int ret = 0;

	*enabled = false;

	mutex_lock(&adev->dm.audio_lock);

	drm_connector_list_iter_begin(dev, &conn_iter);
	drm_for_each_connector_iter(connector, &conn_iter) {
		aconnector = to_amdgpu_dm_connector(connector);
		if (aconnector->audio_inst != port)
			continue;

		*enabled = true;
		ret = drm_eld_size(connector->eld);
		memcpy(buf, connector->eld, min(max_bytes, ret));

		break;
	}
	drm_connector_list_iter_end(&conn_iter);

	mutex_unlock(&adev->dm.audio_lock);

	DRM_DEBUG_KMS("Get ELD : idx=%d ret=%d en=%d\n", port, ret, *enabled);

	return ret;
}

static const struct drm_audio_component_ops amdgpu_dm_audio_component_ops = {
	.get_eld = amdgpu_dm_audio_component_get_eld,
};

static int amdgpu_dm_audio_component_bind(struct device *kdev,
				       struct device *hda_kdev, void *data)
{
	struct drm_device *dev = dev_get_drvdata(kdev);
	struct amdgpu_device *adev = drm_to_adev(dev);
	struct drm_audio_component *acomp = data;

	acomp->ops = &amdgpu_dm_audio_component_ops;
	acomp->dev = kdev;
	adev->dm.audio_component = acomp;

	return 0;
}

static void amdgpu_dm_audio_component_unbind(struct device *kdev,
					  struct device *hda_kdev, void *data)
{
	struct drm_device *dev = dev_get_drvdata(kdev);
	struct amdgpu_device *adev = drm_to_adev(dev);
	struct drm_audio_component *acomp = data;

	acomp->ops = NULL;
	acomp->dev = NULL;
	adev->dm.audio_component = NULL;
}

static const struct component_ops amdgpu_dm_audio_component_bind_ops = {
	.bind	= amdgpu_dm_audio_component_bind,
	.unbind	= amdgpu_dm_audio_component_unbind,
};

static int amdgpu_dm_audio_init(struct amdgpu_device *adev)
{
	int i, ret;

	if (!amdgpu_audio)
		return 0;

	adev->mode_info.audio.enabled = true;

	adev->mode_info.audio.num_pins = adev->dm.dc->res_pool->audio_count;

	for (i = 0; i < adev->mode_info.audio.num_pins; i++) {
		adev->mode_info.audio.pin[i].channels = -1;
		adev->mode_info.audio.pin[i].rate = -1;
		adev->mode_info.audio.pin[i].bits_per_sample = -1;
		adev->mode_info.audio.pin[i].status_bits = 0;
		adev->mode_info.audio.pin[i].category_code = 0;
		adev->mode_info.audio.pin[i].connected = false;
		adev->mode_info.audio.pin[i].id =
			adev->dm.dc->res_pool->audios[i]->inst;
		adev->mode_info.audio.pin[i].offset = 0;
	}

	ret = component_add(adev->dev, &amdgpu_dm_audio_component_bind_ops);
	if (ret < 0)
		return ret;

	adev->dm.audio_registered = true;

	return 0;
}

static void amdgpu_dm_audio_fini(struct amdgpu_device *adev)
{
	if (!amdgpu_audio)
		return;

	if (!adev->mode_info.audio.enabled)
		return;

	if (adev->dm.audio_registered) {
		component_del(adev->dev, &amdgpu_dm_audio_component_bind_ops);
		adev->dm.audio_registered = false;
	}

	/* TODO: Disable audio? */

	adev->mode_info.audio.enabled = false;
}

static  void amdgpu_dm_audio_eld_notify(struct amdgpu_device *adev, int pin)
{
	struct drm_audio_component *acomp = adev->dm.audio_component;

	if (acomp && acomp->audio_ops && acomp->audio_ops->pin_eld_notify) {
		DRM_DEBUG_KMS("Notify ELD: %d\n", pin);

		acomp->audio_ops->pin_eld_notify(acomp->audio_ops->audio_ptr,
						 pin, -1);
	}
}

static int dm_dmub_hw_init(struct amdgpu_device *adev)
{
	const struct dmcub_firmware_header_v1_0 *hdr;
	struct dmub_srv *dmub_srv = adev->dm.dmub_srv;
	struct dmub_srv_fb_info *fb_info = adev->dm.dmub_fb_info;
	const struct firmware *dmub_fw = adev->dm.dmub_fw;
	struct dmcu *dmcu = adev->dm.dc->res_pool->dmcu;
	struct abm *abm = adev->dm.dc->res_pool->abm;
	struct dmub_srv_hw_params hw_params;
	enum dmub_status status;
	const unsigned char *fw_inst_const, *fw_bss_data;
	u32 i, fw_inst_const_size, fw_bss_data_size;
	bool has_hw_support;

	if (!dmub_srv)
		/* DMUB isn't supported on the ASIC. */
		return 0;

	if (!fb_info) {
		DRM_ERROR("No framebuffer info for DMUB service.\n");
		return -EINVAL;
	}

	if (!dmub_fw) {
		/* Firmware required for DMUB support. */
		DRM_ERROR("No firmware provided for DMUB.\n");
		return -EINVAL;
	}

	status = dmub_srv_has_hw_support(dmub_srv, &has_hw_support);
	if (status != DMUB_STATUS_OK) {
		DRM_ERROR("Error checking HW support for DMUB: %d\n", status);
		return -EINVAL;
	}

	if (!has_hw_support) {
		DRM_INFO("DMUB unsupported on ASIC\n");
		return 0;
	}

	/* Reset DMCUB if it was previously running - before we overwrite its memory. */
	status = dmub_srv_hw_reset(dmub_srv);
	if (status != DMUB_STATUS_OK)
		DRM_WARN("Error resetting DMUB HW: %d\n", status);

	hdr = (const struct dmcub_firmware_header_v1_0 *)dmub_fw->data;

	fw_inst_const = dmub_fw->data +
			le32_to_cpu(hdr->header.ucode_array_offset_bytes) +
			PSP_HEADER_BYTES;

	fw_bss_data = dmub_fw->data +
		      le32_to_cpu(hdr->header.ucode_array_offset_bytes) +
		      le32_to_cpu(hdr->inst_const_bytes);

	/* Copy firmware and bios info into FB memory. */
	fw_inst_const_size = le32_to_cpu(hdr->inst_const_bytes) -
			     PSP_HEADER_BYTES - PSP_FOOTER_BYTES;

	fw_bss_data_size = le32_to_cpu(hdr->bss_data_bytes);

	/* if adev->firmware.load_type == AMDGPU_FW_LOAD_PSP,
	 * amdgpu_ucode_init_single_fw will load dmub firmware
	 * fw_inst_const part to cw0; otherwise, the firmware back door load
	 * will be done by dm_dmub_hw_init
	 */
	if (adev->firmware.load_type != AMDGPU_FW_LOAD_PSP) {
		memcpy(fb_info->fb[DMUB_WINDOW_0_INST_CONST].cpu_addr, fw_inst_const,
				fw_inst_const_size);
	}

	if (fw_bss_data_size)
		memcpy(fb_info->fb[DMUB_WINDOW_2_BSS_DATA].cpu_addr,
		       fw_bss_data, fw_bss_data_size);

	/* Copy firmware bios info into FB memory. */
	memcpy(fb_info->fb[DMUB_WINDOW_3_VBIOS].cpu_addr, adev->bios,
	       adev->bios_size);

	/* Reset regions that need to be reset. */
	memset(fb_info->fb[DMUB_WINDOW_4_MAILBOX].cpu_addr, 0,
	fb_info->fb[DMUB_WINDOW_4_MAILBOX].size);

	memset(fb_info->fb[DMUB_WINDOW_5_TRACEBUFF].cpu_addr, 0,
	       fb_info->fb[DMUB_WINDOW_5_TRACEBUFF].size);

	memset(fb_info->fb[DMUB_WINDOW_6_FW_STATE].cpu_addr, 0,
	       fb_info->fb[DMUB_WINDOW_6_FW_STATE].size);

	/* Initialize hardware. */
	memset(&hw_params, 0, sizeof(hw_params));
	hw_params.fb_base = adev->gmc.fb_start;
	hw_params.fb_offset = adev->vm_manager.vram_base_offset;

	/* backdoor load firmware and trigger dmub running */
	if (adev->firmware.load_type != AMDGPU_FW_LOAD_PSP)
		hw_params.load_inst_const = true;

	if (dmcu)
		hw_params.psp_version = dmcu->psp_version;

	for (i = 0; i < fb_info->num_fb; ++i)
		hw_params.fb[i] = &fb_info->fb[i];

	switch (adev->ip_versions[DCE_HWIP][0]) {
	case IP_VERSION(3, 1, 3):
	case IP_VERSION(3, 1, 4):
		hw_params.dpia_supported = true;
		hw_params.disable_dpia = adev->dm.dc->debug.dpia_debug.bits.disable_dpia;
		break;
	default:
		break;
	}

	status = dmub_srv_hw_init(dmub_srv, &hw_params);
	if (status != DMUB_STATUS_OK) {
		DRM_ERROR("Error initializing DMUB HW: %d\n", status);
		return -EINVAL;
	}

	/* Wait for firmware load to finish. */
	status = dmub_srv_wait_for_auto_load(dmub_srv, 100000);
	if (status != DMUB_STATUS_OK)
		DRM_WARN("Wait for DMUB auto-load failed: %d\n", status);

	/* Init DMCU and ABM if available. */
	if (dmcu && abm) {
		dmcu->funcs->dmcu_init(dmcu);
		abm->dmcu_is_running = dmcu->funcs->is_dmcu_initialized(dmcu);
	}

	if (!adev->dm.dc->ctx->dmub_srv)
		adev->dm.dc->ctx->dmub_srv = dc_dmub_srv_create(adev->dm.dc, dmub_srv);
	if (!adev->dm.dc->ctx->dmub_srv) {
		DRM_ERROR("Couldn't allocate DC DMUB server!\n");
		return -ENOMEM;
	}

	DRM_INFO("DMUB hardware initialized: version=0x%08X\n",
		 adev->dm.dmcub_fw_version);

	return 0;
}

static void dm_dmub_hw_resume(struct amdgpu_device *adev)
{
	struct dmub_srv *dmub_srv = adev->dm.dmub_srv;
	enum dmub_status status;
	bool init;

	if (!dmub_srv) {
		/* DMUB isn't supported on the ASIC. */
		return;
	}

	status = dmub_srv_is_hw_init(dmub_srv, &init);
	if (status != DMUB_STATUS_OK)
		DRM_WARN("DMUB hardware init check failed: %d\n", status);

	if (status == DMUB_STATUS_OK && init) {
		/* Wait for firmware load to finish. */
		status = dmub_srv_wait_for_auto_load(dmub_srv, 100000);
		if (status != DMUB_STATUS_OK)
			DRM_WARN("Wait for DMUB auto-load failed: %d\n", status);
	} else {
		/* Perform the full hardware initialization. */
		dm_dmub_hw_init(adev);
	}
}

static void mmhub_read_system_context(struct amdgpu_device *adev, struct dc_phy_addr_space_config *pa_config)
{
	u64 pt_base;
	u32 logical_addr_low;
	u32 logical_addr_high;
	u32 agp_base, agp_bot, agp_top;
	PHYSICAL_ADDRESS_LOC page_table_start, page_table_end, page_table_base;

	memset(pa_config, 0, sizeof(*pa_config));

	agp_base = 0;
	agp_bot = adev->gmc.agp_start >> 24;
	agp_top = adev->gmc.agp_end >> 24;

	/* AGP aperture is disabled */
	if (agp_bot == agp_top) {
<<<<<<< HEAD
		logical_addr_low  = adev->gmc.vram_start >> 18;
=======
		logical_addr_low = adev->gmc.fb_start >> 18;
>>>>>>> a48bba98
		if (adev->apu_flags & AMD_APU_IS_RAVEN2)
			/*
			 * Raven2 has a HW issue that it is unable to use the vram which
			 * is out of MC_VM_SYSTEM_APERTURE_HIGH_ADDR. So here is the
			 * workaround that increase system aperture high address (add 1)
			 * to get rid of the VM fault and hardware hang.
			 */
			logical_addr_high = (adev->gmc.fb_end >> 18) + 0x1;
		else
<<<<<<< HEAD
			logical_addr_high = adev->gmc.vram_end >> 18;
	} else {
		logical_addr_low  = min(adev->gmc.fb_start, adev->gmc.agp_start) >> 18;
=======
			logical_addr_high = adev->gmc.fb_end >> 18;
	} else {
		logical_addr_low = min(adev->gmc.fb_start, adev->gmc.agp_start) >> 18;
>>>>>>> a48bba98
		if (adev->apu_flags & AMD_APU_IS_RAVEN2)
			/*
			 * Raven2 has a HW issue that it is unable to use the vram which
			 * is out of MC_VM_SYSTEM_APERTURE_HIGH_ADDR. So here is the
			 * workaround that increase system aperture high address (add 1)
			 * to get rid of the VM fault and hardware hang.
			 */
			logical_addr_high = max((adev->gmc.fb_end >> 18) + 0x1, adev->gmc.agp_end >> 18);
		else
			logical_addr_high = max(adev->gmc.fb_end, adev->gmc.agp_end) >> 18;
	}

	pt_base = amdgpu_gmc_pd_addr(adev->gart.bo);

	page_table_start.high_part = (u32)(adev->gmc.gart_start >> 44) & 0xF;
	page_table_start.low_part = (u32)(adev->gmc.gart_start >> 12);
	page_table_end.high_part = (u32)(adev->gmc.gart_end >> 44) & 0xF;
	page_table_end.low_part = (u32)(adev->gmc.gart_end >> 12);
	page_table_base.high_part = upper_32_bits(pt_base) & 0xF;
	page_table_base.low_part = lower_32_bits(pt_base);

	pa_config->system_aperture.start_addr = (uint64_t)logical_addr_low << 18;
	pa_config->system_aperture.end_addr = (uint64_t)logical_addr_high << 18;

	pa_config->system_aperture.agp_base = (uint64_t)agp_base << 24 ;
	pa_config->system_aperture.agp_bot = (uint64_t)agp_bot << 24;
	pa_config->system_aperture.agp_top = (uint64_t)agp_top << 24;

	pa_config->system_aperture.fb_base = adev->gmc.fb_start;
	pa_config->system_aperture.fb_offset = adev->vm_manager.vram_base_offset;
	pa_config->system_aperture.fb_top = adev->gmc.fb_end;

	pa_config->gart_config.page_table_start_addr = page_table_start.quad_part << 12;
	pa_config->gart_config.page_table_end_addr = page_table_end.quad_part << 12;
	pa_config->gart_config.page_table_base_addr = page_table_base.quad_part;

	pa_config->is_hvm_enabled = adev->mode_info.gpu_vm_support;

}

static void force_connector_state(
	struct amdgpu_dm_connector *aconnector,
	enum drm_connector_force force_state)
{
	struct drm_connector *connector = &aconnector->base;

	mutex_lock(&connector->dev->mode_config.mutex);
	aconnector->base.force = force_state;
	mutex_unlock(&connector->dev->mode_config.mutex);

	mutex_lock(&aconnector->hpd_lock);
	drm_kms_helper_connector_hotplug_event(connector);
	mutex_unlock(&aconnector->hpd_lock);
}

static void dm_handle_hpd_rx_offload_work(struct work_struct *work)
{
	struct hpd_rx_irq_offload_work *offload_work;
	struct amdgpu_dm_connector *aconnector;
	struct dc_link *dc_link;
	struct amdgpu_device *adev;
	enum dc_connection_type new_connection_type = dc_connection_none;
	unsigned long flags;
	union test_response test_response;

	memset(&test_response, 0, sizeof(test_response));

	offload_work = container_of(work, struct hpd_rx_irq_offload_work, work);
	aconnector = offload_work->offload_wq->aconnector;

	if (!aconnector) {
		DRM_ERROR("Can't retrieve aconnector in hpd_rx_irq_offload_work");
		goto skip;
	}

	adev = drm_to_adev(aconnector->base.dev);
	dc_link = aconnector->dc_link;

	mutex_lock(&aconnector->hpd_lock);
	if (!dc_link_detect_connection_type(dc_link, &new_connection_type))
		DRM_ERROR("KMS: Failed to detect connector\n");
	mutex_unlock(&aconnector->hpd_lock);

	if (new_connection_type == dc_connection_none)
		goto skip;

	if (amdgpu_in_reset(adev))
		goto skip;

	mutex_lock(&adev->dm.dc_lock);
	if (offload_work->data.bytes.device_service_irq.bits.AUTOMATED_TEST) {
		dc_link_dp_handle_automated_test(dc_link);

		if (aconnector->timing_changed) {
			/* force connector disconnect and reconnect */
			force_connector_state(aconnector, DRM_FORCE_OFF);
			msleep(100);
			force_connector_state(aconnector, DRM_FORCE_UNSPECIFIED);
		}

		test_response.bits.ACK = 1;

		core_link_write_dpcd(
		dc_link,
		DP_TEST_RESPONSE,
		&test_response.raw,
		sizeof(test_response));
	}
	else if ((dc_link->connector_signal != SIGNAL_TYPE_EDP) &&
			dc_link_check_link_loss_status(dc_link, &offload_work->data) &&
			dc_link_dp_allow_hpd_rx_irq(dc_link)) {
		/* offload_work->data is from handle_hpd_rx_irq->
		 * schedule_hpd_rx_offload_work.this is defer handle
		 * for hpd short pulse. upon here, link status may be
		 * changed, need get latest link status from dpcd
		 * registers. if link status is good, skip run link
		 * training again.
		 */
		union hpd_irq_data irq_data;

		memset(&irq_data, 0, sizeof(irq_data));

		/* before dc_link_dp_handle_link_loss, allow new link lost handle
		 * request be added to work queue if link lost at end of dc_link_
		 * dp_handle_link_loss
		 */
		spin_lock_irqsave(&offload_work->offload_wq->offload_lock, flags);
		offload_work->offload_wq->is_handling_link_loss = false;
		spin_unlock_irqrestore(&offload_work->offload_wq->offload_lock, flags);

		if ((dc_link_dp_read_hpd_rx_irq_data(dc_link, &irq_data) == DC_OK) &&
			dc_link_check_link_loss_status(dc_link, &irq_data))
			dc_link_dp_handle_link_loss(dc_link);
	}
	mutex_unlock(&adev->dm.dc_lock);

skip:
	kfree(offload_work);

}

static struct hpd_rx_irq_offload_work_queue *hpd_rx_irq_create_workqueue(struct dc *dc)
{
	int max_caps = dc->caps.max_links;
	int i = 0;
	struct hpd_rx_irq_offload_work_queue *hpd_rx_offload_wq = NULL;

	hpd_rx_offload_wq = kcalloc(max_caps, sizeof(*hpd_rx_offload_wq), GFP_KERNEL);

	if (!hpd_rx_offload_wq)
		return NULL;


	for (i = 0; i < max_caps; i++) {
		hpd_rx_offload_wq[i].wq =
				    create_singlethread_workqueue("amdgpu_dm_hpd_rx_offload_wq");

		if (hpd_rx_offload_wq[i].wq == NULL) {
			DRM_ERROR("create amdgpu_dm_hpd_rx_offload_wq fail!");
			goto out_err;
		}

		spin_lock_init(&hpd_rx_offload_wq[i].offload_lock);
	}

	return hpd_rx_offload_wq;

out_err:
	for (i = 0; i < max_caps; i++) {
		if (hpd_rx_offload_wq[i].wq)
			destroy_workqueue(hpd_rx_offload_wq[i].wq);
	}
	kfree(hpd_rx_offload_wq);
	return NULL;
}

struct amdgpu_stutter_quirk {
	u16 chip_vendor;
	u16 chip_device;
	u16 subsys_vendor;
	u16 subsys_device;
	u8 revision;
};

static const struct amdgpu_stutter_quirk amdgpu_stutter_quirk_list[] = {
	/* https://bugzilla.kernel.org/show_bug.cgi?id=214417 */
	{ 0x1002, 0x15dd, 0x1002, 0x15dd, 0xc8 },
	{ 0, 0, 0, 0, 0 },
};

static bool dm_should_disable_stutter(struct pci_dev *pdev)
{
	const struct amdgpu_stutter_quirk *p = amdgpu_stutter_quirk_list;

	while (p && p->chip_device != 0) {
		if (pdev->vendor == p->chip_vendor &&
		    pdev->device == p->chip_device &&
		    pdev->subsystem_vendor == p->subsys_vendor &&
		    pdev->subsystem_device == p->subsys_device &&
		    pdev->revision == p->revision) {
			return true;
		}
		++p;
	}
	return false;
}

static const struct dmi_system_id hpd_disconnect_quirk_table[] = {
	{
		.matches = {
			DMI_MATCH(DMI_SYS_VENDOR, "Dell Inc."),
			DMI_MATCH(DMI_PRODUCT_NAME, "Precision 3660"),
		},
	},
	{
		.matches = {
			DMI_MATCH(DMI_SYS_VENDOR, "Dell Inc."),
			DMI_MATCH(DMI_PRODUCT_NAME, "Precision 3260"),
		},
	},
	{
		.matches = {
			DMI_MATCH(DMI_SYS_VENDOR, "Dell Inc."),
			DMI_MATCH(DMI_PRODUCT_NAME, "Precision 3460"),
		},
	},
	{
		.matches = {
			DMI_MATCH(DMI_SYS_VENDOR, "Dell Inc."),
			DMI_MATCH(DMI_PRODUCT_NAME, "OptiPlex Tower Plus 7010"),
		},
	},
	{
		.matches = {
			DMI_MATCH(DMI_SYS_VENDOR, "Dell Inc."),
			DMI_MATCH(DMI_PRODUCT_NAME, "OptiPlex Tower 7010"),
		},
	},
	{
		.matches = {
			DMI_MATCH(DMI_SYS_VENDOR, "Dell Inc."),
			DMI_MATCH(DMI_PRODUCT_NAME, "OptiPlex SFF Plus 7010"),
		},
	},
	{
		.matches = {
			DMI_MATCH(DMI_SYS_VENDOR, "Dell Inc."),
			DMI_MATCH(DMI_PRODUCT_NAME, "OptiPlex SFF 7010"),
		},
	},
	{
		.matches = {
			DMI_MATCH(DMI_SYS_VENDOR, "Dell Inc."),
			DMI_MATCH(DMI_PRODUCT_NAME, "OptiPlex Micro Plus 7010"),
		},
	},
	{
		.matches = {
			DMI_MATCH(DMI_SYS_VENDOR, "Dell Inc."),
			DMI_MATCH(DMI_PRODUCT_NAME, "OptiPlex Micro 7010"),
		},
	},
	{}
	/* TODO: refactor this from a fixed table to a dynamic option */
};

static void retrieve_dmi_info(struct amdgpu_display_manager *dm)
{
	const struct dmi_system_id *dmi_id;

	dm->aux_hpd_discon_quirk = false;

	dmi_id = dmi_first_match(hpd_disconnect_quirk_table);
	if (dmi_id) {
		dm->aux_hpd_discon_quirk = true;
		DRM_INFO("aux_hpd_discon_quirk attached\n");
	}
}

static int amdgpu_dm_init(struct amdgpu_device *adev)
{
	struct dc_init_data init_data;
#ifdef CONFIG_DRM_AMD_DC_HDCP
	struct dc_callback_init init_params;
#endif
	int r;

	adev->dm.ddev = adev_to_drm(adev);
	adev->dm.adev = adev;

	/* Zero all the fields */
	memset(&init_data, 0, sizeof(init_data));
#ifdef CONFIG_DRM_AMD_DC_HDCP
	memset(&init_params, 0, sizeof(init_params));
#endif

	mutex_init(&adev->dm.dpia_aux_lock);
	mutex_init(&adev->dm.dc_lock);
	mutex_init(&adev->dm.audio_lock);

	if(amdgpu_dm_irq_init(adev)) {
		DRM_ERROR("amdgpu: failed to initialize DM IRQ support.\n");
		goto error;
	}

	init_data.asic_id.chip_family = adev->family;

	init_data.asic_id.pci_revision_id = adev->pdev->revision;
	init_data.asic_id.hw_internal_rev = adev->external_rev_id;
	init_data.asic_id.chip_id = adev->pdev->device;

	init_data.asic_id.vram_width = adev->gmc.vram_width;
	/* TODO: initialize init_data.asic_id.vram_type here!!!! */
	init_data.asic_id.atombios_base_address =
		adev->mode_info.atom_context->bios;

	init_data.driver = adev;

	adev->dm.cgs_device = amdgpu_cgs_create_device(adev);

	if (!adev->dm.cgs_device) {
		DRM_ERROR("amdgpu: failed to create cgs device.\n");
		goto error;
	}

	init_data.cgs_device = adev->dm.cgs_device;

	init_data.dce_environment = DCE_ENV_PRODUCTION_DRV;

	switch (adev->ip_versions[DCE_HWIP][0]) {
	case IP_VERSION(2, 1, 0):
		switch (adev->dm.dmcub_fw_version) {
		case 0: /* development */
		case 0x1: /* linux-firmware.git hash 6d9f399 */
		case 0x01000000: /* linux-firmware.git hash 9a0b0f4 */
			init_data.flags.disable_dmcu = false;
			break;
		default:
			init_data.flags.disable_dmcu = true;
		}
		break;
	case IP_VERSION(2, 0, 3):
		init_data.flags.disable_dmcu = true;
		break;
	default:
		break;
	}

	switch (adev->asic_type) {
	case CHIP_CARRIZO:
	case CHIP_STONEY:
		init_data.flags.gpu_vm_support = true;
		break;
	default:
		switch (adev->ip_versions[DCE_HWIP][0]) {
		case IP_VERSION(1, 0, 0):
		case IP_VERSION(1, 0, 1):
			/* enable S/G on PCO and RV2 */
			if ((adev->apu_flags & AMD_APU_IS_RAVEN2) ||
			    (adev->apu_flags & AMD_APU_IS_PICASSO))
				init_data.flags.gpu_vm_support = true;
			break;
		case IP_VERSION(2, 1, 0):
		case IP_VERSION(3, 0, 1):
		case IP_VERSION(3, 1, 2):
		case IP_VERSION(3, 1, 3):
		case IP_VERSION(3, 1, 4):
		case IP_VERSION(3, 1, 5):
		case IP_VERSION(3, 1, 6):
			init_data.flags.gpu_vm_support = true;
			break;
		default:
			break;
		}
		break;
	}
	if (init_data.flags.gpu_vm_support &&
	    (amdgpu_sg_display == 0))
		init_data.flags.gpu_vm_support = false;

	if (init_data.flags.gpu_vm_support)
		adev->mode_info.gpu_vm_support = true;

	if (amdgpu_dc_feature_mask & DC_FBC_MASK)
		init_data.flags.fbc_support = true;

	if (amdgpu_dc_feature_mask & DC_MULTI_MON_PP_MCLK_SWITCH_MASK)
		init_data.flags.multi_mon_pp_mclk_switch = true;

	if (amdgpu_dc_feature_mask & DC_DISABLE_FRACTIONAL_PWM_MASK)
		init_data.flags.disable_fractional_pwm = true;

	if (amdgpu_dc_feature_mask & DC_EDP_NO_POWER_SEQUENCING)
		init_data.flags.edp_no_power_sequencing = true;

	if (amdgpu_dc_feature_mask & DC_DISABLE_LTTPR_DP1_4A)
		init_data.flags.allow_lttpr_non_transparent_mode.bits.DP1_4A = true;
	if (amdgpu_dc_feature_mask & DC_DISABLE_LTTPR_DP2_0)
		init_data.flags.allow_lttpr_non_transparent_mode.bits.DP2_0 = true;

	/* Disable SubVP + DRR config by default */
	init_data.flags.disable_subvp_drr = true;
	if (amdgpu_dc_feature_mask & DC_ENABLE_SUBVP_DRR)
		init_data.flags.disable_subvp_drr = false;

	init_data.flags.seamless_boot_edp_requested = false;

	if (check_seamless_boot_capability(adev)) {
		init_data.flags.seamless_boot_edp_requested = true;
		init_data.flags.allow_seamless_boot_optimization = true;
		DRM_INFO("Seamless boot condition check passed\n");
	}

	init_data.flags.enable_mipi_converter_optimization = true;

	init_data.dcn_reg_offsets = adev->reg_offset[DCE_HWIP][0];
	init_data.nbio_reg_offsets = adev->reg_offset[NBIO_HWIP][0];

	INIT_LIST_HEAD(&adev->dm.da_list);

	retrieve_dmi_info(&adev->dm);

	/* Display Core create. */
	adev->dm.dc = dc_create(&init_data);

	if (adev->dm.dc) {
		DRM_INFO("Display Core initialized with v%s!\n", DC_VER);
	} else {
		DRM_INFO("Display Core failed to initialize with v%s!\n", DC_VER);
		goto error;
	}

	if (amdgpu_dc_debug_mask & DC_DISABLE_PIPE_SPLIT) {
		adev->dm.dc->debug.force_single_disp_pipe_split = false;
		adev->dm.dc->debug.pipe_split_policy = MPC_SPLIT_AVOID;
	}

	if (adev->asic_type != CHIP_CARRIZO && adev->asic_type != CHIP_STONEY)
		adev->dm.dc->debug.disable_stutter = amdgpu_pp_feature_mask & PP_STUTTER_MODE ? false : true;
	if (dm_should_disable_stutter(adev->pdev))
		adev->dm.dc->debug.disable_stutter = true;

	if (amdgpu_dc_debug_mask & DC_DISABLE_STUTTER)
		adev->dm.dc->debug.disable_stutter = true;

	if (amdgpu_dc_debug_mask & DC_DISABLE_DSC) {
		adev->dm.dc->debug.disable_dsc = true;
	}

	if (amdgpu_dc_debug_mask & DC_DISABLE_CLOCK_GATING)
		adev->dm.dc->debug.disable_clock_gate = true;

	if (amdgpu_dc_debug_mask & DC_FORCE_SUBVP_MCLK_SWITCH)
		adev->dm.dc->debug.force_subvp_mclk_switch = true;

	adev->dm.dc->debug.visual_confirm = amdgpu_dc_visual_confirm;

	/* TODO: Remove after DP2 receiver gets proper support of Cable ID feature */
	adev->dm.dc->debug.ignore_cable_id = true;

	/* TODO: There is a new drm mst change where the freedom of
	 * vc_next_start_slot update is revoked/moved into drm, instead of in
	 * driver. This forces us to make sure to get vc_next_start_slot updated
	 * in drm function each time without considering if mst_state is active
	 * or not. Otherwise, next time hotplug will give wrong start_slot
	 * number. We are implementing a temporary solution to even notify drm
	 * mst deallocation when link is no longer of MST type when uncommitting
	 * the stream so we will have more time to work on a proper solution.
	 * Ideally when dm_helpers_dp_mst_stop_top_mgr message is triggered, we
	 * should notify drm to do a complete "reset" of its states and stop
	 * calling further drm mst functions when link is no longer of an MST
	 * type. This could happen when we unplug an MST hubs/displays. When
	 * uncommit stream comes later after unplug, we should just reset
	 * hardware states only.
	 */
	adev->dm.dc->debug.temp_mst_deallocation_sequence = true;

	if (adev->dm.dc->caps.dp_hdmi21_pcon_support)
		DRM_INFO("DP-HDMI FRL PCON supported\n");

	r = dm_dmub_hw_init(adev);
	if (r) {
		DRM_ERROR("DMUB interface failed to initialize: status=%d\n", r);
		goto error;
	}

	dc_hardware_init(adev->dm.dc);

	adev->dm.hpd_rx_offload_wq = hpd_rx_irq_create_workqueue(adev->dm.dc);
	if (!adev->dm.hpd_rx_offload_wq) {
		DRM_ERROR("amdgpu: failed to create hpd rx offload workqueue.\n");
		goto error;
	}

	if ((adev->flags & AMD_IS_APU) && (adev->asic_type >= CHIP_CARRIZO)) {
		struct dc_phy_addr_space_config pa_config;

		mmhub_read_system_context(adev, &pa_config);

		// Call the DC init_memory func
		dc_setup_system_context(adev->dm.dc, &pa_config);
	}

	adev->dm.freesync_module = mod_freesync_create(adev->dm.dc);
	if (!adev->dm.freesync_module) {
		DRM_ERROR(
		"amdgpu: failed to initialize freesync_module.\n");
	} else
		DRM_DEBUG_DRIVER("amdgpu: freesync_module init done %p.\n",
				adev->dm.freesync_module);

	amdgpu_dm_init_color_mod();

	if (adev->dm.dc->caps.max_links > 0) {
		adev->dm.vblank_control_workqueue =
			create_singlethread_workqueue("dm_vblank_control_workqueue");
		if (!adev->dm.vblank_control_workqueue)
			DRM_ERROR("amdgpu: failed to initialize vblank_workqueue.\n");
	}

#ifdef CONFIG_DRM_AMD_DC_HDCP
	if (adev->dm.dc->caps.max_links > 0 && adev->family >= AMDGPU_FAMILY_RV) {
		adev->dm.hdcp_workqueue = hdcp_create_workqueue(adev, &init_params.cp_psp, adev->dm.dc);

		if (!adev->dm.hdcp_workqueue)
			DRM_ERROR("amdgpu: failed to initialize hdcp_workqueue.\n");
		else
			DRM_DEBUG_DRIVER("amdgpu: hdcp_workqueue init done %p.\n", adev->dm.hdcp_workqueue);

		dc_init_callbacks(adev->dm.dc, &init_params);
	}
#endif
#if defined(CONFIG_DRM_AMD_SECURE_DISPLAY)
	adev->dm.secure_display_ctxs = amdgpu_dm_crtc_secure_display_create_contexts(adev);
	if (!adev->dm.secure_display_ctxs) {
		DRM_ERROR("amdgpu: failed to initialize secure_display_ctxs.\n");
	}
#endif
	if (dc_is_dmub_outbox_supported(adev->dm.dc)) {
		init_completion(&adev->dm.dmub_aux_transfer_done);
		adev->dm.dmub_notify = kzalloc(sizeof(struct dmub_notification), GFP_KERNEL);
		if (!adev->dm.dmub_notify) {
			DRM_INFO("amdgpu: fail to allocate adev->dm.dmub_notify");
			goto error;
		}

		adev->dm.delayed_hpd_wq = create_singlethread_workqueue("amdgpu_dm_hpd_wq");
		if (!adev->dm.delayed_hpd_wq) {
			DRM_ERROR("amdgpu: failed to create hpd offload workqueue.\n");
			goto error;
		}

		amdgpu_dm_outbox_init(adev);
		if (!register_dmub_notify_callback(adev, DMUB_NOTIFICATION_AUX_REPLY,
			dmub_aux_setconfig_callback, false)) {
			DRM_ERROR("amdgpu: fail to register dmub aux callback");
			goto error;
		}
		if (!register_dmub_notify_callback(adev, DMUB_NOTIFICATION_HPD, dmub_hpd_callback, true)) {
			DRM_ERROR("amdgpu: fail to register dmub hpd callback");
			goto error;
		}
		if (!register_dmub_notify_callback(adev, DMUB_NOTIFICATION_HPD_IRQ, dmub_hpd_callback, true)) {
			DRM_ERROR("amdgpu: fail to register dmub hpd callback");
			goto error;
		}
	}

	/* Enable outbox notification only after IRQ handlers are registered and DMUB is alive.
	 * It is expected that DMUB will resend any pending notifications at this point, for
	 * example HPD from DPIA.
	 */
	if (dc_is_dmub_outbox_supported(adev->dm.dc))
		dc_enable_dmub_outbox(adev->dm.dc);

	if (amdgpu_dm_initialize_drm_device(adev)) {
		DRM_ERROR(
		"amdgpu: failed to initialize sw for display support.\n");
		goto error;
	}

	/* create fake encoders for MST */
	dm_dp_create_fake_mst_encoders(adev);

	/* TODO: Add_display_info? */

	/* TODO use dynamic cursor width */
	adev_to_drm(adev)->mode_config.cursor_width = adev->dm.dc->caps.max_cursor_size;
	adev_to_drm(adev)->mode_config.cursor_height = adev->dm.dc->caps.max_cursor_size;

	if (drm_vblank_init(adev_to_drm(adev), adev->dm.display_indexes_num)) {
		DRM_ERROR(
		"amdgpu: failed to initialize sw for display support.\n");
		goto error;
	}


	DRM_DEBUG_DRIVER("KMS initialized.\n");

	return 0;
error:
	amdgpu_dm_fini(adev);

	return -EINVAL;
}

static int amdgpu_dm_early_fini(void *handle)
{
	struct amdgpu_device *adev = (struct amdgpu_device *)handle;

	amdgpu_dm_audio_fini(adev);

	return 0;
}

static void amdgpu_dm_fini(struct amdgpu_device *adev)
{
	int i;

	if (adev->dm.vblank_control_workqueue) {
		destroy_workqueue(adev->dm.vblank_control_workqueue);
		adev->dm.vblank_control_workqueue = NULL;
	}

	amdgpu_dm_destroy_drm_device(&adev->dm);

#if defined(CONFIG_DRM_AMD_SECURE_DISPLAY)
	if (adev->dm.secure_display_ctxs) {
		for (i = 0; i < adev->mode_info.num_crtc; i++) {
			if (adev->dm.secure_display_ctxs[i].crtc) {
				flush_work(&adev->dm.secure_display_ctxs[i].notify_ta_work);
				flush_work(&adev->dm.secure_display_ctxs[i].forward_roi_work);
			}
		}
		kfree(adev->dm.secure_display_ctxs);
		adev->dm.secure_display_ctxs = NULL;
	}
#endif
#ifdef CONFIG_DRM_AMD_DC_HDCP
	if (adev->dm.hdcp_workqueue) {
		hdcp_destroy(&adev->dev->kobj, adev->dm.hdcp_workqueue);
		adev->dm.hdcp_workqueue = NULL;
	}

	if (adev->dm.dc)
		dc_deinit_callbacks(adev->dm.dc);
#endif

	dc_dmub_srv_destroy(&adev->dm.dc->ctx->dmub_srv);

	if (dc_enable_dmub_notifications(adev->dm.dc)) {
		kfree(adev->dm.dmub_notify);
		adev->dm.dmub_notify = NULL;
		destroy_workqueue(adev->dm.delayed_hpd_wq);
		adev->dm.delayed_hpd_wq = NULL;
	}

	if (adev->dm.dmub_bo)
		amdgpu_bo_free_kernel(&adev->dm.dmub_bo,
				      &adev->dm.dmub_bo_gpu_addr,
				      &adev->dm.dmub_bo_cpu_addr);

	if (adev->dm.hpd_rx_offload_wq) {
		for (i = 0; i < adev->dm.dc->caps.max_links; i++) {
			if (adev->dm.hpd_rx_offload_wq[i].wq) {
				destroy_workqueue(adev->dm.hpd_rx_offload_wq[i].wq);
				adev->dm.hpd_rx_offload_wq[i].wq = NULL;
			}
		}

		kfree(adev->dm.hpd_rx_offload_wq);
		adev->dm.hpd_rx_offload_wq = NULL;
	}

	/* DC Destroy TODO: Replace destroy DAL */
	if (adev->dm.dc)
		dc_destroy(&adev->dm.dc);
	/*
	 * TODO: pageflip, vlank interrupt
	 *
	 * amdgpu_dm_irq_fini(adev);
	 */

	if (adev->dm.cgs_device) {
		amdgpu_cgs_destroy_device(adev->dm.cgs_device);
		adev->dm.cgs_device = NULL;
	}
	if (adev->dm.freesync_module) {
		mod_freesync_destroy(adev->dm.freesync_module);
		adev->dm.freesync_module = NULL;
	}

	mutex_destroy(&adev->dm.audio_lock);
	mutex_destroy(&adev->dm.dc_lock);
	mutex_destroy(&adev->dm.dpia_aux_lock);

	return;
}

static int load_dmcu_fw(struct amdgpu_device *adev)
{
	const char *fw_name_dmcu = NULL;
	int r;
	const struct dmcu_firmware_header_v1_0 *hdr;

	switch(adev->asic_type) {
#if defined(CONFIG_DRM_AMD_DC_SI)
	case CHIP_TAHITI:
	case CHIP_PITCAIRN:
	case CHIP_VERDE:
	case CHIP_OLAND:
#endif
	case CHIP_BONAIRE:
	case CHIP_HAWAII:
	case CHIP_KAVERI:
	case CHIP_KABINI:
	case CHIP_MULLINS:
	case CHIP_TONGA:
	case CHIP_FIJI:
	case CHIP_CARRIZO:
	case CHIP_STONEY:
	case CHIP_POLARIS11:
	case CHIP_POLARIS10:
	case CHIP_POLARIS12:
	case CHIP_VEGAM:
	case CHIP_VEGA10:
	case CHIP_VEGA12:
	case CHIP_VEGA20:
		return 0;
	case CHIP_NAVI12:
		fw_name_dmcu = FIRMWARE_NAVI12_DMCU;
		break;
	case CHIP_RAVEN:
		if (ASICREV_IS_PICASSO(adev->external_rev_id))
			fw_name_dmcu = FIRMWARE_RAVEN_DMCU;
		else if (ASICREV_IS_RAVEN2(adev->external_rev_id))
			fw_name_dmcu = FIRMWARE_RAVEN_DMCU;
		else
			return 0;
		break;
	default:
		switch (adev->ip_versions[DCE_HWIP][0]) {
		case IP_VERSION(2, 0, 2):
		case IP_VERSION(2, 0, 3):
		case IP_VERSION(2, 0, 0):
		case IP_VERSION(2, 1, 0):
		case IP_VERSION(3, 0, 0):
		case IP_VERSION(3, 0, 2):
		case IP_VERSION(3, 0, 3):
		case IP_VERSION(3, 0, 1):
		case IP_VERSION(3, 1, 2):
		case IP_VERSION(3, 1, 3):
		case IP_VERSION(3, 1, 4):
		case IP_VERSION(3, 1, 5):
		case IP_VERSION(3, 1, 6):
		case IP_VERSION(3, 2, 0):
		case IP_VERSION(3, 2, 1):
			return 0;
		default:
			break;
		}
		DRM_ERROR("Unsupported ASIC type: 0x%X\n", adev->asic_type);
		return -EINVAL;
	}

	if (adev->firmware.load_type != AMDGPU_FW_LOAD_PSP) {
		DRM_DEBUG_KMS("dm: DMCU firmware not supported on direct or SMU loading\n");
		return 0;
	}

	r = amdgpu_ucode_request(adev, &adev->dm.fw_dmcu, fw_name_dmcu);
	if (r == -ENODEV) {
		/* DMCU firmware is not necessary, so don't raise a fuss if it's missing */
		DRM_DEBUG_KMS("dm: DMCU firmware not found\n");
		adev->dm.fw_dmcu = NULL;
		return 0;
	}
	if (r) {
		dev_err(adev->dev, "amdgpu_dm: Can't validate firmware \"%s\"\n",
			fw_name_dmcu);
		amdgpu_ucode_release(&adev->dm.fw_dmcu);
		return r;
	}

	hdr = (const struct dmcu_firmware_header_v1_0 *)adev->dm.fw_dmcu->data;
	adev->firmware.ucode[AMDGPU_UCODE_ID_DMCU_ERAM].ucode_id = AMDGPU_UCODE_ID_DMCU_ERAM;
	adev->firmware.ucode[AMDGPU_UCODE_ID_DMCU_ERAM].fw = adev->dm.fw_dmcu;
	adev->firmware.fw_size +=
		ALIGN(le32_to_cpu(hdr->header.ucode_size_bytes) - le32_to_cpu(hdr->intv_size_bytes), PAGE_SIZE);

	adev->firmware.ucode[AMDGPU_UCODE_ID_DMCU_INTV].ucode_id = AMDGPU_UCODE_ID_DMCU_INTV;
	adev->firmware.ucode[AMDGPU_UCODE_ID_DMCU_INTV].fw = adev->dm.fw_dmcu;
	adev->firmware.fw_size +=
		ALIGN(le32_to_cpu(hdr->intv_size_bytes), PAGE_SIZE);

	adev->dm.dmcu_fw_version = le32_to_cpu(hdr->header.ucode_version);

	DRM_DEBUG_KMS("PSP loading DMCU firmware\n");

	return 0;
}

static uint32_t amdgpu_dm_dmub_reg_read(void *ctx, uint32_t address)
{
	struct amdgpu_device *adev = ctx;

	return dm_read_reg(adev->dm.dc->ctx, address);
}

static void amdgpu_dm_dmub_reg_write(void *ctx, uint32_t address,
				     uint32_t value)
{
	struct amdgpu_device *adev = ctx;

	return dm_write_reg(adev->dm.dc->ctx, address, value);
}

static int dm_dmub_sw_init(struct amdgpu_device *adev)
{
	struct dmub_srv_create_params create_params;
	struct dmub_srv_region_params region_params;
	struct dmub_srv_region_info region_info;
	struct dmub_srv_fb_params fb_params;
	struct dmub_srv_fb_info *fb_info;
	struct dmub_srv *dmub_srv;
	const struct dmcub_firmware_header_v1_0 *hdr;
	enum dmub_asic dmub_asic;
	enum dmub_status status;
	int r;

	switch (adev->ip_versions[DCE_HWIP][0]) {
	case IP_VERSION(2, 1, 0):
		dmub_asic = DMUB_ASIC_DCN21;
		break;
	case IP_VERSION(3, 0, 0):
		dmub_asic = DMUB_ASIC_DCN30;
		break;
	case IP_VERSION(3, 0, 1):
		dmub_asic = DMUB_ASIC_DCN301;
		break;
	case IP_VERSION(3, 0, 2):
		dmub_asic = DMUB_ASIC_DCN302;
		break;
	case IP_VERSION(3, 0, 3):
		dmub_asic = DMUB_ASIC_DCN303;
		break;
	case IP_VERSION(3, 1, 2):
	case IP_VERSION(3, 1, 3):
		dmub_asic = (adev->external_rev_id == YELLOW_CARP_B0) ? DMUB_ASIC_DCN31B : DMUB_ASIC_DCN31;
		break;
	case IP_VERSION(3, 1, 4):
		dmub_asic = DMUB_ASIC_DCN314;
		break;
	case IP_VERSION(3, 1, 5):
		dmub_asic = DMUB_ASIC_DCN315;
		break;
	case IP_VERSION(3, 1, 6):
		dmub_asic = DMUB_ASIC_DCN316;
		break;
	case IP_VERSION(3, 2, 0):
		dmub_asic = DMUB_ASIC_DCN32;
		break;
	case IP_VERSION(3, 2, 1):
		dmub_asic = DMUB_ASIC_DCN321;
		break;
	default:
		/* ASIC doesn't support DMUB. */
		return 0;
	}

	hdr = (const struct dmcub_firmware_header_v1_0 *)adev->dm.dmub_fw->data;
	adev->dm.dmcub_fw_version = le32_to_cpu(hdr->header.ucode_version);

	if (adev->firmware.load_type == AMDGPU_FW_LOAD_PSP) {
		adev->firmware.ucode[AMDGPU_UCODE_ID_DMCUB].ucode_id =
			AMDGPU_UCODE_ID_DMCUB;
		adev->firmware.ucode[AMDGPU_UCODE_ID_DMCUB].fw =
			adev->dm.dmub_fw;
		adev->firmware.fw_size +=
			ALIGN(le32_to_cpu(hdr->inst_const_bytes), PAGE_SIZE);

		DRM_INFO("Loading DMUB firmware via PSP: version=0x%08X\n",
			 adev->dm.dmcub_fw_version);
	}


	adev->dm.dmub_srv = kzalloc(sizeof(*adev->dm.dmub_srv), GFP_KERNEL);
	dmub_srv = adev->dm.dmub_srv;

	if (!dmub_srv) {
		DRM_ERROR("Failed to allocate DMUB service!\n");
		return -ENOMEM;
	}

	memset(&create_params, 0, sizeof(create_params));
	create_params.user_ctx = adev;
	create_params.funcs.reg_read = amdgpu_dm_dmub_reg_read;
	create_params.funcs.reg_write = amdgpu_dm_dmub_reg_write;
	create_params.asic = dmub_asic;

	/* Create the DMUB service. */
	status = dmub_srv_create(dmub_srv, &create_params);
	if (status != DMUB_STATUS_OK) {
		DRM_ERROR("Error creating DMUB service: %d\n", status);
		return -EINVAL;
	}

	/* Calculate the size of all the regions for the DMUB service. */
	memset(&region_params, 0, sizeof(region_params));

	region_params.inst_const_size = le32_to_cpu(hdr->inst_const_bytes) -
					PSP_HEADER_BYTES - PSP_FOOTER_BYTES;
	region_params.bss_data_size = le32_to_cpu(hdr->bss_data_bytes);
	region_params.vbios_size = adev->bios_size;
	region_params.fw_bss_data = region_params.bss_data_size ?
		adev->dm.dmub_fw->data +
		le32_to_cpu(hdr->header.ucode_array_offset_bytes) +
		le32_to_cpu(hdr->inst_const_bytes) : NULL;
	region_params.fw_inst_const =
		adev->dm.dmub_fw->data +
		le32_to_cpu(hdr->header.ucode_array_offset_bytes) +
		PSP_HEADER_BYTES;

	status = dmub_srv_calc_region_info(dmub_srv, &region_params,
					   &region_info);

	if (status != DMUB_STATUS_OK) {
		DRM_ERROR("Error calculating DMUB region info: %d\n", status);
		return -EINVAL;
	}

	/*
	 * Allocate a framebuffer based on the total size of all the regions.
	 * TODO: Move this into GART.
	 */
	r = amdgpu_bo_create_kernel(adev, region_info.fb_size, PAGE_SIZE,
				    AMDGPU_GEM_DOMAIN_VRAM |
				    AMDGPU_GEM_DOMAIN_GTT,
				    &adev->dm.dmub_bo,
				    &adev->dm.dmub_bo_gpu_addr,
				    &adev->dm.dmub_bo_cpu_addr);
	if (r)
		return r;

	/* Rebase the regions on the framebuffer address. */
	memset(&fb_params, 0, sizeof(fb_params));
	fb_params.cpu_addr = adev->dm.dmub_bo_cpu_addr;
	fb_params.gpu_addr = adev->dm.dmub_bo_gpu_addr;
	fb_params.region_info = &region_info;

	adev->dm.dmub_fb_info =
		kzalloc(sizeof(*adev->dm.dmub_fb_info), GFP_KERNEL);
	fb_info = adev->dm.dmub_fb_info;

	if (!fb_info) {
		DRM_ERROR(
			"Failed to allocate framebuffer info for DMUB service!\n");
		return -ENOMEM;
	}

	status = dmub_srv_calc_fb_info(dmub_srv, &fb_params, fb_info);
	if (status != DMUB_STATUS_OK) {
		DRM_ERROR("Error calculating DMUB FB info: %d\n", status);
		return -EINVAL;
	}

	return 0;
}

static int dm_sw_init(void *handle)
{
	struct amdgpu_device *adev = (struct amdgpu_device *)handle;
	int r;

	r = dm_dmub_sw_init(adev);
	if (r)
		return r;

	return load_dmcu_fw(adev);
}

static int dm_sw_fini(void *handle)
{
	struct amdgpu_device *adev = (struct amdgpu_device *)handle;

	kfree(adev->dm.dmub_fb_info);
	adev->dm.dmub_fb_info = NULL;

	if (adev->dm.dmub_srv) {
		dmub_srv_destroy(adev->dm.dmub_srv);
		adev->dm.dmub_srv = NULL;
	}

	amdgpu_ucode_release(&adev->dm.dmub_fw);
	amdgpu_ucode_release(&adev->dm.fw_dmcu);

	return 0;
}

static int detect_mst_link_for_all_connectors(struct drm_device *dev)
{
	struct amdgpu_dm_connector *aconnector;
	struct drm_connector *connector;
	struct drm_connector_list_iter iter;
	int ret = 0;

	drm_connector_list_iter_begin(dev, &iter);
	drm_for_each_connector_iter(connector, &iter) {
		aconnector = to_amdgpu_dm_connector(connector);
		if (aconnector->dc_link->type == dc_connection_mst_branch &&
		    aconnector->mst_mgr.aux) {
			DRM_DEBUG_DRIVER("DM_MST: starting TM on aconnector: %p [id: %d]\n",
					 aconnector,
					 aconnector->base.base.id);

			ret = drm_dp_mst_topology_mgr_set_mst(&aconnector->mst_mgr, true);
			if (ret < 0) {
				DRM_ERROR("DM_MST: Failed to start MST\n");
				aconnector->dc_link->type =
					dc_connection_single;
				ret = dm_helpers_dp_mst_stop_top_mgr(aconnector->dc_link->ctx,
								     aconnector->dc_link);
				break;
			}
		}
	}
	drm_connector_list_iter_end(&iter);

	return ret;
}

static int dm_late_init(void *handle)
{
	struct amdgpu_device *adev = (struct amdgpu_device *)handle;

	struct dmcu_iram_parameters params;
	unsigned int linear_lut[16];
	int i;
	struct dmcu *dmcu = NULL;

	dmcu = adev->dm.dc->res_pool->dmcu;

	for (i = 0; i < 16; i++)
		linear_lut[i] = 0xFFFF * i / 15;

	params.set = 0;
	params.backlight_ramping_override = false;
	params.backlight_ramping_start = 0xCCCC;
	params.backlight_ramping_reduction = 0xCCCCCCCC;
	params.backlight_lut_array_size = 16;
	params.backlight_lut_array = linear_lut;

	/* Min backlight level after ABM reduction,  Don't allow below 1%
	 * 0xFFFF x 0.01 = 0x28F
	 */
	params.min_abm_backlight = 0x28F;
	/* In the case where abm is implemented on dmcub,
	* dmcu object will be null.
	* ABM 2.4 and up are implemented on dmcub.
	*/
	if (dmcu) {
		if (!dmcu_load_iram(dmcu, params))
			return -EINVAL;
	} else if (adev->dm.dc->ctx->dmub_srv) {
		struct dc_link *edp_links[MAX_NUM_EDP];
		int edp_num;

		get_edp_links(adev->dm.dc, edp_links, &edp_num);
		for (i = 0; i < edp_num; i++) {
			if (!dmub_init_abm_config(adev->dm.dc->res_pool, params, i))
				return -EINVAL;
		}
	}

	return detect_mst_link_for_all_connectors(adev_to_drm(adev));
}

static void s3_handle_mst(struct drm_device *dev, bool suspend)
{
	struct amdgpu_dm_connector *aconnector;
	struct drm_connector *connector;
	struct drm_connector_list_iter iter;
	struct drm_dp_mst_topology_mgr *mgr;
	int ret;
	bool need_hotplug = false;

	drm_connector_list_iter_begin(dev, &iter);
	drm_for_each_connector_iter(connector, &iter) {
		aconnector = to_amdgpu_dm_connector(connector);
		if (aconnector->dc_link->type != dc_connection_mst_branch ||
		    aconnector->mst_root)
			continue;

		mgr = &aconnector->mst_mgr;

		if (suspend) {
			drm_dp_mst_topology_mgr_suspend(mgr);
		} else {
			ret = drm_dp_mst_topology_mgr_resume(mgr, true);
			if (ret < 0) {
				dm_helpers_dp_mst_stop_top_mgr(aconnector->dc_link->ctx,
					aconnector->dc_link);
				need_hotplug = true;
			}
		}
	}
	drm_connector_list_iter_end(&iter);

	if (need_hotplug)
		drm_kms_helper_hotplug_event(dev);
}

static int amdgpu_dm_smu_write_watermarks_table(struct amdgpu_device *adev)
{
	int ret = 0;

	/* This interface is for dGPU Navi1x.Linux dc-pplib interface depends
	 * on window driver dc implementation.
	 * For Navi1x, clock settings of dcn watermarks are fixed. the settings
	 * should be passed to smu during boot up and resume from s3.
	 * boot up: dc calculate dcn watermark clock settings within dc_create,
	 * dcn20_resource_construct
	 * then call pplib functions below to pass the settings to smu:
	 * smu_set_watermarks_for_clock_ranges
	 * smu_set_watermarks_table
	 * navi10_set_watermarks_table
	 * smu_write_watermarks_table
	 *
	 * For Renoir, clock settings of dcn watermark are also fixed values.
	 * dc has implemented different flow for window driver:
	 * dc_hardware_init / dc_set_power_state
	 * dcn10_init_hw
	 * notify_wm_ranges
	 * set_wm_ranges
	 * -- Linux
	 * smu_set_watermarks_for_clock_ranges
	 * renoir_set_watermarks_table
	 * smu_write_watermarks_table
	 *
	 * For Linux,
	 * dc_hardware_init -> amdgpu_dm_init
	 * dc_set_power_state --> dm_resume
	 *
	 * therefore, this function apply to navi10/12/14 but not Renoir
	 * *
	 */
	switch (adev->ip_versions[DCE_HWIP][0]) {
	case IP_VERSION(2, 0, 2):
	case IP_VERSION(2, 0, 0):
		break;
	default:
		return 0;
	}

	ret = amdgpu_dpm_write_watermarks_table(adev);
	if (ret) {
		DRM_ERROR("Failed to update WMTABLE!\n");
		return ret;
	}

	return 0;
}

/**
 * dm_hw_init() - Initialize DC device
 * @handle: The base driver device containing the amdgpu_dm device.
 *
 * Initialize the &struct amdgpu_display_manager device. This involves calling
 * the initializers of each DM component, then populating the struct with them.
 *
 * Although the function implies hardware initialization, both hardware and
 * software are initialized here. Splitting them out to their relevant init
 * hooks is a future TODO item.
 *
 * Some notable things that are initialized here:
 *
 * - Display Core, both software and hardware
 * - DC modules that we need (freesync and color management)
 * - DRM software states
 * - Interrupt sources and handlers
 * - Vblank support
 * - Debug FS entries, if enabled
 */
static int dm_hw_init(void *handle)
{
	struct amdgpu_device *adev = (struct amdgpu_device *)handle;
	/* Create DAL display manager */
	amdgpu_dm_init(adev);
	amdgpu_dm_hpd_init(adev);

	return 0;
}

/**
 * dm_hw_fini() - Teardown DC device
 * @handle: The base driver device containing the amdgpu_dm device.
 *
 * Teardown components within &struct amdgpu_display_manager that require
 * cleanup. This involves cleaning up the DRM device, DC, and any modules that
 * were loaded. Also flush IRQ workqueues and disable them.
 */
static int dm_hw_fini(void *handle)
{
	struct amdgpu_device *adev = (struct amdgpu_device *)handle;

	amdgpu_dm_hpd_fini(adev);

	amdgpu_dm_irq_fini(adev);
	amdgpu_dm_fini(adev);
	return 0;
}


static void dm_gpureset_toggle_interrupts(struct amdgpu_device *adev,
				 struct dc_state *state, bool enable)
{
	enum dc_irq_source irq_source;
	struct amdgpu_crtc *acrtc;
	int rc = -EBUSY;
	int i = 0;

	for (i = 0; i < state->stream_count; i++) {
		acrtc = get_crtc_by_otg_inst(
				adev, state->stream_status[i].primary_otg_inst);

		if (acrtc && state->stream_status[i].plane_count != 0) {
			irq_source = IRQ_TYPE_PFLIP + acrtc->otg_inst;
			rc = dc_interrupt_set(adev->dm.dc, irq_source, enable) ? 0 : -EBUSY;
			DRM_DEBUG_VBL("crtc %d - vupdate irq %sabling: r=%d\n",
				      acrtc->crtc_id, enable ? "en" : "dis", rc);
			if (rc)
				DRM_WARN("Failed to %s pflip interrupts\n",
					 enable ? "enable" : "disable");

			if (enable) {
				rc = dm_enable_vblank(&acrtc->base);
				if (rc)
					DRM_WARN("Failed to enable vblank interrupts\n");
			} else {
				dm_disable_vblank(&acrtc->base);
			}

		}
	}

}

static enum dc_status amdgpu_dm_commit_zero_streams(struct dc *dc)
{
	struct dc_state *context = NULL;
	enum dc_status res = DC_ERROR_UNEXPECTED;
	int i;
	struct dc_stream_state *del_streams[MAX_PIPES];
	int del_streams_count = 0;

	memset(del_streams, 0, sizeof(del_streams));

	context = dc_create_state(dc);
	if (context == NULL)
		goto context_alloc_fail;

	dc_resource_state_copy_construct_current(dc, context);

	/* First remove from context all streams */
	for (i = 0; i < context->stream_count; i++) {
		struct dc_stream_state *stream = context->streams[i];

		del_streams[del_streams_count++] = stream;
	}

	/* Remove all planes for removed streams and then remove the streams */
	for (i = 0; i < del_streams_count; i++) {
		if (!dc_rem_all_planes_for_stream(dc, del_streams[i], context)) {
			res = DC_FAIL_DETACH_SURFACES;
			goto fail;
		}

		res = dc_remove_stream_from_ctx(dc, context, del_streams[i]);
		if (res != DC_OK)
			goto fail;
	}

	res = dc_commit_state(dc, context);

fail:
	dc_release_state(context);

context_alloc_fail:
	return res;
}

static void hpd_rx_irq_work_suspend(struct amdgpu_display_manager *dm)
{
	int i;

	if (dm->hpd_rx_offload_wq) {
		for (i = 0; i < dm->dc->caps.max_links; i++)
			flush_workqueue(dm->hpd_rx_offload_wq[i].wq);
	}
}

static int dm_suspend(void *handle)
{
	struct amdgpu_device *adev = handle;
	struct amdgpu_display_manager *dm = &adev->dm;
	int ret = 0;

	if (amdgpu_in_reset(adev)) {
		mutex_lock(&dm->dc_lock);

		dc_allow_idle_optimizations(adev->dm.dc, false);

		dm->cached_dc_state = dc_copy_state(dm->dc->current_state);

		dm_gpureset_toggle_interrupts(adev, dm->cached_dc_state, false);

		amdgpu_dm_commit_zero_streams(dm->dc);

		amdgpu_dm_irq_suspend(adev);

		hpd_rx_irq_work_suspend(dm);

		return ret;
	}

	WARN_ON(adev->dm.cached_state);
	adev->dm.cached_state = drm_atomic_helper_suspend(adev_to_drm(adev));

	s3_handle_mst(adev_to_drm(adev), true);

	amdgpu_dm_irq_suspend(adev);

	hpd_rx_irq_work_suspend(dm);

	dc_set_power_state(dm->dc, DC_ACPI_CM_POWER_STATE_D3);

	return 0;
}

struct amdgpu_dm_connector *
amdgpu_dm_find_first_crtc_matching_connector(struct drm_atomic_state *state,
					     struct drm_crtc *crtc)
{
	u32 i;
	struct drm_connector_state *new_con_state;
	struct drm_connector *connector;
	struct drm_crtc *crtc_from_state;

	for_each_new_connector_in_state(state, connector, new_con_state, i) {
		crtc_from_state = new_con_state->crtc;

		if (crtc_from_state == crtc)
			return to_amdgpu_dm_connector(connector);
	}

	return NULL;
}

static void emulated_link_detect(struct dc_link *link)
{
	struct dc_sink_init_data sink_init_data = { 0 };
	struct display_sink_capability sink_caps = { 0 };
	enum dc_edid_status edid_status;
	struct dc_context *dc_ctx = link->ctx;
	struct dc_sink *sink = NULL;
	struct dc_sink *prev_sink = NULL;

	link->type = dc_connection_none;
	prev_sink = link->local_sink;

	if (prev_sink)
		dc_sink_release(prev_sink);

	switch (link->connector_signal) {
	case SIGNAL_TYPE_HDMI_TYPE_A: {
		sink_caps.transaction_type = DDC_TRANSACTION_TYPE_I2C;
		sink_caps.signal = SIGNAL_TYPE_HDMI_TYPE_A;
		break;
	}

	case SIGNAL_TYPE_DVI_SINGLE_LINK: {
		sink_caps.transaction_type = DDC_TRANSACTION_TYPE_I2C;
		sink_caps.signal = SIGNAL_TYPE_DVI_SINGLE_LINK;
		break;
	}

	case SIGNAL_TYPE_DVI_DUAL_LINK: {
		sink_caps.transaction_type = DDC_TRANSACTION_TYPE_I2C;
		sink_caps.signal = SIGNAL_TYPE_DVI_DUAL_LINK;
		break;
	}

	case SIGNAL_TYPE_LVDS: {
		sink_caps.transaction_type = DDC_TRANSACTION_TYPE_I2C;
		sink_caps.signal = SIGNAL_TYPE_LVDS;
		break;
	}

	case SIGNAL_TYPE_EDP: {
		sink_caps.transaction_type =
			DDC_TRANSACTION_TYPE_I2C_OVER_AUX;
		sink_caps.signal = SIGNAL_TYPE_EDP;
		break;
	}

	case SIGNAL_TYPE_DISPLAY_PORT: {
		sink_caps.transaction_type =
			DDC_TRANSACTION_TYPE_I2C_OVER_AUX;
		sink_caps.signal = SIGNAL_TYPE_VIRTUAL;
		break;
	}

	default:
		DC_ERROR("Invalid connector type! signal:%d\n",
			link->connector_signal);
		return;
	}

	sink_init_data.link = link;
	sink_init_data.sink_signal = sink_caps.signal;

	sink = dc_sink_create(&sink_init_data);
	if (!sink) {
		DC_ERROR("Failed to create sink!\n");
		return;
	}

	/* dc_sink_create returns a new reference */
	link->local_sink = sink;

	edid_status = dm_helpers_read_local_edid(
			link->ctx,
			link,
			sink);

	if (edid_status != EDID_OK)
		DC_ERROR("Failed to read EDID");

}

static void dm_gpureset_commit_state(struct dc_state *dc_state,
				     struct amdgpu_display_manager *dm)
{
	struct {
		struct dc_surface_update surface_updates[MAX_SURFACES];
		struct dc_plane_info plane_infos[MAX_SURFACES];
		struct dc_scaling_info scaling_infos[MAX_SURFACES];
		struct dc_flip_addrs flip_addrs[MAX_SURFACES];
		struct dc_stream_update stream_update;
	} * bundle;
	int k, m;

	bundle = kzalloc(sizeof(*bundle), GFP_KERNEL);

	if (!bundle) {
		dm_error("Failed to allocate update bundle\n");
		goto cleanup;
	}

	for (k = 0; k < dc_state->stream_count; k++) {
		bundle->stream_update.stream = dc_state->streams[k];

		for (m = 0; m < dc_state->stream_status->plane_count; m++) {
			bundle->surface_updates[m].surface =
				dc_state->stream_status->plane_states[m];
			bundle->surface_updates[m].surface->force_full_update =
				true;
		}
		dc_commit_updates_for_stream(
			dm->dc, bundle->surface_updates,
			dc_state->stream_status->plane_count,
			dc_state->streams[k], &bundle->stream_update, dc_state);
	}

cleanup:
	kfree(bundle);

	return;
}

static int dm_resume(void *handle)
{
	struct amdgpu_device *adev = handle;
	struct drm_device *ddev = adev_to_drm(adev);
	struct amdgpu_display_manager *dm = &adev->dm;
	struct amdgpu_dm_connector *aconnector;
	struct drm_connector *connector;
	struct drm_connector_list_iter iter;
	struct drm_crtc *crtc;
	struct drm_crtc_state *new_crtc_state;
	struct dm_crtc_state *dm_new_crtc_state;
	struct drm_plane *plane;
	struct drm_plane_state *new_plane_state;
	struct dm_plane_state *dm_new_plane_state;
	struct dm_atomic_state *dm_state = to_dm_atomic_state(dm->atomic_obj.state);
	enum dc_connection_type new_connection_type = dc_connection_none;
	struct dc_state *dc_state;
	int i, r, j;

	if (amdgpu_in_reset(adev)) {
		dc_state = dm->cached_dc_state;

		/*
		 * The dc->current_state is backed up into dm->cached_dc_state
		 * before we commit 0 streams.
		 *
		 * DC will clear link encoder assignments on the real state
		 * but the changes won't propagate over to the copy we made
		 * before the 0 streams commit.
		 *
		 * DC expects that link encoder assignments are *not* valid
		 * when committing a state, so as a workaround we can copy
		 * off of the current state.
		 *
		 * We lose the previous assignments, but we had already
		 * commit 0 streams anyway.
		 */
		link_enc_cfg_copy(adev->dm.dc->current_state, dc_state);

		r = dm_dmub_hw_init(adev);
		if (r)
			DRM_ERROR("DMUB interface failed to initialize: status=%d\n", r);

		dc_set_power_state(dm->dc, DC_ACPI_CM_POWER_STATE_D0);
		dc_resume(dm->dc);

		amdgpu_dm_irq_resume_early(adev);

		for (i = 0; i < dc_state->stream_count; i++) {
			dc_state->streams[i]->mode_changed = true;
			for (j = 0; j < dc_state->stream_status[i].plane_count; j++) {
				dc_state->stream_status[i].plane_states[j]->update_flags.raw
					= 0xffffffff;
			}
		}

		if (dc_is_dmub_outbox_supported(adev->dm.dc)) {
			amdgpu_dm_outbox_init(adev);
			dc_enable_dmub_outbox(adev->dm.dc);
		}

		WARN_ON(!dc_commit_state(dm->dc, dc_state));

		dm_gpureset_commit_state(dm->cached_dc_state, dm);

		dm_gpureset_toggle_interrupts(adev, dm->cached_dc_state, true);

		dc_release_state(dm->cached_dc_state);
		dm->cached_dc_state = NULL;

		amdgpu_dm_irq_resume_late(adev);

		mutex_unlock(&dm->dc_lock);

		return 0;
	}
	/* Recreate dc_state - DC invalidates it when setting power state to S3. */
	dc_release_state(dm_state->context);
	dm_state->context = dc_create_state(dm->dc);
	/* TODO: Remove dc_state->dccg, use dc->dccg directly. */
	dc_resource_state_construct(dm->dc, dm_state->context);

	/* Before powering on DC we need to re-initialize DMUB. */
	dm_dmub_hw_resume(adev);

	/* Re-enable outbox interrupts for DPIA. */
	if (dc_is_dmub_outbox_supported(adev->dm.dc)) {
		amdgpu_dm_outbox_init(adev);
		dc_enable_dmub_outbox(adev->dm.dc);
	}

	/* power on hardware */
	dc_set_power_state(dm->dc, DC_ACPI_CM_POWER_STATE_D0);

	/* program HPD filter */
	dc_resume(dm->dc);

	/*
	 * early enable HPD Rx IRQ, should be done before set mode as short
	 * pulse interrupts are used for MST
	 */
	amdgpu_dm_irq_resume_early(adev);

	/* On resume we need to rewrite the MSTM control bits to enable MST*/
	s3_handle_mst(ddev, false);

	/* Do detection*/
	drm_connector_list_iter_begin(ddev, &iter);
	drm_for_each_connector_iter(connector, &iter) {
		aconnector = to_amdgpu_dm_connector(connector);

		if (!aconnector->dc_link)
			continue;

		/*
		 * this is the case when traversing through already created
		 * MST connectors, should be skipped
		 */
		if (aconnector->dc_link->type == dc_connection_mst_branch)
			continue;

		mutex_lock(&aconnector->hpd_lock);
		if (!dc_link_detect_connection_type(aconnector->dc_link, &new_connection_type))
			DRM_ERROR("KMS: Failed to detect connector\n");

		if (aconnector->base.force && new_connection_type == dc_connection_none) {
			emulated_link_detect(aconnector->dc_link);
		} else {
			mutex_lock(&dm->dc_lock);
			dc_link_detect(aconnector->dc_link, DETECT_REASON_HPD);
			mutex_unlock(&dm->dc_lock);
		}

		if (aconnector->fake_enable && aconnector->dc_link->local_sink)
			aconnector->fake_enable = false;

		if (aconnector->dc_sink)
			dc_sink_release(aconnector->dc_sink);
		aconnector->dc_sink = NULL;
		amdgpu_dm_update_connector_after_detect(aconnector);
		mutex_unlock(&aconnector->hpd_lock);
	}
	drm_connector_list_iter_end(&iter);

	/* Force mode set in atomic commit */
	for_each_new_crtc_in_state(dm->cached_state, crtc, new_crtc_state, i)
		new_crtc_state->active_changed = true;

	/*
	 * atomic_check is expected to create the dc states. We need to release
	 * them here, since they were duplicated as part of the suspend
	 * procedure.
	 */
	for_each_new_crtc_in_state(dm->cached_state, crtc, new_crtc_state, i) {
		dm_new_crtc_state = to_dm_crtc_state(new_crtc_state);
		if (dm_new_crtc_state->stream) {
			WARN_ON(kref_read(&dm_new_crtc_state->stream->refcount) > 1);
			dc_stream_release(dm_new_crtc_state->stream);
			dm_new_crtc_state->stream = NULL;
		}
	}

	for_each_new_plane_in_state(dm->cached_state, plane, new_plane_state, i) {
		dm_new_plane_state = to_dm_plane_state(new_plane_state);
		if (dm_new_plane_state->dc_state) {
			WARN_ON(kref_read(&dm_new_plane_state->dc_state->refcount) > 1);
			dc_plane_state_release(dm_new_plane_state->dc_state);
			dm_new_plane_state->dc_state = NULL;
		}
	}

	drm_atomic_helper_resume(ddev, dm->cached_state);

	dm->cached_state = NULL;

	amdgpu_dm_irq_resume_late(adev);

	amdgpu_dm_smu_write_watermarks_table(adev);

	return 0;
}

/**
 * DOC: DM Lifecycle
 *
 * DM (and consequently DC) is registered in the amdgpu base driver as a IP
 * block. When CONFIG_DRM_AMD_DC is enabled, the DM device IP block is added to
 * the base driver's device list to be initialized and torn down accordingly.
 *
 * The functions to do so are provided as hooks in &struct amd_ip_funcs.
 */

static const struct amd_ip_funcs amdgpu_dm_funcs = {
	.name = "dm",
	.early_init = dm_early_init,
	.late_init = dm_late_init,
	.sw_init = dm_sw_init,
	.sw_fini = dm_sw_fini,
	.early_fini = amdgpu_dm_early_fini,
	.hw_init = dm_hw_init,
	.hw_fini = dm_hw_fini,
	.suspend = dm_suspend,
	.resume = dm_resume,
	.is_idle = dm_is_idle,
	.wait_for_idle = dm_wait_for_idle,
	.check_soft_reset = dm_check_soft_reset,
	.soft_reset = dm_soft_reset,
	.set_clockgating_state = dm_set_clockgating_state,
	.set_powergating_state = dm_set_powergating_state,
};

const struct amdgpu_ip_block_version dm_ip_block =
{
	.type = AMD_IP_BLOCK_TYPE_DCE,
	.major = 1,
	.minor = 0,
	.rev = 0,
	.funcs = &amdgpu_dm_funcs,
};


/**
 * DOC: atomic
 *
 * *WIP*
 */

static const struct drm_mode_config_funcs amdgpu_dm_mode_funcs = {
	.fb_create = amdgpu_display_user_framebuffer_create,
	.get_format_info = amd_get_format_info,
	.atomic_check = amdgpu_dm_atomic_check,
	.atomic_commit = drm_atomic_helper_commit,
};

static struct drm_mode_config_helper_funcs amdgpu_dm_mode_config_helperfuncs = {
	.atomic_commit_tail = amdgpu_dm_atomic_commit_tail,
	.atomic_commit_setup = drm_dp_mst_atomic_setup_commit,
};

static void update_connector_ext_caps(struct amdgpu_dm_connector *aconnector)
{
	struct amdgpu_dm_backlight_caps *caps;
	struct amdgpu_display_manager *dm;
	struct drm_connector *conn_base;
	struct amdgpu_device *adev;
	struct dc_link *link = NULL;
	struct drm_luminance_range_info *luminance_range;
	int i;

	if (!aconnector || !aconnector->dc_link)
		return;

	link = aconnector->dc_link;
	if (link->connector_signal != SIGNAL_TYPE_EDP)
		return;

	conn_base = &aconnector->base;
	adev = drm_to_adev(conn_base->dev);
	dm = &adev->dm;
	for (i = 0; i < dm->num_of_edps; i++) {
		if (link == dm->backlight_link[i])
			break;
	}
	if (i >= dm->num_of_edps)
		return;
	caps = &dm->backlight_caps[i];
	caps->ext_caps = &aconnector->dc_link->dpcd_sink_ext_caps;
	caps->aux_support = false;

	if (caps->ext_caps->bits.oled == 1 /*||
	    caps->ext_caps->bits.sdr_aux_backlight_control == 1 ||
	    caps->ext_caps->bits.hdr_aux_backlight_control == 1*/)
		caps->aux_support = true;

	if (amdgpu_backlight == 0)
		caps->aux_support = false;
	else if (amdgpu_backlight == 1)
		caps->aux_support = true;

	luminance_range = &conn_base->display_info.luminance_range;
	caps->aux_min_input_signal = luminance_range->min_luminance;
	caps->aux_max_input_signal = luminance_range->max_luminance;
}

void amdgpu_dm_update_connector_after_detect(
		struct amdgpu_dm_connector *aconnector)
{
	struct drm_connector *connector = &aconnector->base;
	struct drm_device *dev = connector->dev;
	struct dc_sink *sink;

	/* MST handled by drm_mst framework */
	if (aconnector->mst_mgr.mst_state == true)
		return;

	sink = aconnector->dc_link->local_sink;
	if (sink)
		dc_sink_retain(sink);

	/*
	 * Edid mgmt connector gets first update only in mode_valid hook and then
	 * the connector sink is set to either fake or physical sink depends on link status.
	 * Skip if already done during boot.
	 */
	if (aconnector->base.force != DRM_FORCE_UNSPECIFIED
			&& aconnector->dc_em_sink) {

		/*
		 * For S3 resume with headless use eml_sink to fake stream
		 * because on resume connector->sink is set to NULL
		 */
		mutex_lock(&dev->mode_config.mutex);

		if (sink) {
			if (aconnector->dc_sink) {
				amdgpu_dm_update_freesync_caps(connector, NULL);
				/*
				 * retain and release below are used to
				 * bump up refcount for sink because the link doesn't point
				 * to it anymore after disconnect, so on next crtc to connector
				 * reshuffle by UMD we will get into unwanted dc_sink release
				 */
				dc_sink_release(aconnector->dc_sink);
			}
			aconnector->dc_sink = sink;
			dc_sink_retain(aconnector->dc_sink);
			amdgpu_dm_update_freesync_caps(connector,
					aconnector->edid);
		} else {
			amdgpu_dm_update_freesync_caps(connector, NULL);
			if (!aconnector->dc_sink) {
				aconnector->dc_sink = aconnector->dc_em_sink;
				dc_sink_retain(aconnector->dc_sink);
			}
		}

		mutex_unlock(&dev->mode_config.mutex);

		if (sink)
			dc_sink_release(sink);
		return;
	}

	/*
	 * TODO: temporary guard to look for proper fix
	 * if this sink is MST sink, we should not do anything
	 */
	if (sink && sink->sink_signal == SIGNAL_TYPE_DISPLAY_PORT_MST) {
		dc_sink_release(sink);
		return;
	}

	if (aconnector->dc_sink == sink) {
		/*
		 * We got a DP short pulse (Link Loss, DP CTS, etc...).
		 * Do nothing!!
		 */
		DRM_DEBUG_DRIVER("DCHPD: connector_id=%d: dc_sink didn't change.\n",
				aconnector->connector_id);
		if (sink)
			dc_sink_release(sink);
		return;
	}

	DRM_DEBUG_DRIVER("DCHPD: connector_id=%d: Old sink=%p New sink=%p\n",
		aconnector->connector_id, aconnector->dc_sink, sink);

	mutex_lock(&dev->mode_config.mutex);

	/*
	 * 1. Update status of the drm connector
	 * 2. Send an event and let userspace tell us what to do
	 */
	if (sink) {
		/*
		 * TODO: check if we still need the S3 mode update workaround.
		 * If yes, put it here.
		 */
		if (aconnector->dc_sink) {
			amdgpu_dm_update_freesync_caps(connector, NULL);
			dc_sink_release(aconnector->dc_sink);
		}

		aconnector->dc_sink = sink;
		dc_sink_retain(aconnector->dc_sink);
		if (sink->dc_edid.length == 0) {
			aconnector->edid = NULL;
			if (aconnector->dc_link->aux_mode) {
				drm_dp_cec_unset_edid(
					&aconnector->dm_dp_aux.aux);
			}
		} else {
			aconnector->edid =
				(struct edid *)sink->dc_edid.raw_edid;

			if (aconnector->dc_link->aux_mode)
				drm_dp_cec_set_edid(&aconnector->dm_dp_aux.aux,
						    aconnector->edid);
		}

		aconnector->timing_requested = kzalloc(sizeof(struct dc_crtc_timing), GFP_KERNEL);
		if (!aconnector->timing_requested)
			dm_error("%s: failed to create aconnector->requested_timing\n", __func__);

		drm_connector_update_edid_property(connector, aconnector->edid);
		amdgpu_dm_update_freesync_caps(connector, aconnector->edid);
		update_connector_ext_caps(aconnector);
	} else {
		drm_dp_cec_unset_edid(&aconnector->dm_dp_aux.aux);
		amdgpu_dm_update_freesync_caps(connector, NULL);
		drm_connector_update_edid_property(connector, NULL);
		aconnector->num_modes = 0;
		dc_sink_release(aconnector->dc_sink);
		aconnector->dc_sink = NULL;
		aconnector->edid = NULL;
		kfree(aconnector->timing_requested);
		aconnector->timing_requested = NULL;
#ifdef CONFIG_DRM_AMD_DC_HDCP
		/* Set CP to DESIRED if it was ENABLED, so we can re-enable it again on hotplug */
		if (connector->state->content_protection == DRM_MODE_CONTENT_PROTECTION_ENABLED)
			connector->state->content_protection = DRM_MODE_CONTENT_PROTECTION_DESIRED;
#endif
	}

	mutex_unlock(&dev->mode_config.mutex);

	update_subconnector_property(aconnector);

	if (sink)
		dc_sink_release(sink);
}

static void handle_hpd_irq_helper(struct amdgpu_dm_connector *aconnector)
{
	struct drm_connector *connector = &aconnector->base;
	struct drm_device *dev = connector->dev;
	enum dc_connection_type new_connection_type = dc_connection_none;
	struct amdgpu_device *adev = drm_to_adev(dev);
#ifdef CONFIG_DRM_AMD_DC_HDCP
	struct dm_connector_state *dm_con_state = to_dm_connector_state(connector->state);
#endif
	bool ret = false;

	if (adev->dm.disable_hpd_irq)
		return;

	/*
	 * In case of failure or MST no need to update connector status or notify the OS
	 * since (for MST case) MST does this in its own context.
	 */
	mutex_lock(&aconnector->hpd_lock);

#ifdef CONFIG_DRM_AMD_DC_HDCP
	if (adev->dm.hdcp_workqueue) {
		hdcp_reset_display(adev->dm.hdcp_workqueue, aconnector->dc_link->link_index);
		dm_con_state->update_hdcp = true;
	}
#endif
	if (aconnector->fake_enable)
		aconnector->fake_enable = false;

	aconnector->timing_changed = false;

	if (!dc_link_detect_connection_type(aconnector->dc_link, &new_connection_type))
		DRM_ERROR("KMS: Failed to detect connector\n");

	if (aconnector->base.force && new_connection_type == dc_connection_none) {
		emulated_link_detect(aconnector->dc_link);

		drm_modeset_lock_all(dev);
		dm_restore_drm_connector_state(dev, connector);
		drm_modeset_unlock_all(dev);

		if (aconnector->base.force == DRM_FORCE_UNSPECIFIED)
			drm_kms_helper_connector_hotplug_event(connector);
	} else {
		mutex_lock(&adev->dm.dc_lock);
		ret = dc_link_detect(aconnector->dc_link, DETECT_REASON_HPD);
		mutex_unlock(&adev->dm.dc_lock);
		if (ret) {
			amdgpu_dm_update_connector_after_detect(aconnector);

			drm_modeset_lock_all(dev);
			dm_restore_drm_connector_state(dev, connector);
			drm_modeset_unlock_all(dev);

			if (aconnector->base.force == DRM_FORCE_UNSPECIFIED)
				drm_kms_helper_connector_hotplug_event(connector);
		}
	}
	mutex_unlock(&aconnector->hpd_lock);

}

static void handle_hpd_irq(void *param)
{
	struct amdgpu_dm_connector *aconnector = (struct amdgpu_dm_connector *)param;

	handle_hpd_irq_helper(aconnector);

}

static void dm_handle_mst_sideband_msg(struct amdgpu_dm_connector *aconnector)
{
	u8 esi[DP_PSR_ERROR_STATUS - DP_SINK_COUNT_ESI] = { 0 };
	u8 dret;
	bool new_irq_handled = false;
	int dpcd_addr;
	int dpcd_bytes_to_read;

	const int max_process_count = 30;
	int process_count = 0;

	const struct dc_link_status *link_status = dc_link_get_status(aconnector->dc_link);

	if (link_status->dpcd_caps->dpcd_rev.raw < 0x12) {
		dpcd_bytes_to_read = DP_LANE0_1_STATUS - DP_SINK_COUNT;
		/* DPCD 0x200 - 0x201 for downstream IRQ */
		dpcd_addr = DP_SINK_COUNT;
	} else {
		dpcd_bytes_to_read = DP_PSR_ERROR_STATUS - DP_SINK_COUNT_ESI;
		/* DPCD 0x2002 - 0x2005 for downstream IRQ */
		dpcd_addr = DP_SINK_COUNT_ESI;
	}

	dret = drm_dp_dpcd_read(
		&aconnector->dm_dp_aux.aux,
		dpcd_addr,
		esi,
		dpcd_bytes_to_read);

	while (dret == dpcd_bytes_to_read &&
		process_count < max_process_count) {
		u8 retry;
		dret = 0;

		process_count++;

		DRM_DEBUG_DRIVER("ESI %02x %02x %02x\n", esi[0], esi[1], esi[2]);
		/* handle HPD short pulse irq */
		if (aconnector->mst_mgr.mst_state)
			drm_dp_mst_hpd_irq(
				&aconnector->mst_mgr,
				esi,
				&new_irq_handled);

		if (new_irq_handled) {
			/* ACK at DPCD to notify down stream */
			const int ack_dpcd_bytes_to_write =
				dpcd_bytes_to_read - 1;

			for (retry = 0; retry < 3; retry++) {
				u8 wret;

				wret = drm_dp_dpcd_write(
					&aconnector->dm_dp_aux.aux,
					dpcd_addr + 1,
					&esi[1],
					ack_dpcd_bytes_to_write);
				if (wret == ack_dpcd_bytes_to_write)
					break;
			}

			/* check if there is new irq to be handled */
			dret = drm_dp_dpcd_read(
				&aconnector->dm_dp_aux.aux,
				dpcd_addr,
				esi,
				dpcd_bytes_to_read);

			new_irq_handled = false;
		} else {
			break;
		}
	}

	if (process_count == max_process_count)
		DRM_DEBUG_DRIVER("Loop exceeded max iterations\n");
}

static void schedule_hpd_rx_offload_work(struct hpd_rx_irq_offload_work_queue *offload_wq,
							union hpd_irq_data hpd_irq_data)
{
	struct hpd_rx_irq_offload_work *offload_work =
				kzalloc(sizeof(*offload_work), GFP_KERNEL);

	if (!offload_work) {
		DRM_ERROR("Failed to allocate hpd_rx_irq_offload_work.\n");
		return;
	}

	INIT_WORK(&offload_work->work, dm_handle_hpd_rx_offload_work);
	offload_work->data = hpd_irq_data;
	offload_work->offload_wq = offload_wq;

	queue_work(offload_wq->wq, &offload_work->work);
	DRM_DEBUG_KMS("queue work to handle hpd_rx offload work");
}

static void handle_hpd_rx_irq(void *param)
{
	struct amdgpu_dm_connector *aconnector = (struct amdgpu_dm_connector *)param;
	struct drm_connector *connector = &aconnector->base;
	struct drm_device *dev = connector->dev;
	struct dc_link *dc_link = aconnector->dc_link;
	bool is_mst_root_connector = aconnector->mst_mgr.mst_state;
	bool result = false;
	enum dc_connection_type new_connection_type = dc_connection_none;
	struct amdgpu_device *adev = drm_to_adev(dev);
	union hpd_irq_data hpd_irq_data;
	bool link_loss = false;
	bool has_left_work = false;
	int idx = dc_link->link_index;
	struct hpd_rx_irq_offload_work_queue *offload_wq = &adev->dm.hpd_rx_offload_wq[idx];

	memset(&hpd_irq_data, 0, sizeof(hpd_irq_data));

	if (adev->dm.disable_hpd_irq)
		return;

	/*
	 * TODO:Temporary add mutex to protect hpd interrupt not have a gpio
	 * conflict, after implement i2c helper, this mutex should be
	 * retired.
	 */
	mutex_lock(&aconnector->hpd_lock);

	result = dc_link_handle_hpd_rx_irq(dc_link, &hpd_irq_data,
						&link_loss, true, &has_left_work);

	if (!has_left_work)
		goto out;

	if (hpd_irq_data.bytes.device_service_irq.bits.AUTOMATED_TEST) {
		schedule_hpd_rx_offload_work(offload_wq, hpd_irq_data);
		goto out;
	}

	if (dc_link_dp_allow_hpd_rx_irq(dc_link)) {
		if (hpd_irq_data.bytes.device_service_irq.bits.UP_REQ_MSG_RDY ||
			hpd_irq_data.bytes.device_service_irq.bits.DOWN_REP_MSG_RDY) {
			dm_handle_mst_sideband_msg(aconnector);
			goto out;
		}

		if (link_loss) {
			bool skip = false;

			spin_lock(&offload_wq->offload_lock);
			skip = offload_wq->is_handling_link_loss;

			if (!skip)
				offload_wq->is_handling_link_loss = true;

			spin_unlock(&offload_wq->offload_lock);

			if (!skip)
				schedule_hpd_rx_offload_work(offload_wq, hpd_irq_data);

			goto out;
		}
	}

out:
	if (result && !is_mst_root_connector) {
		/* Downstream Port status changed. */
		if (!dc_link_detect_connection_type(dc_link, &new_connection_type))
			DRM_ERROR("KMS: Failed to detect connector\n");

		if (aconnector->base.force && new_connection_type == dc_connection_none) {
			emulated_link_detect(dc_link);

			if (aconnector->fake_enable)
				aconnector->fake_enable = false;

			amdgpu_dm_update_connector_after_detect(aconnector);


			drm_modeset_lock_all(dev);
			dm_restore_drm_connector_state(dev, connector);
			drm_modeset_unlock_all(dev);

			drm_kms_helper_connector_hotplug_event(connector);
		} else {
			bool ret = false;

			mutex_lock(&adev->dm.dc_lock);
			ret = dc_link_detect(dc_link, DETECT_REASON_HPDRX);
			mutex_unlock(&adev->dm.dc_lock);

			if (ret) {
				if (aconnector->fake_enable)
					aconnector->fake_enable = false;

				amdgpu_dm_update_connector_after_detect(aconnector);

				drm_modeset_lock_all(dev);
				dm_restore_drm_connector_state(dev, connector);
				drm_modeset_unlock_all(dev);

				drm_kms_helper_connector_hotplug_event(connector);
			}
		}
	}
#ifdef CONFIG_DRM_AMD_DC_HDCP
	if (hpd_irq_data.bytes.device_service_irq.bits.CP_IRQ) {
		if (adev->dm.hdcp_workqueue)
			hdcp_handle_cpirq(adev->dm.hdcp_workqueue,  aconnector->base.index);
	}
#endif

	if (dc_link->type != dc_connection_mst_branch)
		drm_dp_cec_irq(&aconnector->dm_dp_aux.aux);

	mutex_unlock(&aconnector->hpd_lock);
}

static void register_hpd_handlers(struct amdgpu_device *adev)
{
	struct drm_device *dev = adev_to_drm(adev);
	struct drm_connector *connector;
	struct amdgpu_dm_connector *aconnector;
	const struct dc_link *dc_link;
	struct dc_interrupt_params int_params = {0};

	int_params.requested_polarity = INTERRUPT_POLARITY_DEFAULT;
	int_params.current_polarity = INTERRUPT_POLARITY_DEFAULT;

	list_for_each_entry(connector,
			&dev->mode_config.connector_list, head)	{

		aconnector = to_amdgpu_dm_connector(connector);
		dc_link = aconnector->dc_link;

		if (DC_IRQ_SOURCE_INVALID != dc_link->irq_source_hpd) {
			int_params.int_context = INTERRUPT_LOW_IRQ_CONTEXT;
			int_params.irq_source = dc_link->irq_source_hpd;

			amdgpu_dm_irq_register_interrupt(adev, &int_params,
					handle_hpd_irq,
					(void *) aconnector);
		}

		if (DC_IRQ_SOURCE_INVALID != dc_link->irq_source_hpd_rx) {

			/* Also register for DP short pulse (hpd_rx). */
			int_params.int_context = INTERRUPT_LOW_IRQ_CONTEXT;
			int_params.irq_source =	dc_link->irq_source_hpd_rx;

			amdgpu_dm_irq_register_interrupt(adev, &int_params,
					handle_hpd_rx_irq,
					(void *) aconnector);

			if (adev->dm.hpd_rx_offload_wq)
				adev->dm.hpd_rx_offload_wq[dc_link->link_index].aconnector =
					aconnector;
		}
	}
}

#if defined(CONFIG_DRM_AMD_DC_SI)
/* Register IRQ sources and initialize IRQ callbacks */
static int dce60_register_irq_handlers(struct amdgpu_device *adev)
{
	struct dc *dc = adev->dm.dc;
	struct common_irq_params *c_irq_params;
	struct dc_interrupt_params int_params = {0};
	int r;
	int i;
	unsigned client_id = AMDGPU_IRQ_CLIENTID_LEGACY;

	int_params.requested_polarity = INTERRUPT_POLARITY_DEFAULT;
	int_params.current_polarity = INTERRUPT_POLARITY_DEFAULT;

	/*
	 * Actions of amdgpu_irq_add_id():
	 * 1. Register a set() function with base driver.
	 *    Base driver will call set() function to enable/disable an
	 *    interrupt in DC hardware.
	 * 2. Register amdgpu_dm_irq_handler().
	 *    Base driver will call amdgpu_dm_irq_handler() for ALL interrupts
	 *    coming from DC hardware.
	 *    amdgpu_dm_irq_handler() will re-direct the interrupt to DC
	 *    for acknowledging and handling. */

	/* Use VBLANK interrupt */
	for (i = 0; i < adev->mode_info.num_crtc; i++) {
		r = amdgpu_irq_add_id(adev, client_id, i+1 , &adev->crtc_irq);
		if (r) {
			DRM_ERROR("Failed to add crtc irq id!\n");
			return r;
		}

		int_params.int_context = INTERRUPT_HIGH_IRQ_CONTEXT;
		int_params.irq_source =
			dc_interrupt_to_irq_source(dc, i+1 , 0);

		c_irq_params = &adev->dm.vblank_params[int_params.irq_source - DC_IRQ_SOURCE_VBLANK1];

		c_irq_params->adev = adev;
		c_irq_params->irq_src = int_params.irq_source;

		amdgpu_dm_irq_register_interrupt(adev, &int_params,
				dm_crtc_high_irq, c_irq_params);
	}

	/* Use GRPH_PFLIP interrupt */
	for (i = VISLANDS30_IV_SRCID_D1_GRPH_PFLIP;
			i <= VISLANDS30_IV_SRCID_D6_GRPH_PFLIP; i += 2) {
		r = amdgpu_irq_add_id(adev, client_id, i, &adev->pageflip_irq);
		if (r) {
			DRM_ERROR("Failed to add page flip irq id!\n");
			return r;
		}

		int_params.int_context = INTERRUPT_HIGH_IRQ_CONTEXT;
		int_params.irq_source =
			dc_interrupt_to_irq_source(dc, i, 0);

		c_irq_params = &adev->dm.pflip_params[int_params.irq_source - DC_IRQ_SOURCE_PFLIP_FIRST];

		c_irq_params->adev = adev;
		c_irq_params->irq_src = int_params.irq_source;

		amdgpu_dm_irq_register_interrupt(adev, &int_params,
				dm_pflip_high_irq, c_irq_params);

	}

	/* HPD */
	r = amdgpu_irq_add_id(adev, client_id,
			VISLANDS30_IV_SRCID_HOTPLUG_DETECT_A, &adev->hpd_irq);
	if (r) {
		DRM_ERROR("Failed to add hpd irq id!\n");
		return r;
	}

	register_hpd_handlers(adev);

	return 0;
}
#endif

/* Register IRQ sources and initialize IRQ callbacks */
static int dce110_register_irq_handlers(struct amdgpu_device *adev)
{
	struct dc *dc = adev->dm.dc;
	struct common_irq_params *c_irq_params;
	struct dc_interrupt_params int_params = {0};
	int r;
	int i;
	unsigned client_id = AMDGPU_IRQ_CLIENTID_LEGACY;

	if (adev->family >= AMDGPU_FAMILY_AI)
		client_id = SOC15_IH_CLIENTID_DCE;

	int_params.requested_polarity = INTERRUPT_POLARITY_DEFAULT;
	int_params.current_polarity = INTERRUPT_POLARITY_DEFAULT;

	/*
	 * Actions of amdgpu_irq_add_id():
	 * 1. Register a set() function with base driver.
	 *    Base driver will call set() function to enable/disable an
	 *    interrupt in DC hardware.
	 * 2. Register amdgpu_dm_irq_handler().
	 *    Base driver will call amdgpu_dm_irq_handler() for ALL interrupts
	 *    coming from DC hardware.
	 *    amdgpu_dm_irq_handler() will re-direct the interrupt to DC
	 *    for acknowledging and handling. */

	/* Use VBLANK interrupt */
	for (i = VISLANDS30_IV_SRCID_D1_VERTICAL_INTERRUPT0; i <= VISLANDS30_IV_SRCID_D6_VERTICAL_INTERRUPT0; i++) {
		r = amdgpu_irq_add_id(adev, client_id, i, &adev->crtc_irq);
		if (r) {
			DRM_ERROR("Failed to add crtc irq id!\n");
			return r;
		}

		int_params.int_context = INTERRUPT_HIGH_IRQ_CONTEXT;
		int_params.irq_source =
			dc_interrupt_to_irq_source(dc, i, 0);

		c_irq_params = &adev->dm.vblank_params[int_params.irq_source - DC_IRQ_SOURCE_VBLANK1];

		c_irq_params->adev = adev;
		c_irq_params->irq_src = int_params.irq_source;

		amdgpu_dm_irq_register_interrupt(adev, &int_params,
				dm_crtc_high_irq, c_irq_params);
	}

	/* Use VUPDATE interrupt */
	for (i = VISLANDS30_IV_SRCID_D1_V_UPDATE_INT; i <= VISLANDS30_IV_SRCID_D6_V_UPDATE_INT; i += 2) {
		r = amdgpu_irq_add_id(adev, client_id, i, &adev->vupdate_irq);
		if (r) {
			DRM_ERROR("Failed to add vupdate irq id!\n");
			return r;
		}

		int_params.int_context = INTERRUPT_HIGH_IRQ_CONTEXT;
		int_params.irq_source =
			dc_interrupt_to_irq_source(dc, i, 0);

		c_irq_params = &adev->dm.vupdate_params[int_params.irq_source - DC_IRQ_SOURCE_VUPDATE1];

		c_irq_params->adev = adev;
		c_irq_params->irq_src = int_params.irq_source;

		amdgpu_dm_irq_register_interrupt(adev, &int_params,
				dm_vupdate_high_irq, c_irq_params);
	}

	/* Use GRPH_PFLIP interrupt */
	for (i = VISLANDS30_IV_SRCID_D1_GRPH_PFLIP;
			i <= VISLANDS30_IV_SRCID_D6_GRPH_PFLIP; i += 2) {
		r = amdgpu_irq_add_id(adev, client_id, i, &adev->pageflip_irq);
		if (r) {
			DRM_ERROR("Failed to add page flip irq id!\n");
			return r;
		}

		int_params.int_context = INTERRUPT_HIGH_IRQ_CONTEXT;
		int_params.irq_source =
			dc_interrupt_to_irq_source(dc, i, 0);

		c_irq_params = &adev->dm.pflip_params[int_params.irq_source - DC_IRQ_SOURCE_PFLIP_FIRST];

		c_irq_params->adev = adev;
		c_irq_params->irq_src = int_params.irq_source;

		amdgpu_dm_irq_register_interrupt(adev, &int_params,
				dm_pflip_high_irq, c_irq_params);

	}

	/* HPD */
	r = amdgpu_irq_add_id(adev, client_id,
			VISLANDS30_IV_SRCID_HOTPLUG_DETECT_A, &adev->hpd_irq);
	if (r) {
		DRM_ERROR("Failed to add hpd irq id!\n");
		return r;
	}

	register_hpd_handlers(adev);

	return 0;
}

/* Register IRQ sources and initialize IRQ callbacks */
static int dcn10_register_irq_handlers(struct amdgpu_device *adev)
{
	struct dc *dc = adev->dm.dc;
	struct common_irq_params *c_irq_params;
	struct dc_interrupt_params int_params = {0};
	int r;
	int i;
#if defined(CONFIG_DRM_AMD_SECURE_DISPLAY)
	static const unsigned int vrtl_int_srcid[] = {
		DCN_1_0__SRCID__OTG1_VERTICAL_INTERRUPT0_CONTROL,
		DCN_1_0__SRCID__OTG2_VERTICAL_INTERRUPT0_CONTROL,
		DCN_1_0__SRCID__OTG3_VERTICAL_INTERRUPT0_CONTROL,
		DCN_1_0__SRCID__OTG4_VERTICAL_INTERRUPT0_CONTROL,
		DCN_1_0__SRCID__OTG5_VERTICAL_INTERRUPT0_CONTROL,
		DCN_1_0__SRCID__OTG6_VERTICAL_INTERRUPT0_CONTROL
	};
#endif

	int_params.requested_polarity = INTERRUPT_POLARITY_DEFAULT;
	int_params.current_polarity = INTERRUPT_POLARITY_DEFAULT;

	/*
	 * Actions of amdgpu_irq_add_id():
	 * 1. Register a set() function with base driver.
	 *    Base driver will call set() function to enable/disable an
	 *    interrupt in DC hardware.
	 * 2. Register amdgpu_dm_irq_handler().
	 *    Base driver will call amdgpu_dm_irq_handler() for ALL interrupts
	 *    coming from DC hardware.
	 *    amdgpu_dm_irq_handler() will re-direct the interrupt to DC
	 *    for acknowledging and handling.
	 */

	/* Use VSTARTUP interrupt */
	for (i = DCN_1_0__SRCID__DC_D1_OTG_VSTARTUP;
			i <= DCN_1_0__SRCID__DC_D1_OTG_VSTARTUP + adev->mode_info.num_crtc - 1;
			i++) {
		r = amdgpu_irq_add_id(adev, SOC15_IH_CLIENTID_DCE, i, &adev->crtc_irq);

		if (r) {
			DRM_ERROR("Failed to add crtc irq id!\n");
			return r;
		}

		int_params.int_context = INTERRUPT_HIGH_IRQ_CONTEXT;
		int_params.irq_source =
			dc_interrupt_to_irq_source(dc, i, 0);

		c_irq_params = &adev->dm.vblank_params[int_params.irq_source - DC_IRQ_SOURCE_VBLANK1];

		c_irq_params->adev = adev;
		c_irq_params->irq_src = int_params.irq_source;

		amdgpu_dm_irq_register_interrupt(
			adev, &int_params, dm_crtc_high_irq, c_irq_params);
	}

	/* Use otg vertical line interrupt */
#if defined(CONFIG_DRM_AMD_SECURE_DISPLAY)
	for (i = 0; i <= adev->mode_info.num_crtc - 1; i++) {
		r = amdgpu_irq_add_id(adev, SOC15_IH_CLIENTID_DCE,
				vrtl_int_srcid[i], &adev->vline0_irq);

		if (r) {
			DRM_ERROR("Failed to add vline0 irq id!\n");
			return r;
		}

		int_params.int_context = INTERRUPT_HIGH_IRQ_CONTEXT;
		int_params.irq_source =
			dc_interrupt_to_irq_source(dc, vrtl_int_srcid[i], 0);

		if (int_params.irq_source == DC_IRQ_SOURCE_INVALID) {
			DRM_ERROR("Failed to register vline0 irq %d!\n", vrtl_int_srcid[i]);
			break;
		}

		c_irq_params = &adev->dm.vline0_params[int_params.irq_source
					- DC_IRQ_SOURCE_DC1_VLINE0];

		c_irq_params->adev = adev;
		c_irq_params->irq_src = int_params.irq_source;

		amdgpu_dm_irq_register_interrupt(adev, &int_params,
				dm_dcn_vertical_interrupt0_high_irq, c_irq_params);
	}
#endif

	/* Use VUPDATE_NO_LOCK interrupt on DCN, which seems to correspond to
	 * the regular VUPDATE interrupt on DCE. We want DC_IRQ_SOURCE_VUPDATEx
	 * to trigger at end of each vblank, regardless of state of the lock,
	 * matching DCE behaviour.
	 */
	for (i = DCN_1_0__SRCID__OTG0_IHC_V_UPDATE_NO_LOCK_INTERRUPT;
	     i <= DCN_1_0__SRCID__OTG0_IHC_V_UPDATE_NO_LOCK_INTERRUPT + adev->mode_info.num_crtc - 1;
	     i++) {
		r = amdgpu_irq_add_id(adev, SOC15_IH_CLIENTID_DCE, i, &adev->vupdate_irq);

		if (r) {
			DRM_ERROR("Failed to add vupdate irq id!\n");
			return r;
		}

		int_params.int_context = INTERRUPT_HIGH_IRQ_CONTEXT;
		int_params.irq_source =
			dc_interrupt_to_irq_source(dc, i, 0);

		c_irq_params = &adev->dm.vupdate_params[int_params.irq_source - DC_IRQ_SOURCE_VUPDATE1];

		c_irq_params->adev = adev;
		c_irq_params->irq_src = int_params.irq_source;

		amdgpu_dm_irq_register_interrupt(adev, &int_params,
				dm_vupdate_high_irq, c_irq_params);
	}

	/* Use GRPH_PFLIP interrupt */
	for (i = DCN_1_0__SRCID__HUBP0_FLIP_INTERRUPT;
			i <= DCN_1_0__SRCID__HUBP0_FLIP_INTERRUPT + dc->caps.max_otg_num - 1;
			i++) {
		r = amdgpu_irq_add_id(adev, SOC15_IH_CLIENTID_DCE, i, &adev->pageflip_irq);
		if (r) {
			DRM_ERROR("Failed to add page flip irq id!\n");
			return r;
		}

		int_params.int_context = INTERRUPT_HIGH_IRQ_CONTEXT;
		int_params.irq_source =
			dc_interrupt_to_irq_source(dc, i, 0);

		c_irq_params = &adev->dm.pflip_params[int_params.irq_source - DC_IRQ_SOURCE_PFLIP_FIRST];

		c_irq_params->adev = adev;
		c_irq_params->irq_src = int_params.irq_source;

		amdgpu_dm_irq_register_interrupt(adev, &int_params,
				dm_pflip_high_irq, c_irq_params);

	}

	/* HPD */
	r = amdgpu_irq_add_id(adev, SOC15_IH_CLIENTID_DCE, DCN_1_0__SRCID__DC_HPD1_INT,
			&adev->hpd_irq);
	if (r) {
		DRM_ERROR("Failed to add hpd irq id!\n");
		return r;
	}

	register_hpd_handlers(adev);

	return 0;
}
/* Register Outbox IRQ sources and initialize IRQ callbacks */
static int register_outbox_irq_handlers(struct amdgpu_device *adev)
{
	struct dc *dc = adev->dm.dc;
	struct common_irq_params *c_irq_params;
	struct dc_interrupt_params int_params = {0};
	int r, i;

	int_params.requested_polarity = INTERRUPT_POLARITY_DEFAULT;
	int_params.current_polarity = INTERRUPT_POLARITY_DEFAULT;

	r = amdgpu_irq_add_id(adev, SOC15_IH_CLIENTID_DCE, DCN_1_0__SRCID__DMCUB_OUTBOX_LOW_PRIORITY_READY_INT,
			&adev->dmub_outbox_irq);
	if (r) {
		DRM_ERROR("Failed to add outbox irq id!\n");
		return r;
	}

	if (dc->ctx->dmub_srv) {
		i = DCN_1_0__SRCID__DMCUB_OUTBOX_LOW_PRIORITY_READY_INT;
		int_params.int_context = INTERRUPT_LOW_IRQ_CONTEXT;
		int_params.irq_source =
		dc_interrupt_to_irq_source(dc, i, 0);

		c_irq_params = &adev->dm.dmub_outbox_params[0];

		c_irq_params->adev = adev;
		c_irq_params->irq_src = int_params.irq_source;

		amdgpu_dm_irq_register_interrupt(adev, &int_params,
				dm_dmub_outbox1_low_irq, c_irq_params);
	}

	return 0;
}

/*
 * Acquires the lock for the atomic state object and returns
 * the new atomic state.
 *
 * This should only be called during atomic check.
 */
int dm_atomic_get_state(struct drm_atomic_state *state,
			struct dm_atomic_state **dm_state)
{
	struct drm_device *dev = state->dev;
	struct amdgpu_device *adev = drm_to_adev(dev);
	struct amdgpu_display_manager *dm = &adev->dm;
	struct drm_private_state *priv_state;

	if (*dm_state)
		return 0;

	priv_state = drm_atomic_get_private_obj_state(state, &dm->atomic_obj);
	if (IS_ERR(priv_state))
		return PTR_ERR(priv_state);

	*dm_state = to_dm_atomic_state(priv_state);

	return 0;
}

static struct dm_atomic_state *
dm_atomic_get_new_state(struct drm_atomic_state *state)
{
	struct drm_device *dev = state->dev;
	struct amdgpu_device *adev = drm_to_adev(dev);
	struct amdgpu_display_manager *dm = &adev->dm;
	struct drm_private_obj *obj;
	struct drm_private_state *new_obj_state;
	int i;

	for_each_new_private_obj_in_state(state, obj, new_obj_state, i) {
		if (obj->funcs == dm->atomic_obj.funcs)
			return to_dm_atomic_state(new_obj_state);
	}

	return NULL;
}

static struct drm_private_state *
dm_atomic_duplicate_state(struct drm_private_obj *obj)
{
	struct dm_atomic_state *old_state, *new_state;

	new_state = kzalloc(sizeof(*new_state), GFP_KERNEL);
	if (!new_state)
		return NULL;

	__drm_atomic_helper_private_obj_duplicate_state(obj, &new_state->base);

	old_state = to_dm_atomic_state(obj->state);

	if (old_state && old_state->context)
		new_state->context = dc_copy_state(old_state->context);

	if (!new_state->context) {
		kfree(new_state);
		return NULL;
	}

	return &new_state->base;
}

static void dm_atomic_destroy_state(struct drm_private_obj *obj,
				    struct drm_private_state *state)
{
	struct dm_atomic_state *dm_state = to_dm_atomic_state(state);

	if (dm_state && dm_state->context)
		dc_release_state(dm_state->context);

	kfree(dm_state);
}

static struct drm_private_state_funcs dm_atomic_state_funcs = {
	.atomic_duplicate_state = dm_atomic_duplicate_state,
	.atomic_destroy_state = dm_atomic_destroy_state,
};

static int amdgpu_dm_mode_config_init(struct amdgpu_device *adev)
{
	struct dm_atomic_state *state;
	int r;

	adev->mode_info.mode_config_initialized = true;

	adev_to_drm(adev)->mode_config.funcs = (void *)&amdgpu_dm_mode_funcs;
	adev_to_drm(adev)->mode_config.helper_private = &amdgpu_dm_mode_config_helperfuncs;

	adev_to_drm(adev)->mode_config.max_width = 16384;
	adev_to_drm(adev)->mode_config.max_height = 16384;

	adev_to_drm(adev)->mode_config.preferred_depth = 24;
	if (adev->asic_type == CHIP_HAWAII)
		/* disable prefer shadow for now due to hibernation issues */
		adev_to_drm(adev)->mode_config.prefer_shadow = 0;
	else
		adev_to_drm(adev)->mode_config.prefer_shadow = 1;
	/* indicates support for immediate flip */
	adev_to_drm(adev)->mode_config.async_page_flip = true;

	state = kzalloc(sizeof(*state), GFP_KERNEL);
	if (!state)
		return -ENOMEM;

	state->context = dc_create_state(adev->dm.dc);
	if (!state->context) {
		kfree(state);
		return -ENOMEM;
	}

	dc_resource_state_copy_construct_current(adev->dm.dc, state->context);

	drm_atomic_private_obj_init(adev_to_drm(adev),
				    &adev->dm.atomic_obj,
				    &state->base,
				    &dm_atomic_state_funcs);

	r = amdgpu_display_modeset_create_props(adev);
	if (r) {
		dc_release_state(state->context);
		kfree(state);
		return r;
	}

	r = amdgpu_dm_audio_init(adev);
	if (r) {
		dc_release_state(state->context);
		kfree(state);
		return r;
	}

	return 0;
}

#define AMDGPU_DM_DEFAULT_MIN_BACKLIGHT 12
#define AMDGPU_DM_DEFAULT_MAX_BACKLIGHT 255
#define AUX_BL_DEFAULT_TRANSITION_TIME_MS 50

static void amdgpu_dm_update_backlight_caps(struct amdgpu_display_manager *dm,
					    int bl_idx)
{
#if defined(CONFIG_ACPI)
	struct amdgpu_dm_backlight_caps caps;

	memset(&caps, 0, sizeof(caps));

	if (dm->backlight_caps[bl_idx].caps_valid)
		return;

	amdgpu_acpi_get_backlight_caps(&caps);
	if (caps.caps_valid) {
		dm->backlight_caps[bl_idx].caps_valid = true;
		if (caps.aux_support)
			return;
		dm->backlight_caps[bl_idx].min_input_signal = caps.min_input_signal;
		dm->backlight_caps[bl_idx].max_input_signal = caps.max_input_signal;
	} else {
		dm->backlight_caps[bl_idx].min_input_signal =
				AMDGPU_DM_DEFAULT_MIN_BACKLIGHT;
		dm->backlight_caps[bl_idx].max_input_signal =
				AMDGPU_DM_DEFAULT_MAX_BACKLIGHT;
	}
#else
	if (dm->backlight_caps[bl_idx].aux_support)
		return;

	dm->backlight_caps[bl_idx].min_input_signal = AMDGPU_DM_DEFAULT_MIN_BACKLIGHT;
	dm->backlight_caps[bl_idx].max_input_signal = AMDGPU_DM_DEFAULT_MAX_BACKLIGHT;
#endif
}

static int get_brightness_range(const struct amdgpu_dm_backlight_caps *caps,
				unsigned *min, unsigned *max)
{
	if (!caps)
		return 0;

	if (caps->aux_support) {
		// Firmware limits are in nits, DC API wants millinits.
		*max = 1000 * caps->aux_max_input_signal;
		*min = 1000 * caps->aux_min_input_signal;
	} else {
		// Firmware limits are 8-bit, PWM control is 16-bit.
		*max = 0x101 * caps->max_input_signal;
		*min = 0x101 * caps->min_input_signal;
	}
	return 1;
}

static u32 convert_brightness_from_user(const struct amdgpu_dm_backlight_caps *caps,
					uint32_t brightness)
{
	unsigned min, max;

	if (!get_brightness_range(caps, &min, &max))
		return brightness;

	// Rescale 0..255 to min..max
	return min + DIV_ROUND_CLOSEST((max - min) * brightness,
				       AMDGPU_MAX_BL_LEVEL);
}

static u32 convert_brightness_to_user(const struct amdgpu_dm_backlight_caps *caps,
				      uint32_t brightness)
{
	unsigned min, max;

	if (!get_brightness_range(caps, &min, &max))
		return brightness;

	if (brightness < min)
		return 0;
	// Rescale min..max to 0..255
	return DIV_ROUND_CLOSEST(AMDGPU_MAX_BL_LEVEL * (brightness - min),
				 max - min);
}

static void amdgpu_dm_backlight_set_level(struct amdgpu_display_manager *dm,
					 int bl_idx,
					 u32 user_brightness)
{
	struct amdgpu_dm_backlight_caps caps;
	struct dc_link *link;
	u32 brightness;
	bool rc;

	amdgpu_dm_update_backlight_caps(dm, bl_idx);
	caps = dm->backlight_caps[bl_idx];

	dm->brightness[bl_idx] = user_brightness;
	/* update scratch register */
	if (bl_idx == 0)
		amdgpu_atombios_scratch_regs_set_backlight_level(dm->adev, dm->brightness[bl_idx]);
	brightness = convert_brightness_from_user(&caps, dm->brightness[bl_idx]);
	link = (struct dc_link *)dm->backlight_link[bl_idx];

	/* Change brightness based on AUX property */
	if (caps.aux_support) {
		rc = dc_link_set_backlight_level_nits(link, true, brightness,
						      AUX_BL_DEFAULT_TRANSITION_TIME_MS);
		if (!rc)
			DRM_DEBUG("DM: Failed to update backlight via AUX on eDP[%d]\n", bl_idx);
	} else {
		rc = dc_link_set_backlight_level(link, brightness, 0);
		if (!rc)
			DRM_DEBUG("DM: Failed to update backlight on eDP[%d]\n", bl_idx);
	}

	if (rc)
		dm->actual_brightness[bl_idx] = user_brightness;
}

static int amdgpu_dm_backlight_update_status(struct backlight_device *bd)
{
	struct amdgpu_display_manager *dm = bl_get_data(bd);
	int i;

	for (i = 0; i < dm->num_of_edps; i++) {
		if (bd == dm->backlight_dev[i])
			break;
	}
	if (i >= AMDGPU_DM_MAX_NUM_EDP)
		i = 0;
	amdgpu_dm_backlight_set_level(dm, i, bd->props.brightness);

	return 0;
}

static u32 amdgpu_dm_backlight_get_level(struct amdgpu_display_manager *dm,
					 int bl_idx)
{
	struct amdgpu_dm_backlight_caps caps;
	struct dc_link *link = (struct dc_link *)dm->backlight_link[bl_idx];

	amdgpu_dm_update_backlight_caps(dm, bl_idx);
	caps = dm->backlight_caps[bl_idx];

	if (caps.aux_support) {
		u32 avg, peak;
		bool rc;

		rc = dc_link_get_backlight_level_nits(link, &avg, &peak);
		if (!rc)
			return dm->brightness[bl_idx];
		return convert_brightness_to_user(&caps, avg);
	} else {
		int ret = dc_link_get_backlight_level(link);

		if (ret == DC_ERROR_UNEXPECTED)
			return dm->brightness[bl_idx];
		return convert_brightness_to_user(&caps, ret);
	}
}

static int amdgpu_dm_backlight_get_brightness(struct backlight_device *bd)
{
	struct amdgpu_display_manager *dm = bl_get_data(bd);
	int i;

	for (i = 0; i < dm->num_of_edps; i++) {
		if (bd == dm->backlight_dev[i])
			break;
	}
	if (i >= AMDGPU_DM_MAX_NUM_EDP)
		i = 0;
	return amdgpu_dm_backlight_get_level(dm, i);
}

static const struct backlight_ops amdgpu_dm_backlight_ops = {
	.options = BL_CORE_SUSPENDRESUME,
	.get_brightness = amdgpu_dm_backlight_get_brightness,
	.update_status	= amdgpu_dm_backlight_update_status,
};

static void
amdgpu_dm_register_backlight_device(struct amdgpu_display_manager *dm)
{
	char bl_name[16];
	struct backlight_properties props = { 0 };

	amdgpu_dm_update_backlight_caps(dm, dm->num_of_edps);
	dm->brightness[dm->num_of_edps] = AMDGPU_MAX_BL_LEVEL;

	if (!acpi_video_backlight_use_native()) {
		drm_info(adev_to_drm(dm->adev), "Skipping amdgpu DM backlight registration\n");
		/* Try registering an ACPI video backlight device instead. */
		acpi_video_register_backlight();
		return;
	}

	props.max_brightness = AMDGPU_MAX_BL_LEVEL;
	props.brightness = AMDGPU_MAX_BL_LEVEL;
	props.type = BACKLIGHT_RAW;

	snprintf(bl_name, sizeof(bl_name), "amdgpu_bl%d",
		 adev_to_drm(dm->adev)->primary->index + dm->num_of_edps);

	dm->backlight_dev[dm->num_of_edps] = backlight_device_register(bl_name,
								       adev_to_drm(dm->adev)->dev,
								       dm,
								       &amdgpu_dm_backlight_ops,
								       &props);

	if (IS_ERR(dm->backlight_dev[dm->num_of_edps]))
		DRM_ERROR("DM: Backlight registration failed!\n");
	else
		DRM_DEBUG_DRIVER("DM: Registered Backlight device: %s\n", bl_name);
}

static int initialize_plane(struct amdgpu_display_manager *dm,
			    struct amdgpu_mode_info *mode_info, int plane_id,
			    enum drm_plane_type plane_type,
			    const struct dc_plane_cap *plane_cap)
{
	struct drm_plane *plane;
	unsigned long possible_crtcs;
	int ret = 0;

	plane = kzalloc(sizeof(struct drm_plane), GFP_KERNEL);
	if (!plane) {
		DRM_ERROR("KMS: Failed to allocate plane\n");
		return -ENOMEM;
	}
	plane->type = plane_type;

	/*
	 * HACK: IGT tests expect that the primary plane for a CRTC
	 * can only have one possible CRTC. Only expose support for
	 * any CRTC if they're not going to be used as a primary plane
	 * for a CRTC - like overlay or underlay planes.
	 */
	possible_crtcs = 1 << plane_id;
	if (plane_id >= dm->dc->caps.max_streams)
		possible_crtcs = 0xff;

	ret = amdgpu_dm_plane_init(dm, plane, possible_crtcs, plane_cap);

	if (ret) {
		DRM_ERROR("KMS: Failed to initialize plane\n");
		kfree(plane);
		return ret;
	}

	if (mode_info)
		mode_info->planes[plane_id] = plane;

	return ret;
}


static void register_backlight_device(struct amdgpu_display_manager *dm,
				      struct dc_link *link)
{
	if ((link->connector_signal & (SIGNAL_TYPE_EDP | SIGNAL_TYPE_LVDS)) &&
	    link->type != dc_connection_none) {
		/*
		 * Event if registration failed, we should continue with
		 * DM initialization because not having a backlight control
		 * is better then a black screen.
		 */
		if (!dm->backlight_dev[dm->num_of_edps])
			amdgpu_dm_register_backlight_device(dm);

		if (dm->backlight_dev[dm->num_of_edps]) {
			dm->backlight_link[dm->num_of_edps] = link;
			dm->num_of_edps++;
		}
	}
}

static void amdgpu_set_panel_orientation(struct drm_connector *connector);

/*
 * In this architecture, the association
 * connector -> encoder -> crtc
 * id not really requried. The crtc and connector will hold the
 * display_index as an abstraction to use with DAL component
 *
 * Returns 0 on success
 */
static int amdgpu_dm_initialize_drm_device(struct amdgpu_device *adev)
{
	struct amdgpu_display_manager *dm = &adev->dm;
	s32 i;
	struct amdgpu_dm_connector *aconnector = NULL;
	struct amdgpu_encoder *aencoder = NULL;
	struct amdgpu_mode_info *mode_info = &adev->mode_info;
	u32 link_cnt;
	s32 primary_planes;
	enum dc_connection_type new_connection_type = dc_connection_none;
	const struct dc_plane_cap *plane;
	bool psr_feature_enabled = false;
	int max_overlay = dm->dc->caps.max_slave_planes;

	dm->display_indexes_num = dm->dc->caps.max_streams;
	/* Update the actual used number of crtc */
	adev->mode_info.num_crtc = adev->dm.display_indexes_num;

	link_cnt = dm->dc->caps.max_links;
	if (amdgpu_dm_mode_config_init(dm->adev)) {
		DRM_ERROR("DM: Failed to initialize mode config\n");
		return -EINVAL;
	}

	/* There is one primary plane per CRTC */
	primary_planes = dm->dc->caps.max_streams;
	ASSERT(primary_planes <= AMDGPU_MAX_PLANES);

	/*
	 * Initialize primary planes, implicit planes for legacy IOCTLS.
	 * Order is reversed to match iteration order in atomic check.
	 */
	for (i = (primary_planes - 1); i >= 0; i--) {
		plane = &dm->dc->caps.planes[i];

		if (initialize_plane(dm, mode_info, i,
				     DRM_PLANE_TYPE_PRIMARY, plane)) {
			DRM_ERROR("KMS: Failed to initialize primary plane\n");
			goto fail;
		}
	}

	/*
	 * Initialize overlay planes, index starting after primary planes.
	 * These planes have a higher DRM index than the primary planes since
	 * they should be considered as having a higher z-order.
	 * Order is reversed to match iteration order in atomic check.
	 *
	 * Only support DCN for now, and only expose one so we don't encourage
	 * userspace to use up all the pipes.
	 */
	for (i = 0; i < dm->dc->caps.max_planes; ++i) {
		struct dc_plane_cap *plane = &dm->dc->caps.planes[i];

		/* Do not create overlay if MPO disabled */
		if (amdgpu_dc_debug_mask & DC_DISABLE_MPO)
			break;

		if (plane->type != DC_PLANE_TYPE_DCN_UNIVERSAL)
			continue;

		if (!plane->blends_with_above || !plane->blends_with_below)
			continue;

		if (!plane->pixel_format_support.argb8888)
			continue;

		if (max_overlay-- == 0)
			break;

		if (initialize_plane(dm, NULL, primary_planes + i,
				     DRM_PLANE_TYPE_OVERLAY, plane)) {
			DRM_ERROR("KMS: Failed to initialize overlay plane\n");
			goto fail;
		}
	}

	for (i = 0; i < dm->dc->caps.max_streams; i++)
		if (amdgpu_dm_crtc_init(dm, mode_info->planes[i], i)) {
			DRM_ERROR("KMS: Failed to initialize crtc\n");
			goto fail;
		}

	/* Use Outbox interrupt */
	switch (adev->ip_versions[DCE_HWIP][0]) {
	case IP_VERSION(3, 0, 0):
	case IP_VERSION(3, 1, 2):
	case IP_VERSION(3, 1, 3):
	case IP_VERSION(3, 1, 4):
	case IP_VERSION(3, 1, 5):
	case IP_VERSION(3, 1, 6):
	case IP_VERSION(3, 2, 0):
	case IP_VERSION(3, 2, 1):
	case IP_VERSION(2, 1, 0):
		if (register_outbox_irq_handlers(dm->adev)) {
			DRM_ERROR("DM: Failed to initialize IRQ\n");
			goto fail;
		}
		break;
	default:
		DRM_DEBUG_KMS("Unsupported DCN IP version for outbox: 0x%X\n",
			      adev->ip_versions[DCE_HWIP][0]);
	}

	/* Determine whether to enable PSR support by default. */
	if (!(amdgpu_dc_debug_mask & DC_DISABLE_PSR)) {
		switch (adev->ip_versions[DCE_HWIP][0]) {
		case IP_VERSION(3, 1, 2):
		case IP_VERSION(3, 1, 3):
		case IP_VERSION(3, 1, 4):
		case IP_VERSION(3, 1, 5):
		case IP_VERSION(3, 1, 6):
		case IP_VERSION(3, 2, 0):
		case IP_VERSION(3, 2, 1):
			psr_feature_enabled = true;
			break;
		default:
			psr_feature_enabled = amdgpu_dc_feature_mask & DC_PSR_MASK;
			break;
		}
	}

	/* loops over all connectors on the board */
	for (i = 0; i < link_cnt; i++) {
		struct dc_link *link = NULL;

		if (i > AMDGPU_DM_MAX_DISPLAY_INDEX) {
			DRM_ERROR(
				"KMS: Cannot support more than %d display indexes\n",
					AMDGPU_DM_MAX_DISPLAY_INDEX);
			continue;
		}

		aconnector = kzalloc(sizeof(*aconnector), GFP_KERNEL);
		if (!aconnector)
			goto fail;

		aencoder = kzalloc(sizeof(*aencoder), GFP_KERNEL);
		if (!aencoder)
			goto fail;

		if (amdgpu_dm_encoder_init(dm->ddev, aencoder, i)) {
			DRM_ERROR("KMS: Failed to initialize encoder\n");
			goto fail;
		}

		if (amdgpu_dm_connector_init(dm, aconnector, i, aencoder)) {
			DRM_ERROR("KMS: Failed to initialize connector\n");
			goto fail;
		}

		link = dc_get_link_at_index(dm->dc, i);

		if (!dc_link_detect_connection_type(link, &new_connection_type))
			DRM_ERROR("KMS: Failed to detect connector\n");

		if (aconnector->base.force && new_connection_type == dc_connection_none) {
			emulated_link_detect(link);
			amdgpu_dm_update_connector_after_detect(aconnector);
		} else {
			bool ret = false;

			mutex_lock(&dm->dc_lock);
			ret = dc_link_detect(link, DETECT_REASON_BOOT);
			mutex_unlock(&dm->dc_lock);

			if (ret) {
				amdgpu_dm_update_connector_after_detect(aconnector);
				register_backlight_device(dm, link);

				if (dm->num_of_edps)
					update_connector_ext_caps(aconnector);

				if (psr_feature_enabled)
					amdgpu_dm_set_psr_caps(link);

				/* TODO: Fix vblank control helpers to delay PSR entry to allow this when
				 * PSR is also supported.
				 */
				if (link->psr_settings.psr_feature_enabled)
					adev_to_drm(adev)->vblank_disable_immediate = false;
			}
		}
		amdgpu_set_panel_orientation(&aconnector->base);
	}

	/* If we didn't find a panel, notify the acpi video detection */
	if (dm->adev->flags & AMD_IS_APU && dm->num_of_edps == 0)
		acpi_video_report_nolcd();

	/* Software is initialized. Now we can register interrupt handlers. */
	switch (adev->asic_type) {
#if defined(CONFIG_DRM_AMD_DC_SI)
	case CHIP_TAHITI:
	case CHIP_PITCAIRN:
	case CHIP_VERDE:
	case CHIP_OLAND:
		if (dce60_register_irq_handlers(dm->adev)) {
			DRM_ERROR("DM: Failed to initialize IRQ\n");
			goto fail;
		}
		break;
#endif
	case CHIP_BONAIRE:
	case CHIP_HAWAII:
	case CHIP_KAVERI:
	case CHIP_KABINI:
	case CHIP_MULLINS:
	case CHIP_TONGA:
	case CHIP_FIJI:
	case CHIP_CARRIZO:
	case CHIP_STONEY:
	case CHIP_POLARIS11:
	case CHIP_POLARIS10:
	case CHIP_POLARIS12:
	case CHIP_VEGAM:
	case CHIP_VEGA10:
	case CHIP_VEGA12:
	case CHIP_VEGA20:
		if (dce110_register_irq_handlers(dm->adev)) {
			DRM_ERROR("DM: Failed to initialize IRQ\n");
			goto fail;
		}
		break;
	default:
		switch (adev->ip_versions[DCE_HWIP][0]) {
		case IP_VERSION(1, 0, 0):
		case IP_VERSION(1, 0, 1):
		case IP_VERSION(2, 0, 2):
		case IP_VERSION(2, 0, 3):
		case IP_VERSION(2, 0, 0):
		case IP_VERSION(2, 1, 0):
		case IP_VERSION(3, 0, 0):
		case IP_VERSION(3, 0, 2):
		case IP_VERSION(3, 0, 3):
		case IP_VERSION(3, 0, 1):
		case IP_VERSION(3, 1, 2):
		case IP_VERSION(3, 1, 3):
		case IP_VERSION(3, 1, 4):
		case IP_VERSION(3, 1, 5):
		case IP_VERSION(3, 1, 6):
		case IP_VERSION(3, 2, 0):
		case IP_VERSION(3, 2, 1):
			if (dcn10_register_irq_handlers(dm->adev)) {
				DRM_ERROR("DM: Failed to initialize IRQ\n");
				goto fail;
			}
			break;
		default:
			DRM_ERROR("Unsupported DCE IP versions: 0x%X\n",
					adev->ip_versions[DCE_HWIP][0]);
			goto fail;
		}
		break;
	}

	return 0;
fail:
	kfree(aencoder);
	kfree(aconnector);

	return -EINVAL;
}

static void amdgpu_dm_destroy_drm_device(struct amdgpu_display_manager *dm)
{
	drm_atomic_private_obj_fini(&dm->atomic_obj);
	return;
}

/******************************************************************************
 * amdgpu_display_funcs functions
 *****************************************************************************/

/*
 * dm_bandwidth_update - program display watermarks
 *
 * @adev: amdgpu_device pointer
 *
 * Calculate and program the display watermarks and line buffer allocation.
 */
static void dm_bandwidth_update(struct amdgpu_device *adev)
{
	/* TODO: implement later */
}

static const struct amdgpu_display_funcs dm_display_funcs = {
	.bandwidth_update = dm_bandwidth_update, /* called unconditionally */
	.vblank_get_counter = dm_vblank_get_counter,/* called unconditionally */
	.backlight_set_level = NULL, /* never called for DC */
	.backlight_get_level = NULL, /* never called for DC */
	.hpd_sense = NULL,/* called unconditionally */
	.hpd_set_polarity = NULL, /* called unconditionally */
	.hpd_get_gpio_reg = NULL, /* VBIOS parsing. DAL does it. */
	.page_flip_get_scanoutpos =
		dm_crtc_get_scanoutpos,/* called unconditionally */
	.add_encoder = NULL, /* VBIOS parsing. DAL does it. */
	.add_connector = NULL, /* VBIOS parsing. DAL does it. */
};

#if defined(CONFIG_DEBUG_KERNEL_DC)

static ssize_t s3_debug_store(struct device *device,
			      struct device_attribute *attr,
			      const char *buf,
			      size_t count)
{
	int ret;
	int s3_state;
	struct drm_device *drm_dev = dev_get_drvdata(device);
	struct amdgpu_device *adev = drm_to_adev(drm_dev);

	ret = kstrtoint(buf, 0, &s3_state);

	if (ret == 0) {
		if (s3_state) {
			dm_resume(adev);
			drm_kms_helper_hotplug_event(adev_to_drm(adev));
		} else
			dm_suspend(adev);
	}

	return ret == 0 ? count : 0;
}

DEVICE_ATTR_WO(s3_debug);

#endif

static int dm_init_microcode(struct amdgpu_device *adev)
{
	char *fw_name_dmub;
	int r;

	switch (adev->ip_versions[DCE_HWIP][0]) {
	case IP_VERSION(2, 1, 0):
		fw_name_dmub = FIRMWARE_RENOIR_DMUB;
		if (ASICREV_IS_GREEN_SARDINE(adev->external_rev_id))
			fw_name_dmub = FIRMWARE_GREEN_SARDINE_DMUB;
		break;
	case IP_VERSION(3, 0, 0):
		if (adev->ip_versions[GC_HWIP][0] == IP_VERSION(10, 3, 0))
			fw_name_dmub = FIRMWARE_SIENNA_CICHLID_DMUB;
		else
			fw_name_dmub = FIRMWARE_NAVY_FLOUNDER_DMUB;
		break;
	case IP_VERSION(3, 0, 1):
		fw_name_dmub = FIRMWARE_VANGOGH_DMUB;
		break;
	case IP_VERSION(3, 0, 2):
		fw_name_dmub = FIRMWARE_DIMGREY_CAVEFISH_DMUB;
		break;
	case IP_VERSION(3, 0, 3):
		fw_name_dmub = FIRMWARE_BEIGE_GOBY_DMUB;
		break;
	case IP_VERSION(3, 1, 2):
	case IP_VERSION(3, 1, 3):
		fw_name_dmub = FIRMWARE_YELLOW_CARP_DMUB;
		break;
	case IP_VERSION(3, 1, 4):
		fw_name_dmub = FIRMWARE_DCN_314_DMUB;
		break;
	case IP_VERSION(3, 1, 5):
		fw_name_dmub = FIRMWARE_DCN_315_DMUB;
		break;
	case IP_VERSION(3, 1, 6):
		fw_name_dmub = FIRMWARE_DCN316_DMUB;
		break;
	case IP_VERSION(3, 2, 0):
		fw_name_dmub = FIRMWARE_DCN_V3_2_0_DMCUB;
		break;
	case IP_VERSION(3, 2, 1):
		fw_name_dmub = FIRMWARE_DCN_V3_2_1_DMCUB;
		break;
	default:
		/* ASIC doesn't support DMUB. */
		return 0;
	}
	r = amdgpu_ucode_request(adev, &adev->dm.dmub_fw, fw_name_dmub);
	if (r)
		DRM_ERROR("DMUB firmware loading failed: %d\n", r);
	return r;
}

static int dm_early_init(void *handle)
{
	struct amdgpu_device *adev = (struct amdgpu_device *)handle;
	struct amdgpu_mode_info *mode_info = &adev->mode_info;
	struct atom_context *ctx = mode_info->atom_context;
	int index = GetIndexIntoMasterTable(DATA, Object_Header);
	u16 data_offset;

	/* if there is no object header, skip DM */
	if (!amdgpu_atom_parse_data_header(ctx, index, NULL, NULL, NULL, &data_offset)) {
		adev->harvest_ip_mask |= AMD_HARVEST_IP_DMU_MASK;
		dev_info(adev->dev, "No object header, skipping DM\n");
		return -ENOENT;
	}

	switch (adev->asic_type) {
#if defined(CONFIG_DRM_AMD_DC_SI)
	case CHIP_TAHITI:
	case CHIP_PITCAIRN:
	case CHIP_VERDE:
		adev->mode_info.num_crtc = 6;
		adev->mode_info.num_hpd = 6;
		adev->mode_info.num_dig = 6;
		break;
	case CHIP_OLAND:
		adev->mode_info.num_crtc = 2;
		adev->mode_info.num_hpd = 2;
		adev->mode_info.num_dig = 2;
		break;
#endif
	case CHIP_BONAIRE:
	case CHIP_HAWAII:
		adev->mode_info.num_crtc = 6;
		adev->mode_info.num_hpd = 6;
		adev->mode_info.num_dig = 6;
		break;
	case CHIP_KAVERI:
		adev->mode_info.num_crtc = 4;
		adev->mode_info.num_hpd = 6;
		adev->mode_info.num_dig = 7;
		break;
	case CHIP_KABINI:
	case CHIP_MULLINS:
		adev->mode_info.num_crtc = 2;
		adev->mode_info.num_hpd = 6;
		adev->mode_info.num_dig = 6;
		break;
	case CHIP_FIJI:
	case CHIP_TONGA:
		adev->mode_info.num_crtc = 6;
		adev->mode_info.num_hpd = 6;
		adev->mode_info.num_dig = 7;
		break;
	case CHIP_CARRIZO:
		adev->mode_info.num_crtc = 3;
		adev->mode_info.num_hpd = 6;
		adev->mode_info.num_dig = 9;
		break;
	case CHIP_STONEY:
		adev->mode_info.num_crtc = 2;
		adev->mode_info.num_hpd = 6;
		adev->mode_info.num_dig = 9;
		break;
	case CHIP_POLARIS11:
	case CHIP_POLARIS12:
		adev->mode_info.num_crtc = 5;
		adev->mode_info.num_hpd = 5;
		adev->mode_info.num_dig = 5;
		break;
	case CHIP_POLARIS10:
	case CHIP_VEGAM:
		adev->mode_info.num_crtc = 6;
		adev->mode_info.num_hpd = 6;
		adev->mode_info.num_dig = 6;
		break;
	case CHIP_VEGA10:
	case CHIP_VEGA12:
	case CHIP_VEGA20:
		adev->mode_info.num_crtc = 6;
		adev->mode_info.num_hpd = 6;
		adev->mode_info.num_dig = 6;
		break;
	default:

		switch (adev->ip_versions[DCE_HWIP][0]) {
		case IP_VERSION(2, 0, 2):
		case IP_VERSION(3, 0, 0):
			adev->mode_info.num_crtc = 6;
			adev->mode_info.num_hpd = 6;
			adev->mode_info.num_dig = 6;
			break;
		case IP_VERSION(2, 0, 0):
		case IP_VERSION(3, 0, 2):
			adev->mode_info.num_crtc = 5;
			adev->mode_info.num_hpd = 5;
			adev->mode_info.num_dig = 5;
			break;
		case IP_VERSION(2, 0, 3):
		case IP_VERSION(3, 0, 3):
			adev->mode_info.num_crtc = 2;
			adev->mode_info.num_hpd = 2;
			adev->mode_info.num_dig = 2;
			break;
		case IP_VERSION(1, 0, 0):
		case IP_VERSION(1, 0, 1):
		case IP_VERSION(3, 0, 1):
		case IP_VERSION(2, 1, 0):
		case IP_VERSION(3, 1, 2):
		case IP_VERSION(3, 1, 3):
		case IP_VERSION(3, 1, 4):
		case IP_VERSION(3, 1, 5):
		case IP_VERSION(3, 1, 6):
		case IP_VERSION(3, 2, 0):
		case IP_VERSION(3, 2, 1):
			adev->mode_info.num_crtc = 4;
			adev->mode_info.num_hpd = 4;
			adev->mode_info.num_dig = 4;
			break;
		default:
			DRM_ERROR("Unsupported DCE IP versions: 0x%x\n",
					adev->ip_versions[DCE_HWIP][0]);
			return -EINVAL;
		}
		break;
	}

	amdgpu_dm_set_irq_funcs(adev);

	if (adev->mode_info.funcs == NULL)
		adev->mode_info.funcs = &dm_display_funcs;

	/*
	 * Note: Do NOT change adev->audio_endpt_rreg and
	 * adev->audio_endpt_wreg because they are initialised in
	 * amdgpu_device_init()
	 */
#if defined(CONFIG_DEBUG_KERNEL_DC)
	device_create_file(
		adev_to_drm(adev)->dev,
		&dev_attr_s3_debug);
#endif
	adev->dc_enabled = true;

	return dm_init_microcode(adev);
}

static bool modereset_required(struct drm_crtc_state *crtc_state)
{
	return !crtc_state->active && drm_atomic_crtc_needs_modeset(crtc_state);
}

static void amdgpu_dm_encoder_destroy(struct drm_encoder *encoder)
{
	drm_encoder_cleanup(encoder);
	kfree(encoder);
}

static const struct drm_encoder_funcs amdgpu_dm_encoder_funcs = {
	.destroy = amdgpu_dm_encoder_destroy,
};

static int
fill_plane_color_attributes(const struct drm_plane_state *plane_state,
			    const enum surface_pixel_format format,
			    enum dc_color_space *color_space)
{
	bool full_range;

	*color_space = COLOR_SPACE_SRGB;

	/* DRM color properties only affect non-RGB formats. */
	if (format < SURFACE_PIXEL_FORMAT_VIDEO_BEGIN)
		return 0;

	full_range = (plane_state->color_range == DRM_COLOR_YCBCR_FULL_RANGE);

	switch (plane_state->color_encoding) {
	case DRM_COLOR_YCBCR_BT601:
		if (full_range)
			*color_space = COLOR_SPACE_YCBCR601;
		else
			*color_space = COLOR_SPACE_YCBCR601_LIMITED;
		break;

	case DRM_COLOR_YCBCR_BT709:
		if (full_range)
			*color_space = COLOR_SPACE_YCBCR709;
		else
			*color_space = COLOR_SPACE_YCBCR709_LIMITED;
		break;

	case DRM_COLOR_YCBCR_BT2020:
		if (full_range)
			*color_space = COLOR_SPACE_2020_YCBCR;
		else
			return -EINVAL;
		break;

	default:
		return -EINVAL;
	}

	return 0;
}

static int
fill_dc_plane_info_and_addr(struct amdgpu_device *adev,
			    const struct drm_plane_state *plane_state,
			    const u64 tiling_flags,
			    struct dc_plane_info *plane_info,
			    struct dc_plane_address *address,
			    bool tmz_surface,
			    bool force_disable_dcc)
{
	const struct drm_framebuffer *fb = plane_state->fb;
	const struct amdgpu_framebuffer *afb =
		to_amdgpu_framebuffer(plane_state->fb);
	int ret;

	memset(plane_info, 0, sizeof(*plane_info));

	switch (fb->format->format) {
	case DRM_FORMAT_C8:
		plane_info->format =
			SURFACE_PIXEL_FORMAT_GRPH_PALETA_256_COLORS;
		break;
	case DRM_FORMAT_RGB565:
		plane_info->format = SURFACE_PIXEL_FORMAT_GRPH_RGB565;
		break;
	case DRM_FORMAT_XRGB8888:
	case DRM_FORMAT_ARGB8888:
		plane_info->format = SURFACE_PIXEL_FORMAT_GRPH_ARGB8888;
		break;
	case DRM_FORMAT_XRGB2101010:
	case DRM_FORMAT_ARGB2101010:
		plane_info->format = SURFACE_PIXEL_FORMAT_GRPH_ARGB2101010;
		break;
	case DRM_FORMAT_XBGR2101010:
	case DRM_FORMAT_ABGR2101010:
		plane_info->format = SURFACE_PIXEL_FORMAT_GRPH_ABGR2101010;
		break;
	case DRM_FORMAT_XBGR8888:
	case DRM_FORMAT_ABGR8888:
		plane_info->format = SURFACE_PIXEL_FORMAT_GRPH_ABGR8888;
		break;
	case DRM_FORMAT_NV21:
		plane_info->format = SURFACE_PIXEL_FORMAT_VIDEO_420_YCbCr;
		break;
	case DRM_FORMAT_NV12:
		plane_info->format = SURFACE_PIXEL_FORMAT_VIDEO_420_YCrCb;
		break;
	case DRM_FORMAT_P010:
		plane_info->format = SURFACE_PIXEL_FORMAT_VIDEO_420_10bpc_YCrCb;
		break;
	case DRM_FORMAT_XRGB16161616F:
	case DRM_FORMAT_ARGB16161616F:
		plane_info->format = SURFACE_PIXEL_FORMAT_GRPH_ARGB16161616F;
		break;
	case DRM_FORMAT_XBGR16161616F:
	case DRM_FORMAT_ABGR16161616F:
		plane_info->format = SURFACE_PIXEL_FORMAT_GRPH_ABGR16161616F;
		break;
	case DRM_FORMAT_XRGB16161616:
	case DRM_FORMAT_ARGB16161616:
		plane_info->format = SURFACE_PIXEL_FORMAT_GRPH_ARGB16161616;
		break;
	case DRM_FORMAT_XBGR16161616:
	case DRM_FORMAT_ABGR16161616:
		plane_info->format = SURFACE_PIXEL_FORMAT_GRPH_ABGR16161616;
		break;
	default:
		DRM_ERROR(
			"Unsupported screen format %p4cc\n",
			&fb->format->format);
		return -EINVAL;
	}

	switch (plane_state->rotation & DRM_MODE_ROTATE_MASK) {
	case DRM_MODE_ROTATE_0:
		plane_info->rotation = ROTATION_ANGLE_0;
		break;
	case DRM_MODE_ROTATE_90:
		plane_info->rotation = ROTATION_ANGLE_90;
		break;
	case DRM_MODE_ROTATE_180:
		plane_info->rotation = ROTATION_ANGLE_180;
		break;
	case DRM_MODE_ROTATE_270:
		plane_info->rotation = ROTATION_ANGLE_270;
		break;
	default:
		plane_info->rotation = ROTATION_ANGLE_0;
		break;
	}


	plane_info->visible = true;
	plane_info->stereo_format = PLANE_STEREO_FORMAT_NONE;

	plane_info->layer_index = plane_state->normalized_zpos;

	ret = fill_plane_color_attributes(plane_state, plane_info->format,
					  &plane_info->color_space);
	if (ret)
		return ret;

	ret = fill_plane_buffer_attributes(adev, afb, plane_info->format,
					   plane_info->rotation, tiling_flags,
					   &plane_info->tiling_info,
					   &plane_info->plane_size,
					   &plane_info->dcc, address,
					   tmz_surface, force_disable_dcc);
	if (ret)
		return ret;

	fill_blending_from_plane_state(
		plane_state, &plane_info->per_pixel_alpha, &plane_info->pre_multiplied_alpha,
		&plane_info->global_alpha, &plane_info->global_alpha_value);

	return 0;
}

static int fill_dc_plane_attributes(struct amdgpu_device *adev,
				    struct dc_plane_state *dc_plane_state,
				    struct drm_plane_state *plane_state,
				    struct drm_crtc_state *crtc_state)
{
	struct dm_crtc_state *dm_crtc_state = to_dm_crtc_state(crtc_state);
	struct amdgpu_framebuffer *afb = (struct amdgpu_framebuffer *)plane_state->fb;
	struct dc_scaling_info scaling_info;
	struct dc_plane_info plane_info;
	int ret;
	bool force_disable_dcc = false;

	ret = fill_dc_scaling_info(adev, plane_state, &scaling_info);
	if (ret)
		return ret;

	dc_plane_state->src_rect = scaling_info.src_rect;
	dc_plane_state->dst_rect = scaling_info.dst_rect;
	dc_plane_state->clip_rect = scaling_info.clip_rect;
	dc_plane_state->scaling_quality = scaling_info.scaling_quality;

	force_disable_dcc = adev->asic_type == CHIP_RAVEN && adev->in_suspend;
	ret = fill_dc_plane_info_and_addr(adev, plane_state,
					  afb->tiling_flags,
					  &plane_info,
					  &dc_plane_state->address,
					  afb->tmz_surface,
					  force_disable_dcc);
	if (ret)
		return ret;

	dc_plane_state->format = plane_info.format;
	dc_plane_state->color_space = plane_info.color_space;
	dc_plane_state->format = plane_info.format;
	dc_plane_state->plane_size = plane_info.plane_size;
	dc_plane_state->rotation = plane_info.rotation;
	dc_plane_state->horizontal_mirror = plane_info.horizontal_mirror;
	dc_plane_state->stereo_format = plane_info.stereo_format;
	dc_plane_state->tiling_info = plane_info.tiling_info;
	dc_plane_state->visible = plane_info.visible;
	dc_plane_state->per_pixel_alpha = plane_info.per_pixel_alpha;
	dc_plane_state->pre_multiplied_alpha = plane_info.pre_multiplied_alpha;
	dc_plane_state->global_alpha = plane_info.global_alpha;
	dc_plane_state->global_alpha_value = plane_info.global_alpha_value;
	dc_plane_state->dcc = plane_info.dcc;
	dc_plane_state->layer_index = plane_info.layer_index;
	dc_plane_state->flip_int_enabled = true;

	/*
	 * Always set input transfer function, since plane state is refreshed
	 * every time.
	 */
	ret = amdgpu_dm_update_plane_color_mgmt(dm_crtc_state, dc_plane_state);
	if (ret)
		return ret;

	return 0;
}

static inline void fill_dc_dirty_rect(struct drm_plane *plane,
				      struct rect *dirty_rect, int32_t x,
				      s32 y, s32 width, s32 height,
				      int *i, bool ffu)
{
	if (*i > DC_MAX_DIRTY_RECTS)
		return;

	if (*i == DC_MAX_DIRTY_RECTS)
		goto out;

	dirty_rect->x = x;
	dirty_rect->y = y;
	dirty_rect->width = width;
	dirty_rect->height = height;

	if (ffu)
		drm_dbg(plane->dev,
			"[PLANE:%d] PSR FFU dirty rect size (%d, %d)\n",
			plane->base.id, width, height);
	else
		drm_dbg(plane->dev,
			"[PLANE:%d] PSR SU dirty rect at (%d, %d) size (%d, %d)",
			plane->base.id, x, y, width, height);

out:
	(*i)++;
}

/**
 * fill_dc_dirty_rects() - Fill DC dirty regions for PSR selective updates
 *
 * @plane: DRM plane containing dirty regions that need to be flushed to the eDP
 *         remote fb
 * @old_plane_state: Old state of @plane
 * @new_plane_state: New state of @plane
 * @crtc_state: New state of CRTC connected to the @plane
 * @flip_addrs: DC flip tracking struct, which also tracts dirty rects
 * @dirty_regions_changed: dirty regions changed
 *
 * For PSR SU, DC informs the DMUB uController of dirty rectangle regions
 * (referred to as "damage clips" in DRM nomenclature) that require updating on
 * the eDP remote buffer. The responsibility of specifying the dirty regions is
 * amdgpu_dm's.
 *
 * A damage-aware DRM client should fill the FB_DAMAGE_CLIPS property on the
 * plane with regions that require flushing to the eDP remote buffer. In
 * addition, certain use cases - such as cursor and multi-plane overlay (MPO) -
 * implicitly provide damage clips without any client support via the plane
 * bounds.
 */
static void fill_dc_dirty_rects(struct drm_plane *plane,
				struct drm_plane_state *old_plane_state,
				struct drm_plane_state *new_plane_state,
				struct drm_crtc_state *crtc_state,
				struct dc_flip_addrs *flip_addrs,
				bool *dirty_regions_changed)
{
	struct dm_crtc_state *dm_crtc_state = to_dm_crtc_state(crtc_state);
	struct rect *dirty_rects = flip_addrs->dirty_rects;
	u32 num_clips;
	struct drm_mode_rect *clips;
	bool bb_changed;
	bool fb_changed;
	u32 i = 0;
	*dirty_regions_changed = false;

	/*
	 * Cursor plane has it's own dirty rect update interface. See
	 * dcn10_dmub_update_cursor_data and dmub_cmd_update_cursor_info_data
	 */
	if (plane->type == DRM_PLANE_TYPE_CURSOR)
		return;

	num_clips = drm_plane_get_damage_clips_count(new_plane_state);
	clips = drm_plane_get_damage_clips(new_plane_state);

	if (!dm_crtc_state->mpo_requested) {
		if (!num_clips || num_clips > DC_MAX_DIRTY_RECTS)
			goto ffu;

		for (; flip_addrs->dirty_rect_count < num_clips; clips++)
			fill_dc_dirty_rect(new_plane_state->plane,
					   &dirty_rects[i], clips->x1,
					   clips->y1, clips->x2 - clips->x1,
					   clips->y2 - clips->y1,
					   &flip_addrs->dirty_rect_count,
					   false);
		return;
	}

	/*
	 * MPO is requested. Add entire plane bounding box to dirty rects if
	 * flipped to or damaged.
	 *
	 * If plane is moved or resized, also add old bounding box to dirty
	 * rects.
	 */
	fb_changed = old_plane_state->fb->base.id !=
		     new_plane_state->fb->base.id;
	bb_changed = (old_plane_state->crtc_x != new_plane_state->crtc_x ||
		      old_plane_state->crtc_y != new_plane_state->crtc_y ||
		      old_plane_state->crtc_w != new_plane_state->crtc_w ||
		      old_plane_state->crtc_h != new_plane_state->crtc_h);

	drm_dbg(plane->dev,
		"[PLANE:%d] PSR bb_changed:%d fb_changed:%d num_clips:%d\n",
		new_plane_state->plane->base.id,
		bb_changed, fb_changed, num_clips);

	*dirty_regions_changed = bb_changed;

	if (bb_changed) {
		fill_dc_dirty_rect(new_plane_state->plane, &dirty_rects[i],
				   new_plane_state->crtc_x,
				   new_plane_state->crtc_y,
				   new_plane_state->crtc_w,
				   new_plane_state->crtc_h, &i, false);

		/* Add old plane bounding-box if plane is moved or resized */
		fill_dc_dirty_rect(new_plane_state->plane, &dirty_rects[i],
				   old_plane_state->crtc_x,
				   old_plane_state->crtc_y,
				   old_plane_state->crtc_w,
				   old_plane_state->crtc_h, &i, false);
	}

	if (num_clips) {
		for (; i < num_clips; clips++)
			fill_dc_dirty_rect(new_plane_state->plane,
					   &dirty_rects[i], clips->x1,
					   clips->y1, clips->x2 - clips->x1,
					   clips->y2 - clips->y1, &i, false);
	} else if (fb_changed && !bb_changed) {
		fill_dc_dirty_rect(new_plane_state->plane, &dirty_rects[i],
				   new_plane_state->crtc_x,
				   new_plane_state->crtc_y,
				   new_plane_state->crtc_w,
				   new_plane_state->crtc_h, &i, false);
	}

	if (i > DC_MAX_DIRTY_RECTS)
		goto ffu;

	flip_addrs->dirty_rect_count = i;
	return;

ffu:
	fill_dc_dirty_rect(new_plane_state->plane, &dirty_rects[0], 0, 0,
			   dm_crtc_state->base.mode.crtc_hdisplay,
			   dm_crtc_state->base.mode.crtc_vdisplay,
			   &flip_addrs->dirty_rect_count, true);
}

static void update_stream_scaling_settings(const struct drm_display_mode *mode,
					   const struct dm_connector_state *dm_state,
					   struct dc_stream_state *stream)
{
	enum amdgpu_rmx_type rmx_type;

	struct rect src = { 0 }; /* viewport in composition space*/
	struct rect dst = { 0 }; /* stream addressable area */

	/* no mode. nothing to be done */
	if (!mode)
		return;

	/* Full screen scaling by default */
	src.width = mode->hdisplay;
	src.height = mode->vdisplay;
	dst.width = stream->timing.h_addressable;
	dst.height = stream->timing.v_addressable;

	if (dm_state) {
		rmx_type = dm_state->scaling;
		if (rmx_type == RMX_ASPECT || rmx_type == RMX_OFF) {
			if (src.width * dst.height <
					src.height * dst.width) {
				/* height needs less upscaling/more downscaling */
				dst.width = src.width *
						dst.height / src.height;
			} else {
				/* width needs less upscaling/more downscaling */
				dst.height = src.height *
						dst.width / src.width;
			}
		} else if (rmx_type == RMX_CENTER) {
			dst = src;
		}

		dst.x = (stream->timing.h_addressable - dst.width) / 2;
		dst.y = (stream->timing.v_addressable - dst.height) / 2;

		if (dm_state->underscan_enable) {
			dst.x += dm_state->underscan_hborder / 2;
			dst.y += dm_state->underscan_vborder / 2;
			dst.width -= dm_state->underscan_hborder;
			dst.height -= dm_state->underscan_vborder;
		}
	}

	stream->src = src;
	stream->dst = dst;

	DRM_DEBUG_KMS("Destination Rectangle x:%d  y:%d  width:%d  height:%d\n",
		      dst.x, dst.y, dst.width, dst.height);

}

static enum dc_color_depth
convert_color_depth_from_display_info(const struct drm_connector *connector,
				      bool is_y420, int requested_bpc)
{
	u8 bpc;

	if (is_y420) {
		bpc = 8;

		/* Cap display bpc based on HDMI 2.0 HF-VSDB */
		if (connector->display_info.hdmi.y420_dc_modes & DRM_EDID_YCBCR420_DC_48)
			bpc = 16;
		else if (connector->display_info.hdmi.y420_dc_modes & DRM_EDID_YCBCR420_DC_36)
			bpc = 12;
		else if (connector->display_info.hdmi.y420_dc_modes & DRM_EDID_YCBCR420_DC_30)
			bpc = 10;
	} else {
		bpc = (uint8_t)connector->display_info.bpc;
		/* Assume 8 bpc by default if no bpc is specified. */
		bpc = bpc ? bpc : 8;
	}

	if (requested_bpc > 0) {
		/*
		 * Cap display bpc based on the user requested value.
		 *
		 * The value for state->max_bpc may not correctly updated
		 * depending on when the connector gets added to the state
		 * or if this was called outside of atomic check, so it
		 * can't be used directly.
		 */
		bpc = min_t(u8, bpc, requested_bpc);

		/* Round down to the nearest even number. */
		bpc = bpc - (bpc & 1);
	}

	switch (bpc) {
	case 0:
		/*
		 * Temporary Work around, DRM doesn't parse color depth for
		 * EDID revision before 1.4
		 * TODO: Fix edid parsing
		 */
		return COLOR_DEPTH_888;
	case 6:
		return COLOR_DEPTH_666;
	case 8:
		return COLOR_DEPTH_888;
	case 10:
		return COLOR_DEPTH_101010;
	case 12:
		return COLOR_DEPTH_121212;
	case 14:
		return COLOR_DEPTH_141414;
	case 16:
		return COLOR_DEPTH_161616;
	default:
		return COLOR_DEPTH_UNDEFINED;
	}
}

static enum dc_aspect_ratio
get_aspect_ratio(const struct drm_display_mode *mode_in)
{
	/* 1-1 mapping, since both enums follow the HDMI spec. */
	return (enum dc_aspect_ratio) mode_in->picture_aspect_ratio;
}

static enum dc_color_space
get_output_color_space(const struct dc_crtc_timing *dc_crtc_timing)
{
	enum dc_color_space color_space = COLOR_SPACE_SRGB;

	switch (dc_crtc_timing->pixel_encoding)	{
	case PIXEL_ENCODING_YCBCR422:
	case PIXEL_ENCODING_YCBCR444:
	case PIXEL_ENCODING_YCBCR420:
	{
		/*
		 * 27030khz is the separation point between HDTV and SDTV
		 * according to HDMI spec, we use YCbCr709 and YCbCr601
		 * respectively
		 */
		if (dc_crtc_timing->pix_clk_100hz > 270300) {
			if (dc_crtc_timing->flags.Y_ONLY)
				color_space =
					COLOR_SPACE_YCBCR709_LIMITED;
			else
				color_space = COLOR_SPACE_YCBCR709;
		} else {
			if (dc_crtc_timing->flags.Y_ONLY)
				color_space =
					COLOR_SPACE_YCBCR601_LIMITED;
			else
				color_space = COLOR_SPACE_YCBCR601;
		}

	}
	break;
	case PIXEL_ENCODING_RGB:
		color_space = COLOR_SPACE_SRGB;
		break;

	default:
		WARN_ON(1);
		break;
	}

	return color_space;
}

static bool adjust_colour_depth_from_display_info(
	struct dc_crtc_timing *timing_out,
	const struct drm_display_info *info)
{
	enum dc_color_depth depth = timing_out->display_color_depth;
	int normalized_clk;
	do {
		normalized_clk = timing_out->pix_clk_100hz / 10;
		/* YCbCr 4:2:0 requires additional adjustment of 1/2 */
		if (timing_out->pixel_encoding == PIXEL_ENCODING_YCBCR420)
			normalized_clk /= 2;
		/* Adjusting pix clock following on HDMI spec based on colour depth */
		switch (depth) {
		case COLOR_DEPTH_888:
			break;
		case COLOR_DEPTH_101010:
			normalized_clk = (normalized_clk * 30) / 24;
			break;
		case COLOR_DEPTH_121212:
			normalized_clk = (normalized_clk * 36) / 24;
			break;
		case COLOR_DEPTH_161616:
			normalized_clk = (normalized_clk * 48) / 24;
			break;
		default:
			/* The above depths are the only ones valid for HDMI. */
			return false;
		}
		if (normalized_clk <= info->max_tmds_clock) {
			timing_out->display_color_depth = depth;
			return true;
		}
	} while (--depth > COLOR_DEPTH_666);
	return false;
}

static void fill_stream_properties_from_drm_display_mode(
	struct dc_stream_state *stream,
	const struct drm_display_mode *mode_in,
	const struct drm_connector *connector,
	const struct drm_connector_state *connector_state,
	const struct dc_stream_state *old_stream,
	int requested_bpc)
{
	struct dc_crtc_timing *timing_out = &stream->timing;
	const struct drm_display_info *info = &connector->display_info;
	struct amdgpu_dm_connector *aconnector = to_amdgpu_dm_connector(connector);
	struct hdmi_vendor_infoframe hv_frame;
	struct hdmi_avi_infoframe avi_frame;

	memset(&hv_frame, 0, sizeof(hv_frame));
	memset(&avi_frame, 0, sizeof(avi_frame));

	timing_out->h_border_left = 0;
	timing_out->h_border_right = 0;
	timing_out->v_border_top = 0;
	timing_out->v_border_bottom = 0;
	/* TODO: un-hardcode */
	if (drm_mode_is_420_only(info, mode_in)
			&& stream->signal == SIGNAL_TYPE_HDMI_TYPE_A)
		timing_out->pixel_encoding = PIXEL_ENCODING_YCBCR420;
	else if (drm_mode_is_420_also(info, mode_in)
			&& aconnector->force_yuv420_output)
		timing_out->pixel_encoding = PIXEL_ENCODING_YCBCR420;
	else if ((connector->display_info.color_formats & DRM_COLOR_FORMAT_YCBCR444)
			&& stream->signal == SIGNAL_TYPE_HDMI_TYPE_A)
		timing_out->pixel_encoding = PIXEL_ENCODING_YCBCR444;
	else
		timing_out->pixel_encoding = PIXEL_ENCODING_RGB;

	timing_out->timing_3d_format = TIMING_3D_FORMAT_NONE;
	timing_out->display_color_depth = convert_color_depth_from_display_info(
		connector,
		(timing_out->pixel_encoding == PIXEL_ENCODING_YCBCR420),
		requested_bpc);
	timing_out->scan_type = SCANNING_TYPE_NODATA;
	timing_out->hdmi_vic = 0;

	if (old_stream) {
		timing_out->vic = old_stream->timing.vic;
		timing_out->flags.HSYNC_POSITIVE_POLARITY = old_stream->timing.flags.HSYNC_POSITIVE_POLARITY;
		timing_out->flags.VSYNC_POSITIVE_POLARITY = old_stream->timing.flags.VSYNC_POSITIVE_POLARITY;
	} else {
		timing_out->vic = drm_match_cea_mode(mode_in);
		if (mode_in->flags & DRM_MODE_FLAG_PHSYNC)
			timing_out->flags.HSYNC_POSITIVE_POLARITY = 1;
		if (mode_in->flags & DRM_MODE_FLAG_PVSYNC)
			timing_out->flags.VSYNC_POSITIVE_POLARITY = 1;
	}

	if (stream->signal == SIGNAL_TYPE_HDMI_TYPE_A) {
		drm_hdmi_avi_infoframe_from_display_mode(&avi_frame, (struct drm_connector *)connector, mode_in);
		timing_out->vic = avi_frame.video_code;
		drm_hdmi_vendor_infoframe_from_display_mode(&hv_frame, (struct drm_connector *)connector, mode_in);
		timing_out->hdmi_vic = hv_frame.vic;
	}

	if (is_freesync_video_mode(mode_in, aconnector)) {
		timing_out->h_addressable = mode_in->hdisplay;
		timing_out->h_total = mode_in->htotal;
		timing_out->h_sync_width = mode_in->hsync_end - mode_in->hsync_start;
		timing_out->h_front_porch = mode_in->hsync_start - mode_in->hdisplay;
		timing_out->v_total = mode_in->vtotal;
		timing_out->v_addressable = mode_in->vdisplay;
		timing_out->v_front_porch = mode_in->vsync_start - mode_in->vdisplay;
		timing_out->v_sync_width = mode_in->vsync_end - mode_in->vsync_start;
		timing_out->pix_clk_100hz = mode_in->clock * 10;
	} else {
		timing_out->h_addressable = mode_in->crtc_hdisplay;
		timing_out->h_total = mode_in->crtc_htotal;
		timing_out->h_sync_width = mode_in->crtc_hsync_end - mode_in->crtc_hsync_start;
		timing_out->h_front_porch = mode_in->crtc_hsync_start - mode_in->crtc_hdisplay;
		timing_out->v_total = mode_in->crtc_vtotal;
		timing_out->v_addressable = mode_in->crtc_vdisplay;
		timing_out->v_front_porch = mode_in->crtc_vsync_start - mode_in->crtc_vdisplay;
		timing_out->v_sync_width = mode_in->crtc_vsync_end - mode_in->crtc_vsync_start;
		timing_out->pix_clk_100hz = mode_in->crtc_clock * 10;
	}

	timing_out->aspect_ratio = get_aspect_ratio(mode_in);

	stream->out_transfer_func->type = TF_TYPE_PREDEFINED;
	stream->out_transfer_func->tf = TRANSFER_FUNCTION_SRGB;
	if (stream->signal == SIGNAL_TYPE_HDMI_TYPE_A) {
		if (!adjust_colour_depth_from_display_info(timing_out, info) &&
		    drm_mode_is_420_also(info, mode_in) &&
		    timing_out->pixel_encoding != PIXEL_ENCODING_YCBCR420) {
			timing_out->pixel_encoding = PIXEL_ENCODING_YCBCR420;
			adjust_colour_depth_from_display_info(timing_out, info);
		}
	}

	stream->output_color_space = get_output_color_space(timing_out);
}

static void fill_audio_info(struct audio_info *audio_info,
			    const struct drm_connector *drm_connector,
			    const struct dc_sink *dc_sink)
{
	int i = 0;
	int cea_revision = 0;
	const struct dc_edid_caps *edid_caps = &dc_sink->edid_caps;

	audio_info->manufacture_id = edid_caps->manufacturer_id;
	audio_info->product_id = edid_caps->product_id;

	cea_revision = drm_connector->display_info.cea_rev;

	strscpy(audio_info->display_name,
		edid_caps->display_name,
		AUDIO_INFO_DISPLAY_NAME_SIZE_IN_CHARS);

	if (cea_revision >= 3) {
		audio_info->mode_count = edid_caps->audio_mode_count;

		for (i = 0; i < audio_info->mode_count; ++i) {
			audio_info->modes[i].format_code =
					(enum audio_format_code)
					(edid_caps->audio_modes[i].format_code);
			audio_info->modes[i].channel_count =
					edid_caps->audio_modes[i].channel_count;
			audio_info->modes[i].sample_rates.all =
					edid_caps->audio_modes[i].sample_rate;
			audio_info->modes[i].sample_size =
					edid_caps->audio_modes[i].sample_size;
		}
	}

	audio_info->flags.all = edid_caps->speaker_flags;

	/* TODO: We only check for the progressive mode, check for interlace mode too */
	if (drm_connector->latency_present[0]) {
		audio_info->video_latency = drm_connector->video_latency[0];
		audio_info->audio_latency = drm_connector->audio_latency[0];
	}

	/* TODO: For DP, video and audio latency should be calculated from DPCD caps */

}

static void
copy_crtc_timing_for_drm_display_mode(const struct drm_display_mode *src_mode,
				      struct drm_display_mode *dst_mode)
{
	dst_mode->crtc_hdisplay = src_mode->crtc_hdisplay;
	dst_mode->crtc_vdisplay = src_mode->crtc_vdisplay;
	dst_mode->crtc_clock = src_mode->crtc_clock;
	dst_mode->crtc_hblank_start = src_mode->crtc_hblank_start;
	dst_mode->crtc_hblank_end = src_mode->crtc_hblank_end;
	dst_mode->crtc_hsync_start =  src_mode->crtc_hsync_start;
	dst_mode->crtc_hsync_end = src_mode->crtc_hsync_end;
	dst_mode->crtc_htotal = src_mode->crtc_htotal;
	dst_mode->crtc_hskew = src_mode->crtc_hskew;
	dst_mode->crtc_vblank_start = src_mode->crtc_vblank_start;
	dst_mode->crtc_vblank_end = src_mode->crtc_vblank_end;
	dst_mode->crtc_vsync_start = src_mode->crtc_vsync_start;
	dst_mode->crtc_vsync_end = src_mode->crtc_vsync_end;
	dst_mode->crtc_vtotal = src_mode->crtc_vtotal;
}

static void
decide_crtc_timing_for_drm_display_mode(struct drm_display_mode *drm_mode,
					const struct drm_display_mode *native_mode,
					bool scale_enabled)
{
	if (scale_enabled) {
		copy_crtc_timing_for_drm_display_mode(native_mode, drm_mode);
	} else if (native_mode->clock == drm_mode->clock &&
			native_mode->htotal == drm_mode->htotal &&
			native_mode->vtotal == drm_mode->vtotal) {
		copy_crtc_timing_for_drm_display_mode(native_mode, drm_mode);
	} else {
		/* no scaling nor amdgpu inserted, no need to patch */
	}
}

static struct dc_sink *
create_fake_sink(struct amdgpu_dm_connector *aconnector)
{
	struct dc_sink_init_data sink_init_data = { 0 };
	struct dc_sink *sink = NULL;
	sink_init_data.link = aconnector->dc_link;
	sink_init_data.sink_signal = aconnector->dc_link->connector_signal;

	sink = dc_sink_create(&sink_init_data);
	if (!sink) {
		DRM_ERROR("Failed to create sink!\n");
		return NULL;
	}
	sink->sink_signal = SIGNAL_TYPE_VIRTUAL;

	return sink;
}

static void set_multisync_trigger_params(
		struct dc_stream_state *stream)
{
	struct dc_stream_state *master = NULL;

	if (stream->triggered_crtc_reset.enabled) {
		master = stream->triggered_crtc_reset.event_source;
		stream->triggered_crtc_reset.event =
			master->timing.flags.VSYNC_POSITIVE_POLARITY ?
			CRTC_EVENT_VSYNC_RISING : CRTC_EVENT_VSYNC_FALLING;
		stream->triggered_crtc_reset.delay = TRIGGER_DELAY_NEXT_PIXEL;
	}
}

static void set_master_stream(struct dc_stream_state *stream_set[],
			      int stream_count)
{
	int j, highest_rfr = 0, master_stream = 0;

	for (j = 0;  j < stream_count; j++) {
		if (stream_set[j] && stream_set[j]->triggered_crtc_reset.enabled) {
			int refresh_rate = 0;

			refresh_rate = (stream_set[j]->timing.pix_clk_100hz*100)/
				(stream_set[j]->timing.h_total*stream_set[j]->timing.v_total);
			if (refresh_rate > highest_rfr) {
				highest_rfr = refresh_rate;
				master_stream = j;
			}
		}
	}
	for (j = 0;  j < stream_count; j++) {
		if (stream_set[j])
			stream_set[j]->triggered_crtc_reset.event_source = stream_set[master_stream];
	}
}

static void dm_enable_per_frame_crtc_master_sync(struct dc_state *context)
{
	int i = 0;
	struct dc_stream_state *stream;

	if (context->stream_count < 2)
		return;
	for (i = 0; i < context->stream_count ; i++) {
		if (!context->streams[i])
			continue;
		/*
		 * TODO: add a function to read AMD VSDB bits and set
		 * crtc_sync_master.multi_sync_enabled flag
		 * For now it's set to false
		 */
	}

	set_master_stream(context->streams, context->stream_count);

	for (i = 0; i < context->stream_count ; i++) {
		stream = context->streams[i];

		if (!stream)
			continue;

		set_multisync_trigger_params(stream);
	}
}

/**
 * DOC: FreeSync Video
 *
 * When a userspace application wants to play a video, the content follows a
 * standard format definition that usually specifies the FPS for that format.
 * The below list illustrates some video format and the expected FPS,
 * respectively:
 *
 * - TV/NTSC (23.976 FPS)
 * - Cinema (24 FPS)
 * - TV/PAL (25 FPS)
 * - TV/NTSC (29.97 FPS)
 * - TV/NTSC (30 FPS)
 * - Cinema HFR (48 FPS)
 * - TV/PAL (50 FPS)
 * - Commonly used (60 FPS)
 * - Multiples of 24 (48,72,96 FPS)
 *
 * The list of standards video format is not huge and can be added to the
 * connector modeset list beforehand. With that, userspace can leverage
 * FreeSync to extends the front porch in order to attain the target refresh
 * rate. Such a switch will happen seamlessly, without screen blanking or
 * reprogramming of the output in any other way. If the userspace requests a
 * modesetting change compatible with FreeSync modes that only differ in the
 * refresh rate, DC will skip the full update and avoid blink during the
 * transition. For example, the video player can change the modesetting from
 * 60Hz to 30Hz for playing TV/NTSC content when it goes full screen without
 * causing any display blink. This same concept can be applied to a mode
 * setting change.
 */
static struct drm_display_mode *
get_highest_refresh_rate_mode(struct amdgpu_dm_connector *aconnector,
		bool use_probed_modes)
{
	struct drm_display_mode *m, *m_pref = NULL;
	u16 current_refresh, highest_refresh;
	struct list_head *list_head = use_probed_modes ?
		&aconnector->base.probed_modes :
		&aconnector->base.modes;

	if (aconnector->freesync_vid_base.clock != 0)
		return &aconnector->freesync_vid_base;

	/* Find the preferred mode */
	list_for_each_entry (m, list_head, head) {
		if (m->type & DRM_MODE_TYPE_PREFERRED) {
			m_pref = m;
			break;
		}
	}

	if (!m_pref) {
		/* Probably an EDID with no preferred mode. Fallback to first entry */
		m_pref = list_first_entry_or_null(
				&aconnector->base.modes, struct drm_display_mode, head);
		if (!m_pref) {
			DRM_DEBUG_DRIVER("No preferred mode found in EDID\n");
			return NULL;
		}
	}

	highest_refresh = drm_mode_vrefresh(m_pref);

	/*
	 * Find the mode with highest refresh rate with same resolution.
	 * For some monitors, preferred mode is not the mode with highest
	 * supported refresh rate.
	 */
	list_for_each_entry (m, list_head, head) {
		current_refresh  = drm_mode_vrefresh(m);

		if (m->hdisplay == m_pref->hdisplay &&
		    m->vdisplay == m_pref->vdisplay &&
		    highest_refresh < current_refresh) {
			highest_refresh = current_refresh;
			m_pref = m;
		}
	}

	drm_mode_copy(&aconnector->freesync_vid_base, m_pref);
	return m_pref;
}

static bool is_freesync_video_mode(const struct drm_display_mode *mode,
		struct amdgpu_dm_connector *aconnector)
{
	struct drm_display_mode *high_mode;
	int timing_diff;

	high_mode = get_highest_refresh_rate_mode(aconnector, false);
	if (!high_mode || !mode)
		return false;

	timing_diff = high_mode->vtotal - mode->vtotal;

	if (high_mode->clock == 0 || high_mode->clock != mode->clock ||
	    high_mode->hdisplay != mode->hdisplay ||
	    high_mode->vdisplay != mode->vdisplay ||
	    high_mode->hsync_start != mode->hsync_start ||
	    high_mode->hsync_end != mode->hsync_end ||
	    high_mode->htotal != mode->htotal ||
	    high_mode->hskew != mode->hskew ||
	    high_mode->vscan != mode->vscan ||
	    high_mode->vsync_start - mode->vsync_start != timing_diff ||
	    high_mode->vsync_end - mode->vsync_end != timing_diff)
		return false;
	else
		return true;
}

#if defined(CONFIG_DRM_AMD_DC_DCN)
static void update_dsc_caps(struct amdgpu_dm_connector *aconnector,
			    struct dc_sink *sink, struct dc_stream_state *stream,
			    struct dsc_dec_dpcd_caps *dsc_caps)
{
	stream->timing.flags.DSC = 0;
	dsc_caps->is_dsc_supported = false;

	if (aconnector->dc_link && (sink->sink_signal == SIGNAL_TYPE_DISPLAY_PORT ||
	    sink->sink_signal == SIGNAL_TYPE_EDP)) {
		if (sink->link->dpcd_caps.dongle_type == DISPLAY_DONGLE_NONE ||
			sink->link->dpcd_caps.dongle_type == DISPLAY_DONGLE_DP_HDMI_CONVERTER)
			dc_dsc_parse_dsc_dpcd(aconnector->dc_link->ctx->dc,
				aconnector->dc_link->dpcd_caps.dsc_caps.dsc_basic_caps.raw,
				aconnector->dc_link->dpcd_caps.dsc_caps.dsc_branch_decoder_caps.raw,
				dsc_caps);
	}
}


static void apply_dsc_policy_for_edp(struct amdgpu_dm_connector *aconnector,
				    struct dc_sink *sink, struct dc_stream_state *stream,
				    struct dsc_dec_dpcd_caps *dsc_caps,
				    uint32_t max_dsc_target_bpp_limit_override)
{
	const struct dc_link_settings *verified_link_cap = NULL;
	u32 link_bw_in_kbps;
	u32 edp_min_bpp_x16, edp_max_bpp_x16;
	struct dc *dc = sink->ctx->dc;
	struct dc_dsc_bw_range bw_range = {0};
	struct dc_dsc_config dsc_cfg = {0};

	verified_link_cap = dc_link_get_link_cap(stream->link);
	link_bw_in_kbps = dc_link_bandwidth_kbps(stream->link, verified_link_cap);
	edp_min_bpp_x16 = 8 * 16;
	edp_max_bpp_x16 = 8 * 16;

	if (edp_max_bpp_x16 > dsc_caps->edp_max_bits_per_pixel)
		edp_max_bpp_x16 = dsc_caps->edp_max_bits_per_pixel;

	if (edp_max_bpp_x16 < edp_min_bpp_x16)
		edp_min_bpp_x16 = edp_max_bpp_x16;

	if (dc_dsc_compute_bandwidth_range(dc->res_pool->dscs[0],
				dc->debug.dsc_min_slice_height_override,
				edp_min_bpp_x16, edp_max_bpp_x16,
				dsc_caps,
				&stream->timing,
				&bw_range)) {

		if (bw_range.max_kbps < link_bw_in_kbps) {
			if (dc_dsc_compute_config(dc->res_pool->dscs[0],
					dsc_caps,
					dc->debug.dsc_min_slice_height_override,
					max_dsc_target_bpp_limit_override,
					0,
					&stream->timing,
					&dsc_cfg)) {
				stream->timing.dsc_cfg = dsc_cfg;
				stream->timing.flags.DSC = 1;
				stream->timing.dsc_cfg.bits_per_pixel = edp_max_bpp_x16;
			}
			return;
		}
	}

	if (dc_dsc_compute_config(dc->res_pool->dscs[0],
				dsc_caps,
				dc->debug.dsc_min_slice_height_override,
				max_dsc_target_bpp_limit_override,
				link_bw_in_kbps,
				&stream->timing,
				&dsc_cfg)) {
		stream->timing.dsc_cfg = dsc_cfg;
		stream->timing.flags.DSC = 1;
	}
}


static void apply_dsc_policy_for_stream(struct amdgpu_dm_connector *aconnector,
					struct dc_sink *sink, struct dc_stream_state *stream,
					struct dsc_dec_dpcd_caps *dsc_caps)
{
	struct drm_connector *drm_connector = &aconnector->base;
	u32 link_bandwidth_kbps;
	struct dc *dc = sink->ctx->dc;
	u32 max_supported_bw_in_kbps, timing_bw_in_kbps;
	u32 dsc_max_supported_bw_in_kbps;
	u32 max_dsc_target_bpp_limit_override =
		drm_connector->display_info.max_dsc_bpp;

	link_bandwidth_kbps = dc_link_bandwidth_kbps(aconnector->dc_link,
							dc_link_get_link_cap(aconnector->dc_link));

	/* Set DSC policy according to dsc_clock_en */
	dc_dsc_policy_set_enable_dsc_when_not_needed(
		aconnector->dsc_settings.dsc_force_enable == DSC_CLK_FORCE_ENABLE);

	if (aconnector->dc_link && sink->sink_signal == SIGNAL_TYPE_EDP &&
	    !aconnector->dc_link->panel_config.dsc.disable_dsc_edp &&
	    dc->caps.edp_dsc_support && aconnector->dsc_settings.dsc_force_enable != DSC_CLK_FORCE_DISABLE) {

		apply_dsc_policy_for_edp(aconnector, sink, stream, dsc_caps, max_dsc_target_bpp_limit_override);

	} else if (aconnector->dc_link && sink->sink_signal == SIGNAL_TYPE_DISPLAY_PORT) {
		if (sink->link->dpcd_caps.dongle_type == DISPLAY_DONGLE_NONE) {
			if (dc_dsc_compute_config(aconnector->dc_link->ctx->dc->res_pool->dscs[0],
						dsc_caps,
						aconnector->dc_link->ctx->dc->debug.dsc_min_slice_height_override,
						max_dsc_target_bpp_limit_override,
						link_bandwidth_kbps,
						&stream->timing,
						&stream->timing.dsc_cfg)) {
				stream->timing.flags.DSC = 1;
				DRM_DEBUG_DRIVER("%s: [%s] DSC is selected from SST RX\n", __func__, drm_connector->name);
			}
		} else if (sink->link->dpcd_caps.dongle_type == DISPLAY_DONGLE_DP_HDMI_CONVERTER) {
			timing_bw_in_kbps = dc_bandwidth_in_kbps_from_timing(&stream->timing);
			max_supported_bw_in_kbps = link_bandwidth_kbps;
			dsc_max_supported_bw_in_kbps = link_bandwidth_kbps;

			if (timing_bw_in_kbps > max_supported_bw_in_kbps &&
					max_supported_bw_in_kbps > 0 &&
					dsc_max_supported_bw_in_kbps > 0)
				if (dc_dsc_compute_config(aconnector->dc_link->ctx->dc->res_pool->dscs[0],
						dsc_caps,
						aconnector->dc_link->ctx->dc->debug.dsc_min_slice_height_override,
						max_dsc_target_bpp_limit_override,
						dsc_max_supported_bw_in_kbps,
						&stream->timing,
						&stream->timing.dsc_cfg)) {
					stream->timing.flags.DSC = 1;
					DRM_DEBUG_DRIVER("%s: [%s] DSC is selected from DP-HDMI PCON\n",
									 __func__, drm_connector->name);
				}
		}
	}

	/* Overwrite the stream flag if DSC is enabled through debugfs */
	if (aconnector->dsc_settings.dsc_force_enable == DSC_CLK_FORCE_ENABLE)
		stream->timing.flags.DSC = 1;

	if (stream->timing.flags.DSC && aconnector->dsc_settings.dsc_num_slices_h)
		stream->timing.dsc_cfg.num_slices_h = aconnector->dsc_settings.dsc_num_slices_h;

	if (stream->timing.flags.DSC && aconnector->dsc_settings.dsc_num_slices_v)
		stream->timing.dsc_cfg.num_slices_v = aconnector->dsc_settings.dsc_num_slices_v;

	if (stream->timing.flags.DSC && aconnector->dsc_settings.dsc_bits_per_pixel)
		stream->timing.dsc_cfg.bits_per_pixel = aconnector->dsc_settings.dsc_bits_per_pixel;
}
#endif /* CONFIG_DRM_AMD_DC_DCN */

static struct dc_stream_state *
create_stream_for_sink(struct amdgpu_dm_connector *aconnector,
		       const struct drm_display_mode *drm_mode,
		       const struct dm_connector_state *dm_state,
		       const struct dc_stream_state *old_stream,
		       int requested_bpc)
{
	struct drm_display_mode *preferred_mode = NULL;
	struct drm_connector *drm_connector;
	const struct drm_connector_state *con_state =
		dm_state ? &dm_state->base : NULL;
	struct dc_stream_state *stream = NULL;
	struct drm_display_mode mode;
	struct drm_display_mode saved_mode;
	struct drm_display_mode *freesync_mode = NULL;
	bool native_mode_found = false;
	bool recalculate_timing = false;
	bool scale = dm_state ? (dm_state->scaling != RMX_OFF) : false;
	int mode_refresh;
	int preferred_refresh = 0;
	enum color_transfer_func tf = TRANSFER_FUNC_UNKNOWN;
#if defined(CONFIG_DRM_AMD_DC_DCN)
	struct dsc_dec_dpcd_caps dsc_caps;
#endif

	struct dc_sink *sink = NULL;

	drm_mode_init(&mode, drm_mode);
	memset(&saved_mode, 0, sizeof(saved_mode));

	if (aconnector == NULL) {
		DRM_ERROR("aconnector is NULL!\n");
		return stream;
	}

	drm_connector = &aconnector->base;

	if (!aconnector->dc_sink) {
		sink = create_fake_sink(aconnector);
		if (!sink)
			return stream;
	} else {
		sink = aconnector->dc_sink;
		dc_sink_retain(sink);
	}

	stream = dc_create_stream_for_sink(sink);

	if (stream == NULL) {
		DRM_ERROR("Failed to create stream for sink!\n");
		goto finish;
	}

	stream->dm_stream_context = aconnector;

	stream->timing.flags.LTE_340MCSC_SCRAMBLE =
		drm_connector->display_info.hdmi.scdc.scrambling.low_rates;

	list_for_each_entry(preferred_mode, &aconnector->base.modes, head) {
		/* Search for preferred mode */
		if (preferred_mode->type & DRM_MODE_TYPE_PREFERRED) {
			native_mode_found = true;
			break;
		}
	}
	if (!native_mode_found)
		preferred_mode = list_first_entry_or_null(
				&aconnector->base.modes,
				struct drm_display_mode,
				head);

	mode_refresh = drm_mode_vrefresh(&mode);

	if (preferred_mode == NULL) {
		/*
		 * This may not be an error, the use case is when we have no
		 * usermode calls to reset and set mode upon hotplug. In this
		 * case, we call set mode ourselves to restore the previous mode
		 * and the modelist may not be filled in in time.
		 */
		DRM_DEBUG_DRIVER("No preferred mode found\n");
	} else {
		recalculate_timing = amdgpu_freesync_vid_mode &&
				 is_freesync_video_mode(&mode, aconnector);
		if (recalculate_timing) {
			freesync_mode = get_highest_refresh_rate_mode(aconnector, false);
			drm_mode_copy(&saved_mode, &mode);
			drm_mode_copy(&mode, freesync_mode);
		} else {
			decide_crtc_timing_for_drm_display_mode(
					&mode, preferred_mode, scale);

			preferred_refresh = drm_mode_vrefresh(preferred_mode);
		}
	}

	if (recalculate_timing)
		drm_mode_set_crtcinfo(&saved_mode, 0);
	else if (!dm_state)
		drm_mode_set_crtcinfo(&mode, 0);

	/*
	* If scaling is enabled and refresh rate didn't change
	* we copy the vic and polarities of the old timings
	*/
	if (!scale || mode_refresh != preferred_refresh)
		fill_stream_properties_from_drm_display_mode(
			stream, &mode, &aconnector->base, con_state, NULL,
			requested_bpc);
	else
		fill_stream_properties_from_drm_display_mode(
			stream, &mode, &aconnector->base, con_state, old_stream,
			requested_bpc);

	if (aconnector->timing_changed) {
		DC_LOG_DEBUG("%s: overriding timing for automated test, bpc %d, changing to %d\n",
				__func__,
				stream->timing.display_color_depth,
				aconnector->timing_requested->display_color_depth);
		stream->timing = *aconnector->timing_requested;
	}

#if defined(CONFIG_DRM_AMD_DC_DCN)
	/* SST DSC determination policy */
	update_dsc_caps(aconnector, sink, stream, &dsc_caps);
	if (aconnector->dsc_settings.dsc_force_enable != DSC_CLK_FORCE_DISABLE && dsc_caps.is_dsc_supported)
		apply_dsc_policy_for_stream(aconnector, sink, stream, &dsc_caps);
#endif

	update_stream_scaling_settings(&mode, dm_state, stream);

	fill_audio_info(
		&stream->audio_info,
		drm_connector,
		sink);

	update_stream_signal(stream, sink);

	if (stream->signal == SIGNAL_TYPE_HDMI_TYPE_A)
		mod_build_hf_vsif_infopacket(stream, &stream->vsp_infopacket);

	if (stream->link->psr_settings.psr_feature_enabled) {
		//
		// should decide stream support vsc sdp colorimetry capability
		// before building vsc info packet
		//
		stream->use_vsc_sdp_for_colorimetry = false;
		if (aconnector->dc_sink->sink_signal == SIGNAL_TYPE_DISPLAY_PORT_MST) {
			stream->use_vsc_sdp_for_colorimetry =
				aconnector->dc_sink->is_vsc_sdp_colorimetry_supported;
		} else {
			if (stream->link->dpcd_caps.dprx_feature.bits.VSC_SDP_COLORIMETRY_SUPPORTED)
				stream->use_vsc_sdp_for_colorimetry = true;
		}
		if (stream->out_transfer_func->tf == TRANSFER_FUNCTION_GAMMA22)
			tf = TRANSFER_FUNC_GAMMA_22;
		mod_build_vsc_infopacket(stream, &stream->vsc_infopacket, stream->output_color_space, tf);
		aconnector->psr_skip_count = AMDGPU_DM_PSR_ENTRY_DELAY;

	}
finish:
	dc_sink_release(sink);

	return stream;
}

static enum drm_connector_status
amdgpu_dm_connector_detect(struct drm_connector *connector, bool force)
{
	bool connected;
	struct amdgpu_dm_connector *aconnector = to_amdgpu_dm_connector(connector);

	/*
	 * Notes:
	 * 1. This interface is NOT called in context of HPD irq.
	 * 2. This interface *is called* in context of user-mode ioctl. Which
	 * makes it a bad place for *any* MST-related activity.
	 */

	if (aconnector->base.force == DRM_FORCE_UNSPECIFIED &&
	    !aconnector->fake_enable)
		connected = (aconnector->dc_sink != NULL);
	else
		connected = (aconnector->base.force == DRM_FORCE_ON ||
				aconnector->base.force == DRM_FORCE_ON_DIGITAL);

	update_subconnector_property(aconnector);

	return (connected ? connector_status_connected :
			connector_status_disconnected);
}

int amdgpu_dm_connector_atomic_set_property(struct drm_connector *connector,
					    struct drm_connector_state *connector_state,
					    struct drm_property *property,
					    uint64_t val)
{
	struct drm_device *dev = connector->dev;
	struct amdgpu_device *adev = drm_to_adev(dev);
	struct dm_connector_state *dm_old_state =
		to_dm_connector_state(connector->state);
	struct dm_connector_state *dm_new_state =
		to_dm_connector_state(connector_state);

	int ret = -EINVAL;

	if (property == dev->mode_config.scaling_mode_property) {
		enum amdgpu_rmx_type rmx_type;

		switch (val) {
		case DRM_MODE_SCALE_CENTER:
			rmx_type = RMX_CENTER;
			break;
		case DRM_MODE_SCALE_ASPECT:
			rmx_type = RMX_ASPECT;
			break;
		case DRM_MODE_SCALE_FULLSCREEN:
			rmx_type = RMX_FULL;
			break;
		case DRM_MODE_SCALE_NONE:
		default:
			rmx_type = RMX_OFF;
			break;
		}

		if (dm_old_state->scaling == rmx_type)
			return 0;

		dm_new_state->scaling = rmx_type;
		ret = 0;
	} else if (property == adev->mode_info.underscan_hborder_property) {
		dm_new_state->underscan_hborder = val;
		ret = 0;
	} else if (property == adev->mode_info.underscan_vborder_property) {
		dm_new_state->underscan_vborder = val;
		ret = 0;
	} else if (property == adev->mode_info.underscan_property) {
		dm_new_state->underscan_enable = val;
		ret = 0;
	} else if (property == adev->mode_info.abm_level_property) {
		dm_new_state->abm_level = val;
		ret = 0;
	}

	return ret;
}

int amdgpu_dm_connector_atomic_get_property(struct drm_connector *connector,
					    const struct drm_connector_state *state,
					    struct drm_property *property,
					    uint64_t *val)
{
	struct drm_device *dev = connector->dev;
	struct amdgpu_device *adev = drm_to_adev(dev);
	struct dm_connector_state *dm_state =
		to_dm_connector_state(state);
	int ret = -EINVAL;

	if (property == dev->mode_config.scaling_mode_property) {
		switch (dm_state->scaling) {
		case RMX_CENTER:
			*val = DRM_MODE_SCALE_CENTER;
			break;
		case RMX_ASPECT:
			*val = DRM_MODE_SCALE_ASPECT;
			break;
		case RMX_FULL:
			*val = DRM_MODE_SCALE_FULLSCREEN;
			break;
		case RMX_OFF:
		default:
			*val = DRM_MODE_SCALE_NONE;
			break;
		}
		ret = 0;
	} else if (property == adev->mode_info.underscan_hborder_property) {
		*val = dm_state->underscan_hborder;
		ret = 0;
	} else if (property == adev->mode_info.underscan_vborder_property) {
		*val = dm_state->underscan_vborder;
		ret = 0;
	} else if (property == adev->mode_info.underscan_property) {
		*val = dm_state->underscan_enable;
		ret = 0;
	} else if (property == adev->mode_info.abm_level_property) {
		*val = dm_state->abm_level;
		ret = 0;
	}

	return ret;
}

static void amdgpu_dm_connector_unregister(struct drm_connector *connector)
{
	struct amdgpu_dm_connector *amdgpu_dm_connector = to_amdgpu_dm_connector(connector);

	drm_dp_aux_unregister(&amdgpu_dm_connector->dm_dp_aux.aux);
}

static void amdgpu_dm_connector_destroy(struct drm_connector *connector)
{
	struct amdgpu_dm_connector *aconnector = to_amdgpu_dm_connector(connector);
	const struct dc_link *link = aconnector->dc_link;
	struct amdgpu_device *adev = drm_to_adev(connector->dev);
	struct amdgpu_display_manager *dm = &adev->dm;
	int i;

	/*
	 * Call only if mst_mgr was initialized before since it's not done
	 * for all connector types.
	 */
	if (aconnector->mst_mgr.dev)
		drm_dp_mst_topology_mgr_destroy(&aconnector->mst_mgr);

	for (i = 0; i < dm->num_of_edps; i++) {
		if ((link == dm->backlight_link[i]) && dm->backlight_dev[i]) {
			backlight_device_unregister(dm->backlight_dev[i]);
			dm->backlight_dev[i] = NULL;
		}
	}

	if (aconnector->dc_em_sink)
		dc_sink_release(aconnector->dc_em_sink);
	aconnector->dc_em_sink = NULL;
	if (aconnector->dc_sink)
		dc_sink_release(aconnector->dc_sink);
	aconnector->dc_sink = NULL;

	drm_dp_cec_unregister_connector(&aconnector->dm_dp_aux.aux);
	drm_connector_unregister(connector);
	drm_connector_cleanup(connector);
	if (aconnector->i2c) {
		i2c_del_adapter(&aconnector->i2c->base);
		kfree(aconnector->i2c);
	}
	kfree(aconnector->dm_dp_aux.aux.name);

	kfree(connector);
}

void amdgpu_dm_connector_funcs_reset(struct drm_connector *connector)
{
	struct dm_connector_state *state =
		to_dm_connector_state(connector->state);

	if (connector->state)
		__drm_atomic_helper_connector_destroy_state(connector->state);

	kfree(state);

	state = kzalloc(sizeof(*state), GFP_KERNEL);

	if (state) {
		state->scaling = RMX_OFF;
		state->underscan_enable = false;
		state->underscan_hborder = 0;
		state->underscan_vborder = 0;
		state->base.max_requested_bpc = 8;
		state->vcpi_slots = 0;
		state->pbn = 0;

		if (connector->connector_type == DRM_MODE_CONNECTOR_eDP)
			state->abm_level = amdgpu_dm_abm_level;

		__drm_atomic_helper_connector_reset(connector, &state->base);
	}
}

struct drm_connector_state *
amdgpu_dm_connector_atomic_duplicate_state(struct drm_connector *connector)
{
	struct dm_connector_state *state =
		to_dm_connector_state(connector->state);

	struct dm_connector_state *new_state =
			kmemdup(state, sizeof(*state), GFP_KERNEL);

	if (!new_state)
		return NULL;

	__drm_atomic_helper_connector_duplicate_state(connector, &new_state->base);

	new_state->freesync_capable = state->freesync_capable;
	new_state->abm_level = state->abm_level;
	new_state->scaling = state->scaling;
	new_state->underscan_enable = state->underscan_enable;
	new_state->underscan_hborder = state->underscan_hborder;
	new_state->underscan_vborder = state->underscan_vborder;
	new_state->vcpi_slots = state->vcpi_slots;
	new_state->pbn = state->pbn;
	return &new_state->base;
}

static int
amdgpu_dm_connector_late_register(struct drm_connector *connector)
{
	struct amdgpu_dm_connector *amdgpu_dm_connector =
		to_amdgpu_dm_connector(connector);
	int r;

	if ((connector->connector_type == DRM_MODE_CONNECTOR_DisplayPort) ||
	    (connector->connector_type == DRM_MODE_CONNECTOR_eDP)) {
		amdgpu_dm_connector->dm_dp_aux.aux.dev = connector->kdev;
		r = drm_dp_aux_register(&amdgpu_dm_connector->dm_dp_aux.aux);
		if (r)
			return r;
	}

#if defined(CONFIG_DEBUG_FS)
	connector_debugfs_init(amdgpu_dm_connector);
#endif

	return 0;
}

static const struct drm_connector_funcs amdgpu_dm_connector_funcs = {
	.reset = amdgpu_dm_connector_funcs_reset,
	.detect = amdgpu_dm_connector_detect,
	.fill_modes = drm_helper_probe_single_connector_modes,
	.destroy = amdgpu_dm_connector_destroy,
	.atomic_duplicate_state = amdgpu_dm_connector_atomic_duplicate_state,
	.atomic_destroy_state = drm_atomic_helper_connector_destroy_state,
	.atomic_set_property = amdgpu_dm_connector_atomic_set_property,
	.atomic_get_property = amdgpu_dm_connector_atomic_get_property,
	.late_register = amdgpu_dm_connector_late_register,
	.early_unregister = amdgpu_dm_connector_unregister
};

static int get_modes(struct drm_connector *connector)
{
	return amdgpu_dm_connector_get_modes(connector);
}

static void create_eml_sink(struct amdgpu_dm_connector *aconnector)
{
	struct dc_sink_init_data init_params = {
			.link = aconnector->dc_link,
			.sink_signal = SIGNAL_TYPE_VIRTUAL
	};
	struct edid *edid;

	if (!aconnector->base.edid_blob_ptr) {
		DRM_ERROR("No EDID firmware found on connector: %s ,forcing to OFF!\n",
				aconnector->base.name);

		aconnector->base.force = DRM_FORCE_OFF;
		return;
	}

	edid = (struct edid *) aconnector->base.edid_blob_ptr->data;

	aconnector->edid = edid;

	aconnector->dc_em_sink = dc_link_add_remote_sink(
		aconnector->dc_link,
		(uint8_t *)edid,
		(edid->extensions + 1) * EDID_LENGTH,
		&init_params);

	if (aconnector->base.force == DRM_FORCE_ON) {
		aconnector->dc_sink = aconnector->dc_link->local_sink ?
		aconnector->dc_link->local_sink :
		aconnector->dc_em_sink;
		dc_sink_retain(aconnector->dc_sink);
	}
}

static void handle_edid_mgmt(struct amdgpu_dm_connector *aconnector)
{
	struct dc_link *link = (struct dc_link *)aconnector->dc_link;

	/*
	 * In case of headless boot with force on for DP managed connector
	 * Those settings have to be != 0 to get initial modeset
	 */
	if (link->connector_signal == SIGNAL_TYPE_DISPLAY_PORT) {
		link->verified_link_cap.lane_count = LANE_COUNT_FOUR;
		link->verified_link_cap.link_rate = LINK_RATE_HIGH2;
	}

	create_eml_sink(aconnector);
}

static enum dc_status dm_validate_stream_and_context(struct dc *dc,
						struct dc_stream_state *stream)
{
	enum dc_status dc_result = DC_ERROR_UNEXPECTED;
	struct dc_plane_state *dc_plane_state = NULL;
	struct dc_state *dc_state = NULL;

	if (!stream)
		goto cleanup;

	dc_plane_state = dc_create_plane_state(dc);
	if (!dc_plane_state)
		goto cleanup;

	dc_state = dc_create_state(dc);
	if (!dc_state)
		goto cleanup;

	/* populate stream to plane */
	dc_plane_state->src_rect.height  = stream->src.height;
	dc_plane_state->src_rect.width   = stream->src.width;
	dc_plane_state->dst_rect.height  = stream->src.height;
	dc_plane_state->dst_rect.width   = stream->src.width;
	dc_plane_state->clip_rect.height = stream->src.height;
	dc_plane_state->clip_rect.width  = stream->src.width;
	dc_plane_state->plane_size.surface_pitch = ((stream->src.width + 255) / 256) * 256;
	dc_plane_state->plane_size.surface_size.height = stream->src.height;
	dc_plane_state->plane_size.surface_size.width  = stream->src.width;
	dc_plane_state->plane_size.chroma_size.height  = stream->src.height;
	dc_plane_state->plane_size.chroma_size.width   = stream->src.width;
	dc_plane_state->format = SURFACE_PIXEL_FORMAT_GRPH_ARGB8888;
	dc_plane_state->tiling_info.gfx9.swizzle = DC_SW_UNKNOWN;
	dc_plane_state->rotation = ROTATION_ANGLE_0;
	dc_plane_state->is_tiling_rotated = false;
	dc_plane_state->tiling_info.gfx8.array_mode = DC_ARRAY_LINEAR_GENERAL;

	dc_result = dc_validate_stream(dc, stream);
	if (dc_result == DC_OK)
		dc_result = dc_validate_plane(dc, dc_plane_state);

	if (dc_result == DC_OK)
		dc_result = dc_add_stream_to_ctx(dc, dc_state, stream);

	if (dc_result == DC_OK && !dc_add_plane_to_context(
						dc,
						stream,
						dc_plane_state,
						dc_state))
		dc_result = DC_FAIL_ATTACH_SURFACES;

	if (dc_result == DC_OK)
		dc_result = dc_validate_global_state(dc, dc_state, true);

cleanup:
	if (dc_state)
		dc_release_state(dc_state);

	if (dc_plane_state)
		dc_plane_state_release(dc_plane_state);

	return dc_result;
}

struct dc_stream_state *
create_validate_stream_for_sink(struct amdgpu_dm_connector *aconnector,
				const struct drm_display_mode *drm_mode,
				const struct dm_connector_state *dm_state,
				const struct dc_stream_state *old_stream)
{
	struct drm_connector *connector = &aconnector->base;
	struct amdgpu_device *adev = drm_to_adev(connector->dev);
	struct dc_stream_state *stream;
	const struct drm_connector_state *drm_state = dm_state ? &dm_state->base : NULL;
	int requested_bpc = drm_state ? drm_state->max_requested_bpc : 8;
	enum dc_status dc_result = DC_OK;

	do {
		stream = create_stream_for_sink(aconnector, drm_mode,
						dm_state, old_stream,
						requested_bpc);
		if (stream == NULL) {
			DRM_ERROR("Failed to create stream for sink!\n");
			break;
		}

		dc_result = dc_validate_stream(adev->dm.dc, stream);
		if (dc_result == DC_OK && stream->signal == SIGNAL_TYPE_DISPLAY_PORT_MST)
			dc_result = dm_dp_mst_is_port_support_mode(aconnector, stream);

		if (dc_result == DC_OK)
			dc_result = dm_validate_stream_and_context(adev->dm.dc, stream);

		if (dc_result != DC_OK) {
			DRM_DEBUG_KMS("Mode %dx%d (clk %d) failed DC validation with error %d (%s)\n",
				      drm_mode->hdisplay,
				      drm_mode->vdisplay,
				      drm_mode->clock,
				      dc_result,
				      dc_status_to_str(dc_result));

			dc_stream_release(stream);
			stream = NULL;
			requested_bpc -= 2; /* lower bpc to retry validation */
		}

	} while (stream == NULL && requested_bpc >= 6);

	if (dc_result == DC_FAIL_ENC_VALIDATE && !aconnector->force_yuv420_output) {
		DRM_DEBUG_KMS("Retry forcing YCbCr420 encoding\n");

		aconnector->force_yuv420_output = true;
		stream = create_validate_stream_for_sink(aconnector, drm_mode,
						dm_state, old_stream);
		aconnector->force_yuv420_output = false;
	}

	return stream;
}

enum drm_mode_status amdgpu_dm_connector_mode_valid(struct drm_connector *connector,
				   struct drm_display_mode *mode)
{
	int result = MODE_ERROR;
	struct dc_sink *dc_sink;
	/* TODO: Unhardcode stream count */
	struct dc_stream_state *stream;
	struct amdgpu_dm_connector *aconnector = to_amdgpu_dm_connector(connector);

	if ((mode->flags & DRM_MODE_FLAG_INTERLACE) ||
			(mode->flags & DRM_MODE_FLAG_DBLSCAN))
		return result;

	/*
	 * Only run this the first time mode_valid is called to initilialize
	 * EDID mgmt
	 */
	if (aconnector->base.force != DRM_FORCE_UNSPECIFIED &&
		!aconnector->dc_em_sink)
		handle_edid_mgmt(aconnector);

	dc_sink = to_amdgpu_dm_connector(connector)->dc_sink;

	if (dc_sink == NULL && aconnector->base.force != DRM_FORCE_ON_DIGITAL &&
				aconnector->base.force != DRM_FORCE_ON) {
		DRM_ERROR("dc_sink is NULL!\n");
		goto fail;
	}

	stream = create_validate_stream_for_sink(aconnector, mode, NULL, NULL);
	if (stream) {
		dc_stream_release(stream);
		result = MODE_OK;
	}

fail:
	/* TODO: error handling*/
	return result;
}

static int fill_hdr_info_packet(const struct drm_connector_state *state,
				struct dc_info_packet *out)
{
	struct hdmi_drm_infoframe frame;
	unsigned char buf[30]; /* 26 + 4 */
	ssize_t len;
	int ret, i;

	memset(out, 0, sizeof(*out));

	if (!state->hdr_output_metadata)
		return 0;

	ret = drm_hdmi_infoframe_set_hdr_metadata(&frame, state);
	if (ret)
		return ret;

	len = hdmi_drm_infoframe_pack_only(&frame, buf, sizeof(buf));
	if (len < 0)
		return (int)len;

	/* Static metadata is a fixed 26 bytes + 4 byte header. */
	if (len != 30)
		return -EINVAL;

	/* Prepare the infopacket for DC. */
	switch (state->connector->connector_type) {
	case DRM_MODE_CONNECTOR_HDMIA:
		out->hb0 = 0x87; /* type */
		out->hb1 = 0x01; /* version */
		out->hb2 = 0x1A; /* length */
		out->sb[0] = buf[3]; /* checksum */
		i = 1;
		break;

	case DRM_MODE_CONNECTOR_DisplayPort:
	case DRM_MODE_CONNECTOR_eDP:
		out->hb0 = 0x00; /* sdp id, zero */
		out->hb1 = 0x87; /* type */
		out->hb2 = 0x1D; /* payload len - 1 */
		out->hb3 = (0x13 << 2); /* sdp version */
		out->sb[0] = 0x01; /* version */
		out->sb[1] = 0x1A; /* length */
		i = 2;
		break;

	default:
		return -EINVAL;
	}

	memcpy(&out->sb[i], &buf[4], 26);
	out->valid = true;

	print_hex_dump(KERN_DEBUG, "HDR SB:", DUMP_PREFIX_NONE, 16, 1, out->sb,
		       sizeof(out->sb), false);

	return 0;
}

static int
amdgpu_dm_connector_atomic_check(struct drm_connector *conn,
				 struct drm_atomic_state *state)
{
	struct drm_connector_state *new_con_state =
		drm_atomic_get_new_connector_state(state, conn);
	struct drm_connector_state *old_con_state =
		drm_atomic_get_old_connector_state(state, conn);
	struct drm_crtc *crtc = new_con_state->crtc;
	struct drm_crtc_state *new_crtc_state;
	struct amdgpu_dm_connector *aconn = to_amdgpu_dm_connector(conn);
	int ret;

	trace_amdgpu_dm_connector_atomic_check(new_con_state);

	if (conn->connector_type == DRM_MODE_CONNECTOR_DisplayPort) {
		ret = drm_dp_mst_root_conn_atomic_check(new_con_state, &aconn->mst_mgr);
		if (ret < 0)
			return ret;
	}

	if (!crtc)
		return 0;

	if (!drm_connector_atomic_hdr_metadata_equal(old_con_state, new_con_state)) {
		struct dc_info_packet hdr_infopacket;

		ret = fill_hdr_info_packet(new_con_state, &hdr_infopacket);
		if (ret)
			return ret;

		new_crtc_state = drm_atomic_get_crtc_state(state, crtc);
		if (IS_ERR(new_crtc_state))
			return PTR_ERR(new_crtc_state);

		/*
		 * DC considers the stream backends changed if the
		 * static metadata changes. Forcing the modeset also
		 * gives a simple way for userspace to switch from
		 * 8bpc to 10bpc when setting the metadata to enter
		 * or exit HDR.
		 *
		 * Changing the static metadata after it's been
		 * set is permissible, however. So only force a
		 * modeset if we're entering or exiting HDR.
		 */
		new_crtc_state->mode_changed =
			!old_con_state->hdr_output_metadata ||
			!new_con_state->hdr_output_metadata;
	}

	return 0;
}

static const struct drm_connector_helper_funcs
amdgpu_dm_connector_helper_funcs = {
	/*
	 * If hotplugging a second bigger display in FB Con mode, bigger resolution
	 * modes will be filtered by drm_mode_validate_size(), and those modes
	 * are missing after user start lightdm. So we need to renew modes list.
	 * in get_modes call back, not just return the modes count
	 */
	.get_modes = get_modes,
	.mode_valid = amdgpu_dm_connector_mode_valid,
	.atomic_check = amdgpu_dm_connector_atomic_check,
};

static void dm_encoder_helper_disable(struct drm_encoder *encoder)
{

}

int convert_dc_color_depth_into_bpc(enum dc_color_depth display_color_depth)
{
	switch (display_color_depth) {
	case COLOR_DEPTH_666:
		return 6;
	case COLOR_DEPTH_888:
		return 8;
	case COLOR_DEPTH_101010:
		return 10;
	case COLOR_DEPTH_121212:
		return 12;
	case COLOR_DEPTH_141414:
		return 14;
	case COLOR_DEPTH_161616:
		return 16;
	default:
		break;
	}
	return 0;
}

static int dm_encoder_helper_atomic_check(struct drm_encoder *encoder,
					  struct drm_crtc_state *crtc_state,
					  struct drm_connector_state *conn_state)
{
	struct drm_atomic_state *state = crtc_state->state;
	struct drm_connector *connector = conn_state->connector;
	struct amdgpu_dm_connector *aconnector = to_amdgpu_dm_connector(connector);
	struct dm_connector_state *dm_new_connector_state = to_dm_connector_state(conn_state);
	const struct drm_display_mode *adjusted_mode = &crtc_state->adjusted_mode;
	struct drm_dp_mst_topology_mgr *mst_mgr;
	struct drm_dp_mst_port *mst_port;
	struct drm_dp_mst_topology_state *mst_state;
	enum dc_color_depth color_depth;
	int clock, bpp = 0;
	bool is_y420 = false;

	if (!aconnector->mst_output_port || !aconnector->dc_sink)
		return 0;

	mst_port = aconnector->mst_output_port;
	mst_mgr = &aconnector->mst_root->mst_mgr;

	if (!crtc_state->connectors_changed && !crtc_state->mode_changed)
		return 0;

	mst_state = drm_atomic_get_mst_topology_state(state, mst_mgr);
	if (IS_ERR(mst_state))
		return PTR_ERR(mst_state);

	if (!mst_state->pbn_div)
		mst_state->pbn_div = dm_mst_get_pbn_divider(aconnector->mst_root->dc_link);

	if (!state->duplicated) {
		int max_bpc = conn_state->max_requested_bpc;
		is_y420 = drm_mode_is_420_also(&connector->display_info, adjusted_mode) &&
			  aconnector->force_yuv420_output;
		color_depth = convert_color_depth_from_display_info(connector,
								    is_y420,
								    max_bpc);
		bpp = convert_dc_color_depth_into_bpc(color_depth) * 3;
		clock = adjusted_mode->clock;
		dm_new_connector_state->pbn = drm_dp_calc_pbn_mode(clock, bpp, false);
	}

	dm_new_connector_state->vcpi_slots =
		drm_dp_atomic_find_time_slots(state, mst_mgr, mst_port,
					      dm_new_connector_state->pbn);
	if (dm_new_connector_state->vcpi_slots < 0) {
		DRM_DEBUG_ATOMIC("failed finding vcpi slots: %d\n", (int)dm_new_connector_state->vcpi_slots);
		return dm_new_connector_state->vcpi_slots;
	}
	return 0;
}

const struct drm_encoder_helper_funcs amdgpu_dm_encoder_helper_funcs = {
	.disable = dm_encoder_helper_disable,
	.atomic_check = dm_encoder_helper_atomic_check
};

#if defined(CONFIG_DRM_AMD_DC_DCN)
static int dm_update_mst_vcpi_slots_for_dsc(struct drm_atomic_state *state,
					    struct dc_state *dc_state,
					    struct dsc_mst_fairness_vars *vars)
{
	struct dc_stream_state *stream = NULL;
	struct drm_connector *connector;
	struct drm_connector_state *new_con_state;
	struct amdgpu_dm_connector *aconnector;
	struct dm_connector_state *dm_conn_state;
	int i, j, ret;
	int vcpi, pbn_div, pbn, slot_num = 0;

	for_each_new_connector_in_state(state, connector, new_con_state, i) {

		aconnector = to_amdgpu_dm_connector(connector);

		if (!aconnector->mst_output_port)
			continue;

		if (!new_con_state || !new_con_state->crtc)
			continue;

		dm_conn_state = to_dm_connector_state(new_con_state);

		for (j = 0; j < dc_state->stream_count; j++) {
			stream = dc_state->streams[j];
			if (!stream)
				continue;

			if ((struct amdgpu_dm_connector *)stream->dm_stream_context == aconnector)
				break;

			stream = NULL;
		}

		if (!stream)
			continue;

		pbn_div = dm_mst_get_pbn_divider(stream->link);
		/* pbn is calculated by compute_mst_dsc_configs_for_state*/
		for (j = 0; j < dc_state->stream_count; j++) {
			if (vars[j].aconnector == aconnector) {
				pbn = vars[j].pbn;
				break;
			}
		}

		if (j == dc_state->stream_count)
			continue;

		slot_num = DIV_ROUND_UP(pbn, pbn_div);

		if (stream->timing.flags.DSC != 1) {
			dm_conn_state->pbn = pbn;
			dm_conn_state->vcpi_slots = slot_num;

			ret = drm_dp_mst_atomic_enable_dsc(state, aconnector->mst_output_port,
							   dm_conn_state->pbn, false);
			if (ret < 0)
				return ret;

			continue;
		}

		vcpi = drm_dp_mst_atomic_enable_dsc(state, aconnector->mst_output_port, pbn, true);
		if (vcpi < 0)
			return vcpi;

		dm_conn_state->pbn = pbn;
		dm_conn_state->vcpi_slots = vcpi;
	}
	return 0;
}
#endif

static int to_drm_connector_type(enum signal_type st)
{
	switch (st) {
	case SIGNAL_TYPE_HDMI_TYPE_A:
		return DRM_MODE_CONNECTOR_HDMIA;
	case SIGNAL_TYPE_EDP:
		return DRM_MODE_CONNECTOR_eDP;
	case SIGNAL_TYPE_LVDS:
		return DRM_MODE_CONNECTOR_LVDS;
	case SIGNAL_TYPE_RGB:
		return DRM_MODE_CONNECTOR_VGA;
	case SIGNAL_TYPE_DISPLAY_PORT:
	case SIGNAL_TYPE_DISPLAY_PORT_MST:
		return DRM_MODE_CONNECTOR_DisplayPort;
	case SIGNAL_TYPE_DVI_DUAL_LINK:
	case SIGNAL_TYPE_DVI_SINGLE_LINK:
		return DRM_MODE_CONNECTOR_DVID;
	case SIGNAL_TYPE_VIRTUAL:
		return DRM_MODE_CONNECTOR_VIRTUAL;

	default:
		return DRM_MODE_CONNECTOR_Unknown;
	}
}

static struct drm_encoder *amdgpu_dm_connector_to_encoder(struct drm_connector *connector)
{
	struct drm_encoder *encoder;

	/* There is only one encoder per connector */
	drm_connector_for_each_possible_encoder(connector, encoder)
		return encoder;

	return NULL;
}

static void amdgpu_dm_get_native_mode(struct drm_connector *connector)
{
	struct drm_encoder *encoder;
	struct amdgpu_encoder *amdgpu_encoder;

	encoder = amdgpu_dm_connector_to_encoder(connector);

	if (encoder == NULL)
		return;

	amdgpu_encoder = to_amdgpu_encoder(encoder);

	amdgpu_encoder->native_mode.clock = 0;

	if (!list_empty(&connector->probed_modes)) {
		struct drm_display_mode *preferred_mode = NULL;

		list_for_each_entry(preferred_mode,
				    &connector->probed_modes,
				    head) {
			if (preferred_mode->type & DRM_MODE_TYPE_PREFERRED)
				amdgpu_encoder->native_mode = *preferred_mode;

			break;
		}

	}
}

static struct drm_display_mode *
amdgpu_dm_create_common_mode(struct drm_encoder *encoder,
			     char *name,
			     int hdisplay, int vdisplay)
{
	struct drm_device *dev = encoder->dev;
	struct amdgpu_encoder *amdgpu_encoder = to_amdgpu_encoder(encoder);
	struct drm_display_mode *mode = NULL;
	struct drm_display_mode *native_mode = &amdgpu_encoder->native_mode;

	mode = drm_mode_duplicate(dev, native_mode);

	if (mode == NULL)
		return NULL;

	mode->hdisplay = hdisplay;
	mode->vdisplay = vdisplay;
	mode->type &= ~DRM_MODE_TYPE_PREFERRED;
	strscpy(mode->name, name, DRM_DISPLAY_MODE_LEN);

	return mode;

}

static void amdgpu_dm_connector_add_common_modes(struct drm_encoder *encoder,
						 struct drm_connector *connector)
{
	struct amdgpu_encoder *amdgpu_encoder = to_amdgpu_encoder(encoder);
	struct drm_display_mode *mode = NULL;
	struct drm_display_mode *native_mode = &amdgpu_encoder->native_mode;
	struct amdgpu_dm_connector *amdgpu_dm_connector =
				to_amdgpu_dm_connector(connector);
	int i;
	int n;
	struct mode_size {
		char name[DRM_DISPLAY_MODE_LEN];
		int w;
		int h;
	} common_modes[] = {
		{  "640x480",  640,  480},
		{  "800x600",  800,  600},
		{ "1024x768", 1024,  768},
		{ "1280x720", 1280,  720},
		{ "1280x800", 1280,  800},
		{"1280x1024", 1280, 1024},
		{ "1440x900", 1440,  900},
		{"1680x1050", 1680, 1050},
		{"1600x1200", 1600, 1200},
		{"1920x1080", 1920, 1080},
		{"1920x1200", 1920, 1200}
	};

	n = ARRAY_SIZE(common_modes);

	for (i = 0; i < n; i++) {
		struct drm_display_mode *curmode = NULL;
		bool mode_existed = false;

		if (common_modes[i].w > native_mode->hdisplay ||
		    common_modes[i].h > native_mode->vdisplay ||
		   (common_modes[i].w == native_mode->hdisplay &&
		    common_modes[i].h == native_mode->vdisplay))
			continue;

		list_for_each_entry(curmode, &connector->probed_modes, head) {
			if (common_modes[i].w == curmode->hdisplay &&
			    common_modes[i].h == curmode->vdisplay) {
				mode_existed = true;
				break;
			}
		}

		if (mode_existed)
			continue;

		mode = amdgpu_dm_create_common_mode(encoder,
				common_modes[i].name, common_modes[i].w,
				common_modes[i].h);
		if (!mode)
			continue;

		drm_mode_probed_add(connector, mode);
		amdgpu_dm_connector->num_modes++;
	}
}

static void amdgpu_set_panel_orientation(struct drm_connector *connector)
{
	struct drm_encoder *encoder;
	struct amdgpu_encoder *amdgpu_encoder;
	const struct drm_display_mode *native_mode;

	if (connector->connector_type != DRM_MODE_CONNECTOR_eDP &&
	    connector->connector_type != DRM_MODE_CONNECTOR_LVDS)
		return;

	mutex_lock(&connector->dev->mode_config.mutex);
	amdgpu_dm_connector_get_modes(connector);
	mutex_unlock(&connector->dev->mode_config.mutex);

	encoder = amdgpu_dm_connector_to_encoder(connector);
	if (!encoder)
		return;

	amdgpu_encoder = to_amdgpu_encoder(encoder);

	native_mode = &amdgpu_encoder->native_mode;
	if (native_mode->hdisplay == 0 || native_mode->vdisplay == 0)
		return;

	drm_connector_set_panel_orientation_with_quirk(connector,
						       DRM_MODE_PANEL_ORIENTATION_UNKNOWN,
						       native_mode->hdisplay,
						       native_mode->vdisplay);
}

static void amdgpu_dm_connector_ddc_get_modes(struct drm_connector *connector,
					      struct edid *edid)
{
	struct amdgpu_dm_connector *amdgpu_dm_connector =
			to_amdgpu_dm_connector(connector);

	if (edid) {
		/* empty probed_modes */
		INIT_LIST_HEAD(&connector->probed_modes);
		amdgpu_dm_connector->num_modes =
				drm_add_edid_modes(connector, edid);

		/* sorting the probed modes before calling function
		 * amdgpu_dm_get_native_mode() since EDID can have
		 * more than one preferred mode. The modes that are
		 * later in the probed mode list could be of higher
		 * and preferred resolution. For example, 3840x2160
		 * resolution in base EDID preferred timing and 4096x2160
		 * preferred resolution in DID extension block later.
		 */
		drm_mode_sort(&connector->probed_modes);
		amdgpu_dm_get_native_mode(connector);

		/* Freesync capabilities are reset by calling
		 * drm_add_edid_modes() and need to be
		 * restored here.
		 */
		amdgpu_dm_update_freesync_caps(connector, edid);
	} else {
		amdgpu_dm_connector->num_modes = 0;
	}
}

static bool is_duplicate_mode(struct amdgpu_dm_connector *aconnector,
			      struct drm_display_mode *mode)
{
	struct drm_display_mode *m;

	list_for_each_entry (m, &aconnector->base.probed_modes, head) {
		if (drm_mode_equal(m, mode))
			return true;
	}

	return false;
}

static uint add_fs_modes(struct amdgpu_dm_connector *aconnector)
{
	const struct drm_display_mode *m;
	struct drm_display_mode *new_mode;
	uint i;
	u32 new_modes_count = 0;

	/* Standard FPS values
	 *
	 * 23.976       - TV/NTSC
	 * 24 	        - Cinema
	 * 25 	        - TV/PAL
	 * 29.97        - TV/NTSC
	 * 30 	        - TV/NTSC
	 * 48 	        - Cinema HFR
	 * 50 	        - TV/PAL
	 * 60 	        - Commonly used
	 * 48,72,96,120 - Multiples of 24
	 */
	static const u32 common_rates[] = {
		23976, 24000, 25000, 29970, 30000,
		48000, 50000, 60000, 72000, 96000, 120000
	};

	/*
	 * Find mode with highest refresh rate with the same resolution
	 * as the preferred mode. Some monitors report a preferred mode
	 * with lower resolution than the highest refresh rate supported.
	 */

	m = get_highest_refresh_rate_mode(aconnector, true);
	if (!m)
		return 0;

	for (i = 0; i < ARRAY_SIZE(common_rates); i++) {
		u64 target_vtotal, target_vtotal_diff;
		u64 num, den;

		if (drm_mode_vrefresh(m) * 1000 < common_rates[i])
			continue;

		if (common_rates[i] < aconnector->min_vfreq * 1000 ||
		    common_rates[i] > aconnector->max_vfreq * 1000)
			continue;

		num = (unsigned long long)m->clock * 1000 * 1000;
		den = common_rates[i] * (unsigned long long)m->htotal;
		target_vtotal = div_u64(num, den);
		target_vtotal_diff = target_vtotal - m->vtotal;

		/* Check for illegal modes */
		if (m->vsync_start + target_vtotal_diff < m->vdisplay ||
		    m->vsync_end + target_vtotal_diff < m->vsync_start ||
		    m->vtotal + target_vtotal_diff < m->vsync_end)
			continue;

		new_mode = drm_mode_duplicate(aconnector->base.dev, m);
		if (!new_mode)
			goto out;

		new_mode->vtotal += (u16)target_vtotal_diff;
		new_mode->vsync_start += (u16)target_vtotal_diff;
		new_mode->vsync_end += (u16)target_vtotal_diff;
		new_mode->type &= ~DRM_MODE_TYPE_PREFERRED;
		new_mode->type |= DRM_MODE_TYPE_DRIVER;

		if (!is_duplicate_mode(aconnector, new_mode)) {
			drm_mode_probed_add(&aconnector->base, new_mode);
			new_modes_count += 1;
		} else
			drm_mode_destroy(aconnector->base.dev, new_mode);
	}
 out:
	return new_modes_count;
}

static void amdgpu_dm_connector_add_freesync_modes(struct drm_connector *connector,
						   struct edid *edid)
{
	struct amdgpu_dm_connector *amdgpu_dm_connector =
		to_amdgpu_dm_connector(connector);

	if (!(amdgpu_freesync_vid_mode && edid))
		return;

	if (amdgpu_dm_connector->max_vfreq - amdgpu_dm_connector->min_vfreq > 10)
		amdgpu_dm_connector->num_modes +=
			add_fs_modes(amdgpu_dm_connector);
}

static int amdgpu_dm_connector_get_modes(struct drm_connector *connector)
{
	struct amdgpu_dm_connector *amdgpu_dm_connector =
			to_amdgpu_dm_connector(connector);
	struct drm_encoder *encoder;
	struct edid *edid = amdgpu_dm_connector->edid;

	encoder = amdgpu_dm_connector_to_encoder(connector);

	if (!drm_edid_is_valid(edid)) {
		amdgpu_dm_connector->num_modes =
				drm_add_modes_noedid(connector, 640, 480);
	} else {
		amdgpu_dm_connector_ddc_get_modes(connector, edid);
		amdgpu_dm_connector_add_common_modes(encoder, connector);
		amdgpu_dm_connector_add_freesync_modes(connector, edid);
	}
	amdgpu_dm_fbc_init(connector);

	return amdgpu_dm_connector->num_modes;
}

void amdgpu_dm_connector_init_helper(struct amdgpu_display_manager *dm,
				     struct amdgpu_dm_connector *aconnector,
				     int connector_type,
				     struct dc_link *link,
				     int link_index)
{
	struct amdgpu_device *adev = drm_to_adev(dm->ddev);

	/*
	 * Some of the properties below require access to state, like bpc.
	 * Allocate some default initial connector state with our reset helper.
	 */
	if (aconnector->base.funcs->reset)
		aconnector->base.funcs->reset(&aconnector->base);

	aconnector->connector_id = link_index;
	aconnector->dc_link = link;
	aconnector->base.interlace_allowed = false;
	aconnector->base.doublescan_allowed = false;
	aconnector->base.stereo_allowed = false;
	aconnector->base.dpms = DRM_MODE_DPMS_OFF;
	aconnector->hpd.hpd = AMDGPU_HPD_NONE; /* not used */
	aconnector->audio_inst = -1;
	aconnector->pack_sdp_v1_3 = false;
	aconnector->as_type = ADAPTIVE_SYNC_TYPE_NONE;
	memset(&aconnector->vsdb_info, 0, sizeof(aconnector->vsdb_info));
	mutex_init(&aconnector->hpd_lock);

	/*
	 * configure support HPD hot plug connector_>polled default value is 0
	 * which means HPD hot plug not supported
	 */
	switch (connector_type) {
	case DRM_MODE_CONNECTOR_HDMIA:
		aconnector->base.polled = DRM_CONNECTOR_POLL_HPD;
		aconnector->base.ycbcr_420_allowed =
			link->link_enc->features.hdmi_ycbcr420_supported ? true : false;
		break;
	case DRM_MODE_CONNECTOR_DisplayPort:
		aconnector->base.polled = DRM_CONNECTOR_POLL_HPD;
		link->link_enc = link_enc_cfg_get_link_enc(link);
		ASSERT(link->link_enc);
		if (link->link_enc)
			aconnector->base.ycbcr_420_allowed =
			link->link_enc->features.dp_ycbcr420_supported ? true : false;
		break;
	case DRM_MODE_CONNECTOR_DVID:
		aconnector->base.polled = DRM_CONNECTOR_POLL_HPD;
		break;
	default:
		break;
	}

	drm_object_attach_property(&aconnector->base.base,
				dm->ddev->mode_config.scaling_mode_property,
				DRM_MODE_SCALE_NONE);

	drm_object_attach_property(&aconnector->base.base,
				adev->mode_info.underscan_property,
				UNDERSCAN_OFF);
	drm_object_attach_property(&aconnector->base.base,
				adev->mode_info.underscan_hborder_property,
				0);
	drm_object_attach_property(&aconnector->base.base,
				adev->mode_info.underscan_vborder_property,
				0);

	if (!aconnector->mst_root)
		drm_connector_attach_max_bpc_property(&aconnector->base, 8, 16);

	/* This defaults to the max in the range, but we want 8bpc for non-edp. */
	aconnector->base.state->max_bpc = (connector_type == DRM_MODE_CONNECTOR_eDP) ? 16 : 8;
	aconnector->base.state->max_requested_bpc = aconnector->base.state->max_bpc;

	if (connector_type == DRM_MODE_CONNECTOR_eDP &&
	    (dc_is_dmcu_initialized(adev->dm.dc) || adev->dm.dc->ctx->dmub_srv)) {
		drm_object_attach_property(&aconnector->base.base,
				adev->mode_info.abm_level_property, 0);
	}

	if (connector_type == DRM_MODE_CONNECTOR_HDMIA ||
	    connector_type == DRM_MODE_CONNECTOR_DisplayPort ||
	    connector_type == DRM_MODE_CONNECTOR_eDP) {
		drm_connector_attach_hdr_output_metadata_property(&aconnector->base);

		if (!aconnector->mst_root)
			drm_connector_attach_vrr_capable_property(&aconnector->base);

#ifdef CONFIG_DRM_AMD_DC_HDCP
		if (adev->dm.hdcp_workqueue)
			drm_connector_attach_content_protection_property(&aconnector->base, true);
#endif
	}
}

static int amdgpu_dm_i2c_xfer(struct i2c_adapter *i2c_adap,
			      struct i2c_msg *msgs, int num)
{
	struct amdgpu_i2c_adapter *i2c = i2c_get_adapdata(i2c_adap);
	struct ddc_service *ddc_service = i2c->ddc_service;
	struct i2c_command cmd;
	int i;
	int result = -EIO;

	cmd.payloads = kcalloc(num, sizeof(struct i2c_payload), GFP_KERNEL);

	if (!cmd.payloads)
		return result;

	cmd.number_of_payloads = num;
	cmd.engine = I2C_COMMAND_ENGINE_DEFAULT;
	cmd.speed = 100;

	for (i = 0; i < num; i++) {
		cmd.payloads[i].write = !(msgs[i].flags & I2C_M_RD);
		cmd.payloads[i].address = msgs[i].addr;
		cmd.payloads[i].length = msgs[i].len;
		cmd.payloads[i].data = msgs[i].buf;
	}

	if (dc_submit_i2c(
			ddc_service->ctx->dc,
			ddc_service->link->link_index,
			&cmd))
		result = num;

	kfree(cmd.payloads);
	return result;
}

static u32 amdgpu_dm_i2c_func(struct i2c_adapter *adap)
{
	return I2C_FUNC_I2C | I2C_FUNC_SMBUS_EMUL;
}

static const struct i2c_algorithm amdgpu_dm_i2c_algo = {
	.master_xfer = amdgpu_dm_i2c_xfer,
	.functionality = amdgpu_dm_i2c_func,
};

static struct amdgpu_i2c_adapter *
create_i2c(struct ddc_service *ddc_service,
	   int link_index,
	   int *res)
{
	struct amdgpu_device *adev = ddc_service->ctx->driver_context;
	struct amdgpu_i2c_adapter *i2c;

	i2c = kzalloc(sizeof(struct amdgpu_i2c_adapter), GFP_KERNEL);
	if (!i2c)
		return NULL;
	i2c->base.owner = THIS_MODULE;
	i2c->base.class = I2C_CLASS_DDC;
	i2c->base.dev.parent = &adev->pdev->dev;
	i2c->base.algo = &amdgpu_dm_i2c_algo;
	snprintf(i2c->base.name, sizeof(i2c->base.name), "AMDGPU DM i2c hw bus %d", link_index);
	i2c_set_adapdata(&i2c->base, i2c);
	i2c->ddc_service = ddc_service;

	return i2c;
}


/*
 * Note: this function assumes that dc_link_detect() was called for the
 * dc_link which will be represented by this aconnector.
 */
static int amdgpu_dm_connector_init(struct amdgpu_display_manager *dm,
				    struct amdgpu_dm_connector *aconnector,
				    u32 link_index,
				    struct amdgpu_encoder *aencoder)
{
	int res = 0;
	int connector_type;
	struct dc *dc = dm->dc;
	struct dc_link *link = dc_get_link_at_index(dc, link_index);
	struct amdgpu_i2c_adapter *i2c;

	link->priv = aconnector;

	DRM_DEBUG_DRIVER("%s()\n", __func__);

	i2c = create_i2c(link->ddc, link->link_index, &res);
	if (!i2c) {
		DRM_ERROR("Failed to create i2c adapter data\n");
		return -ENOMEM;
	}

	aconnector->i2c = i2c;
	res = i2c_add_adapter(&i2c->base);

	if (res) {
		DRM_ERROR("Failed to register hw i2c %d\n", link->link_index);
		goto out_free;
	}

	connector_type = to_drm_connector_type(link->connector_signal);

	res = drm_connector_init_with_ddc(
			dm->ddev,
			&aconnector->base,
			&amdgpu_dm_connector_funcs,
			connector_type,
			&i2c->base);

	if (res) {
		DRM_ERROR("connector_init failed\n");
		aconnector->connector_id = -1;
		goto out_free;
	}

	drm_connector_helper_add(
			&aconnector->base,
			&amdgpu_dm_connector_helper_funcs);

	amdgpu_dm_connector_init_helper(
		dm,
		aconnector,
		connector_type,
		link,
		link_index);

	drm_connector_attach_encoder(
		&aconnector->base, &aencoder->base);

	if (connector_type == DRM_MODE_CONNECTOR_DisplayPort
		|| connector_type == DRM_MODE_CONNECTOR_eDP)
		amdgpu_dm_initialize_dp_connector(dm, aconnector, link->link_index);

out_free:
	if (res) {
		kfree(i2c);
		aconnector->i2c = NULL;
	}
	return res;
}

int amdgpu_dm_get_encoder_crtc_mask(struct amdgpu_device *adev)
{
	switch (adev->mode_info.num_crtc) {
	case 1:
		return 0x1;
	case 2:
		return 0x3;
	case 3:
		return 0x7;
	case 4:
		return 0xf;
	case 5:
		return 0x1f;
	case 6:
	default:
		return 0x3f;
	}
}

static int amdgpu_dm_encoder_init(struct drm_device *dev,
				  struct amdgpu_encoder *aencoder,
				  uint32_t link_index)
{
	struct amdgpu_device *adev = drm_to_adev(dev);

	int res = drm_encoder_init(dev,
				   &aencoder->base,
				   &amdgpu_dm_encoder_funcs,
				   DRM_MODE_ENCODER_TMDS,
				   NULL);

	aencoder->base.possible_crtcs = amdgpu_dm_get_encoder_crtc_mask(adev);

	if (!res)
		aencoder->encoder_id = link_index;
	else
		aencoder->encoder_id = -1;

	drm_encoder_helper_add(&aencoder->base, &amdgpu_dm_encoder_helper_funcs);

	return res;
}

static void manage_dm_interrupts(struct amdgpu_device *adev,
				 struct amdgpu_crtc *acrtc,
				 bool enable)
{
	/*
	 * We have no guarantee that the frontend index maps to the same
	 * backend index - some even map to more than one.
	 *
	 * TODO: Use a different interrupt or check DC itself for the mapping.
	 */
	int irq_type =
		amdgpu_display_crtc_idx_to_irq_type(
			adev,
			acrtc->crtc_id);

	if (enable) {
		drm_crtc_vblank_on(&acrtc->base);
		amdgpu_irq_get(
			adev,
			&adev->pageflip_irq,
			irq_type);
#if defined(CONFIG_DRM_AMD_SECURE_DISPLAY)
		amdgpu_irq_get(
			adev,
			&adev->vline0_irq,
			irq_type);
#endif
	} else {
#if defined(CONFIG_DRM_AMD_SECURE_DISPLAY)
		amdgpu_irq_put(
			adev,
			&adev->vline0_irq,
			irq_type);
#endif
		amdgpu_irq_put(
			adev,
			&adev->pageflip_irq,
			irq_type);
		drm_crtc_vblank_off(&acrtc->base);
	}
}

static void dm_update_pflip_irq_state(struct amdgpu_device *adev,
				      struct amdgpu_crtc *acrtc)
{
	int irq_type =
		amdgpu_display_crtc_idx_to_irq_type(adev, acrtc->crtc_id);

	/**
	 * This reads the current state for the IRQ and force reapplies
	 * the setting to hardware.
	 */
	amdgpu_irq_update(adev, &adev->pageflip_irq, irq_type);
}

static bool
is_scaling_state_different(const struct dm_connector_state *dm_state,
			   const struct dm_connector_state *old_dm_state)
{
	if (dm_state->scaling != old_dm_state->scaling)
		return true;
	if (!dm_state->underscan_enable && old_dm_state->underscan_enable) {
		if (old_dm_state->underscan_hborder != 0 && old_dm_state->underscan_vborder != 0)
			return true;
	} else  if (dm_state->underscan_enable && !old_dm_state->underscan_enable) {
		if (dm_state->underscan_hborder != 0 && dm_state->underscan_vborder != 0)
			return true;
	} else if (dm_state->underscan_hborder != old_dm_state->underscan_hborder ||
		   dm_state->underscan_vborder != old_dm_state->underscan_vborder)
		return true;
	return false;
}

#ifdef CONFIG_DRM_AMD_DC_HDCP
static bool is_content_protection_different(struct drm_crtc_state *new_crtc_state,
					    struct drm_crtc_state *old_crtc_state,
					    struct drm_connector_state *new_conn_state,
					    struct drm_connector_state *old_conn_state,
					    const struct drm_connector *connector,
					    struct hdcp_workqueue *hdcp_w)
{
	struct amdgpu_dm_connector *aconnector = to_amdgpu_dm_connector(connector);
	struct dm_connector_state *dm_con_state = to_dm_connector_state(connector->state);

	pr_debug("[HDCP_DM] connector->index: %x connect_status: %x dpms: %x\n",
		connector->index, connector->status, connector->dpms);
	pr_debug("[HDCP_DM] state protection old: %x new: %x\n",
		old_conn_state->content_protection, new_conn_state->content_protection);

	if (old_crtc_state)
		pr_debug("[HDCP_DM] old crtc en: %x a: %x m: %x a-chg: %x c-chg: %x\n",
		old_crtc_state->enable,
		old_crtc_state->active,
		old_crtc_state->mode_changed,
		old_crtc_state->active_changed,
		old_crtc_state->connectors_changed);

	if (new_crtc_state)
		pr_debug("[HDCP_DM] NEW crtc en: %x a: %x m: %x a-chg: %x c-chg: %x\n",
		new_crtc_state->enable,
		new_crtc_state->active,
		new_crtc_state->mode_changed,
		new_crtc_state->active_changed,
		new_crtc_state->connectors_changed);

	/* hdcp content type change */
	if (old_conn_state->hdcp_content_type != new_conn_state->hdcp_content_type &&
	    new_conn_state->content_protection != DRM_MODE_CONTENT_PROTECTION_UNDESIRED) {
		new_conn_state->content_protection = DRM_MODE_CONTENT_PROTECTION_DESIRED;
		pr_debug("[HDCP_DM] Type0/1 change %s :true\n", __func__);
		return true;
	}

	/* CP is being re enabled, ignore this */
	if (old_conn_state->content_protection == DRM_MODE_CONTENT_PROTECTION_ENABLED &&
	    new_conn_state->content_protection == DRM_MODE_CONTENT_PROTECTION_DESIRED) {
		if (new_crtc_state && new_crtc_state->mode_changed) {
			new_conn_state->content_protection = DRM_MODE_CONTENT_PROTECTION_DESIRED;
			pr_debug("[HDCP_DM] ENABLED->DESIRED & mode_changed %s :true\n", __func__);
			return true;
		}
		new_conn_state->content_protection = DRM_MODE_CONTENT_PROTECTION_ENABLED;
		pr_debug("[HDCP_DM] ENABLED -> DESIRED %s :false\n", __func__);
		return false;
	}

	/* S3 resume case, since old state will always be 0 (UNDESIRED) and the restored state will be ENABLED
	 *
	 * Handles:	UNDESIRED -> ENABLED
	 */
	if (old_conn_state->content_protection == DRM_MODE_CONTENT_PROTECTION_UNDESIRED &&
	    new_conn_state->content_protection == DRM_MODE_CONTENT_PROTECTION_ENABLED)
		new_conn_state->content_protection = DRM_MODE_CONTENT_PROTECTION_DESIRED;

	/* Stream removed and re-enabled
	 *
	 * Can sometimes overlap with the HPD case,
	 * thus set update_hdcp to false to avoid
	 * setting HDCP multiple times.
	 *
	 * Handles:	DESIRED -> DESIRED (Special case)
	 */
	if (!(old_conn_state->crtc && old_conn_state->crtc->enabled) &&
		new_conn_state->crtc && new_conn_state->crtc->enabled &&
		connector->state->content_protection == DRM_MODE_CONTENT_PROTECTION_DESIRED) {
		dm_con_state->update_hdcp = false;
		pr_debug("[HDCP_DM] DESIRED->DESIRED (Stream removed and re-enabled) %s :true\n",
			__func__);
		return true;
	}

	/* Hot-plug, headless s3, dpms
	 *
	 * Only start HDCP if the display is connected/enabled.
	 * update_hdcp flag will be set to false until the next
	 * HPD comes in.
	 *
	 * Handles:	DESIRED -> DESIRED (Special case)
	 */
	if (dm_con_state->update_hdcp &&
	new_conn_state->content_protection == DRM_MODE_CONTENT_PROTECTION_DESIRED &&
	connector->dpms == DRM_MODE_DPMS_ON && aconnector->dc_sink != NULL) {
		dm_con_state->update_hdcp = false;
		pr_debug("[HDCP_DM] DESIRED->DESIRED (Hot-plug, headless s3, dpms) %s :true\n",
			__func__);
		return true;
	}

	if (old_conn_state->content_protection == new_conn_state->content_protection) {
		if (new_conn_state->content_protection >= DRM_MODE_CONTENT_PROTECTION_DESIRED) {
			if (new_crtc_state && new_crtc_state->mode_changed) {
				pr_debug("[HDCP_DM] DESIRED->DESIRED or ENABLE->ENABLE mode_change %s :true\n",
					__func__);
				return true;
			}
			pr_debug("[HDCP_DM] DESIRED->DESIRED & ENABLE->ENABLE %s :false\n",
				__func__);
			return false;
		}

		pr_debug("[HDCP_DM] UNDESIRED->UNDESIRED %s :false\n", __func__);
		return false;
	}

	if (new_conn_state->content_protection != DRM_MODE_CONTENT_PROTECTION_ENABLED) {
		pr_debug("[HDCP_DM] UNDESIRED->DESIRED or DESIRED->UNDESIRED or ENABLED->UNDESIRED %s :true\n",
			__func__);
		return true;
	}

	pr_debug("[HDCP_DM] DESIRED->ENABLED %s :false\n", __func__);
	return false;
}
#endif

static void remove_stream(struct amdgpu_device *adev,
			  struct amdgpu_crtc *acrtc,
			  struct dc_stream_state *stream)
{
	/* this is the update mode case */

	acrtc->otg_inst = -1;
	acrtc->enabled = false;
}

static void prepare_flip_isr(struct amdgpu_crtc *acrtc)
{

	assert_spin_locked(&acrtc->base.dev->event_lock);
	WARN_ON(acrtc->event);

	acrtc->event = acrtc->base.state->event;

	/* Set the flip status */
	acrtc->pflip_status = AMDGPU_FLIP_SUBMITTED;

	/* Mark this event as consumed */
	acrtc->base.state->event = NULL;

	DC_LOG_PFLIP("crtc:%d, pflip_stat:AMDGPU_FLIP_SUBMITTED\n",
		     acrtc->crtc_id);
}

static void update_freesync_state_on_stream(
	struct amdgpu_display_manager *dm,
	struct dm_crtc_state *new_crtc_state,
	struct dc_stream_state *new_stream,
	struct dc_plane_state *surface,
	u32 flip_timestamp_in_us)
{
	struct mod_vrr_params vrr_params;
	struct dc_info_packet vrr_infopacket = {0};
	struct amdgpu_device *adev = dm->adev;
	struct amdgpu_crtc *acrtc = to_amdgpu_crtc(new_crtc_state->base.crtc);
	unsigned long flags;
	bool pack_sdp_v1_3 = false;
	struct amdgpu_dm_connector *aconn;
	enum vrr_packet_type packet_type = PACKET_TYPE_VRR;

	if (!new_stream)
		return;

	/*
	 * TODO: Determine why min/max totals and vrefresh can be 0 here.
	 * For now it's sufficient to just guard against these conditions.
	 */

	if (!new_stream->timing.h_total || !new_stream->timing.v_total)
		return;

	spin_lock_irqsave(&adev_to_drm(adev)->event_lock, flags);
        vrr_params = acrtc->dm_irq_params.vrr_params;

	if (surface) {
		mod_freesync_handle_preflip(
			dm->freesync_module,
			surface,
			new_stream,
			flip_timestamp_in_us,
			&vrr_params);

		if (adev->family < AMDGPU_FAMILY_AI &&
		    amdgpu_dm_vrr_active(new_crtc_state)) {
			mod_freesync_handle_v_update(dm->freesync_module,
						     new_stream, &vrr_params);

			/* Need to call this before the frame ends. */
			dc_stream_adjust_vmin_vmax(dm->dc,
						   new_crtc_state->stream,
						   &vrr_params.adjust);
		}
	}

	aconn = (struct amdgpu_dm_connector *)new_stream->dm_stream_context;

	if (aconn && aconn->as_type == FREESYNC_TYPE_PCON_IN_WHITELIST) {
		pack_sdp_v1_3 = aconn->pack_sdp_v1_3;

		if (aconn->vsdb_info.amd_vsdb_version == 1)
			packet_type = PACKET_TYPE_FS_V1;
		else if (aconn->vsdb_info.amd_vsdb_version == 2)
			packet_type = PACKET_TYPE_FS_V2;
		else if (aconn->vsdb_info.amd_vsdb_version == 3)
			packet_type = PACKET_TYPE_FS_V3;

		mod_build_adaptive_sync_infopacket(new_stream, aconn->as_type, NULL,
					&new_stream->adaptive_sync_infopacket);
	}

	mod_freesync_build_vrr_infopacket(
		dm->freesync_module,
		new_stream,
		&vrr_params,
		packet_type,
		TRANSFER_FUNC_UNKNOWN,
		&vrr_infopacket,
		pack_sdp_v1_3);

	new_crtc_state->freesync_vrr_info_changed |=
		(memcmp(&new_crtc_state->vrr_infopacket,
			&vrr_infopacket,
			sizeof(vrr_infopacket)) != 0);

	acrtc->dm_irq_params.vrr_params = vrr_params;
	new_crtc_state->vrr_infopacket = vrr_infopacket;

	new_stream->vrr_infopacket = vrr_infopacket;
	new_stream->allow_freesync = mod_freesync_get_freesync_enabled(&vrr_params);

	if (new_crtc_state->freesync_vrr_info_changed)
		DRM_DEBUG_KMS("VRR packet update: crtc=%u enabled=%d state=%d",
			      new_crtc_state->base.crtc->base.id,
			      (int)new_crtc_state->base.vrr_enabled,
			      (int)vrr_params.state);

	spin_unlock_irqrestore(&adev_to_drm(adev)->event_lock, flags);
}

static void update_stream_irq_parameters(
	struct amdgpu_display_manager *dm,
	struct dm_crtc_state *new_crtc_state)
{
	struct dc_stream_state *new_stream = new_crtc_state->stream;
	struct mod_vrr_params vrr_params;
	struct mod_freesync_config config = new_crtc_state->freesync_config;
	struct amdgpu_device *adev = dm->adev;
	struct amdgpu_crtc *acrtc = to_amdgpu_crtc(new_crtc_state->base.crtc);
	unsigned long flags;

	if (!new_stream)
		return;

	/*
	 * TODO: Determine why min/max totals and vrefresh can be 0 here.
	 * For now it's sufficient to just guard against these conditions.
	 */
	if (!new_stream->timing.h_total || !new_stream->timing.v_total)
		return;

	spin_lock_irqsave(&adev_to_drm(adev)->event_lock, flags);
	vrr_params = acrtc->dm_irq_params.vrr_params;

	if (new_crtc_state->vrr_supported &&
	    config.min_refresh_in_uhz &&
	    config.max_refresh_in_uhz) {
		/*
		 * if freesync compatible mode was set, config.state will be set
		 * in atomic check
		 */
		if (config.state == VRR_STATE_ACTIVE_FIXED && config.fixed_refresh_in_uhz &&
		    (!drm_atomic_crtc_needs_modeset(&new_crtc_state->base) ||
		     new_crtc_state->freesync_config.state == VRR_STATE_ACTIVE_FIXED)) {
			vrr_params.max_refresh_in_uhz = config.max_refresh_in_uhz;
			vrr_params.min_refresh_in_uhz = config.min_refresh_in_uhz;
			vrr_params.fixed_refresh_in_uhz = config.fixed_refresh_in_uhz;
			vrr_params.state = VRR_STATE_ACTIVE_FIXED;
		} else {
			config.state = new_crtc_state->base.vrr_enabled ?
						     VRR_STATE_ACTIVE_VARIABLE :
						     VRR_STATE_INACTIVE;
		}
	} else {
		config.state = VRR_STATE_UNSUPPORTED;
	}

	mod_freesync_build_vrr_params(dm->freesync_module,
				      new_stream,
				      &config, &vrr_params);

	new_crtc_state->freesync_config = config;
	/* Copy state for access from DM IRQ handler */
	acrtc->dm_irq_params.freesync_config = config;
	acrtc->dm_irq_params.active_planes = new_crtc_state->active_planes;
	acrtc->dm_irq_params.vrr_params = vrr_params;
	spin_unlock_irqrestore(&adev_to_drm(adev)->event_lock, flags);
}

static void amdgpu_dm_handle_vrr_transition(struct dm_crtc_state *old_state,
					    struct dm_crtc_state *new_state)
{
	bool old_vrr_active = amdgpu_dm_vrr_active(old_state);
	bool new_vrr_active = amdgpu_dm_vrr_active(new_state);

	if (!old_vrr_active && new_vrr_active) {
		/* Transition VRR inactive -> active:
		 * While VRR is active, we must not disable vblank irq, as a
		 * reenable after disable would compute bogus vblank/pflip
		 * timestamps if it likely happened inside display front-porch.
		 *
		 * We also need vupdate irq for the actual core vblank handling
		 * at end of vblank.
		 */
		WARN_ON(dm_set_vupdate_irq(new_state->base.crtc, true) != 0);
		WARN_ON(drm_crtc_vblank_get(new_state->base.crtc) != 0);
		DRM_DEBUG_DRIVER("%s: crtc=%u VRR off->on: Get vblank ref\n",
				 __func__, new_state->base.crtc->base.id);
	} else if (old_vrr_active && !new_vrr_active) {
		/* Transition VRR active -> inactive:
		 * Allow vblank irq disable again for fixed refresh rate.
		 */
		WARN_ON(dm_set_vupdate_irq(new_state->base.crtc, false) != 0);
		drm_crtc_vblank_put(new_state->base.crtc);
		DRM_DEBUG_DRIVER("%s: crtc=%u VRR on->off: Drop vblank ref\n",
				 __func__, new_state->base.crtc->base.id);
	}
}

static void amdgpu_dm_commit_cursors(struct drm_atomic_state *state)
{
	struct drm_plane *plane;
	struct drm_plane_state *old_plane_state;
	int i;

	/*
	 * TODO: Make this per-stream so we don't issue redundant updates for
	 * commits with multiple streams.
	 */
	for_each_old_plane_in_state(state, plane, old_plane_state, i)
		if (plane->type == DRM_PLANE_TYPE_CURSOR)
			handle_cursor_update(plane, old_plane_state);
}

static void amdgpu_dm_commit_planes(struct drm_atomic_state *state,
				    struct dc_state *dc_state,
				    struct drm_device *dev,
				    struct amdgpu_display_manager *dm,
				    struct drm_crtc *pcrtc,
				    bool wait_for_vblank)
{
	u32 i;
	u64 timestamp_ns = ktime_get_ns();
	struct drm_plane *plane;
	struct drm_plane_state *old_plane_state, *new_plane_state;
	struct amdgpu_crtc *acrtc_attach = to_amdgpu_crtc(pcrtc);
	struct drm_crtc_state *new_pcrtc_state =
			drm_atomic_get_new_crtc_state(state, pcrtc);
	struct dm_crtc_state *acrtc_state = to_dm_crtc_state(new_pcrtc_state);
	struct dm_crtc_state *dm_old_crtc_state =
			to_dm_crtc_state(drm_atomic_get_old_crtc_state(state, pcrtc));
	int planes_count = 0, vpos, hpos;
	unsigned long flags;
	u32 target_vblank, last_flip_vblank;
	bool vrr_active = amdgpu_dm_vrr_active(acrtc_state);
	bool cursor_update = false;
	bool pflip_present = false;
	bool dirty_rects_changed = false;
	struct {
		struct dc_surface_update surface_updates[MAX_SURFACES];
		struct dc_plane_info plane_infos[MAX_SURFACES];
		struct dc_scaling_info scaling_infos[MAX_SURFACES];
		struct dc_flip_addrs flip_addrs[MAX_SURFACES];
		struct dc_stream_update stream_update;
	} *bundle;

	bundle = kzalloc(sizeof(*bundle), GFP_KERNEL);

	if (!bundle) {
		dm_error("Failed to allocate update bundle\n");
		goto cleanup;
	}

	/*
	 * Disable the cursor first if we're disabling all the planes.
	 * It'll remain on the screen after the planes are re-enabled
	 * if we don't.
	 */
	if (acrtc_state->active_planes == 0)
		amdgpu_dm_commit_cursors(state);

	/* update planes when needed */
	for_each_oldnew_plane_in_state(state, plane, old_plane_state, new_plane_state, i) {
		struct drm_crtc *crtc = new_plane_state->crtc;
		struct drm_crtc_state *new_crtc_state;
		struct drm_framebuffer *fb = new_plane_state->fb;
		struct amdgpu_framebuffer *afb = (struct amdgpu_framebuffer *)fb;
		bool plane_needs_flip;
		struct dc_plane_state *dc_plane;
		struct dm_plane_state *dm_new_plane_state = to_dm_plane_state(new_plane_state);

		/* Cursor plane is handled after stream updates */
		if (plane->type == DRM_PLANE_TYPE_CURSOR) {
			if ((fb && crtc == pcrtc) ||
			    (old_plane_state->fb && old_plane_state->crtc == pcrtc))
				cursor_update = true;

			continue;
		}

		if (!fb || !crtc || pcrtc != crtc)
			continue;

		new_crtc_state = drm_atomic_get_new_crtc_state(state, crtc);
		if (!new_crtc_state->active)
			continue;

		dc_plane = dm_new_plane_state->dc_state;

		bundle->surface_updates[planes_count].surface = dc_plane;
		if (new_pcrtc_state->color_mgmt_changed) {
			bundle->surface_updates[planes_count].gamma = dc_plane->gamma_correction;
			bundle->surface_updates[planes_count].in_transfer_func = dc_plane->in_transfer_func;
			bundle->surface_updates[planes_count].gamut_remap_matrix = &dc_plane->gamut_remap_matrix;
		}

		fill_dc_scaling_info(dm->adev, new_plane_state,
				     &bundle->scaling_infos[planes_count]);

		bundle->surface_updates[planes_count].scaling_info =
			&bundle->scaling_infos[planes_count];

		plane_needs_flip = old_plane_state->fb && new_plane_state->fb;

		pflip_present = pflip_present || plane_needs_flip;

		if (!plane_needs_flip) {
			planes_count += 1;
			continue;
		}

		fill_dc_plane_info_and_addr(
			dm->adev, new_plane_state,
			afb->tiling_flags,
			&bundle->plane_infos[planes_count],
			&bundle->flip_addrs[planes_count].address,
			afb->tmz_surface, false);

		drm_dbg_state(state->dev, "plane: id=%d dcc_en=%d\n",
				 new_plane_state->plane->index,
				 bundle->plane_infos[planes_count].dcc.enable);

		bundle->surface_updates[planes_count].plane_info =
			&bundle->plane_infos[planes_count];

		if (acrtc_state->stream->link->psr_settings.psr_feature_enabled) {
			fill_dc_dirty_rects(plane, old_plane_state,
					    new_plane_state, new_crtc_state,
					    &bundle->flip_addrs[planes_count],
					    &dirty_rects_changed);

			/*
			 * If the dirty regions changed, PSR-SU need to be disabled temporarily
			 * and enabled it again after dirty regions are stable to avoid video glitch.
			 * PSR-SU will be enabled in vblank_control_worker() if user pause the video
			 * during the PSR-SU was disabled.
			 */
			if (acrtc_state->stream->link->psr_settings.psr_version >= DC_PSR_VERSION_SU_1 &&
			    acrtc_attach->dm_irq_params.allow_psr_entry &&
#ifdef CONFIG_DRM_AMD_SECURE_DISPLAY
			    !amdgpu_dm_crc_window_is_activated(acrtc_state->base.crtc) &&
#endif
			    dirty_rects_changed) {
				mutex_lock(&dm->dc_lock);
				acrtc_state->stream->link->psr_settings.psr_dirty_rects_change_timestamp_ns =
				timestamp_ns;
				if (acrtc_state->stream->link->psr_settings.psr_allow_active)
					amdgpu_dm_psr_disable(acrtc_state->stream);
				mutex_unlock(&dm->dc_lock);
			}
		}

		/*
		 * Only allow immediate flips for fast updates that don't
		 * change FB pitch, DCC state, rotation or mirroing.
		 */
		bundle->flip_addrs[planes_count].flip_immediate =
			crtc->state->async_flip &&
			acrtc_state->update_type == UPDATE_TYPE_FAST;

		timestamp_ns = ktime_get_ns();
		bundle->flip_addrs[planes_count].flip_timestamp_in_us = div_u64(timestamp_ns, 1000);
		bundle->surface_updates[planes_count].flip_addr = &bundle->flip_addrs[planes_count];
		bundle->surface_updates[planes_count].surface = dc_plane;

		if (!bundle->surface_updates[planes_count].surface) {
			DRM_ERROR("No surface for CRTC: id=%d\n",
					acrtc_attach->crtc_id);
			continue;
		}

		if (plane == pcrtc->primary)
			update_freesync_state_on_stream(
				dm,
				acrtc_state,
				acrtc_state->stream,
				dc_plane,
				bundle->flip_addrs[planes_count].flip_timestamp_in_us);

		drm_dbg_state(state->dev, "%s Flipping to hi: 0x%x, low: 0x%x\n",
				 __func__,
				 bundle->flip_addrs[planes_count].address.grph.addr.high_part,
				 bundle->flip_addrs[planes_count].address.grph.addr.low_part);

		planes_count += 1;

	}

	if (pflip_present) {
		if (!vrr_active) {
			/* Use old throttling in non-vrr fixed refresh rate mode
			 * to keep flip scheduling based on target vblank counts
			 * working in a backwards compatible way, e.g., for
			 * clients using the GLX_OML_sync_control extension or
			 * DRI3/Present extension with defined target_msc.
			 */
			last_flip_vblank = amdgpu_get_vblank_counter_kms(pcrtc);
		}
		else {
			/* For variable refresh rate mode only:
			 * Get vblank of last completed flip to avoid > 1 vrr
			 * flips per video frame by use of throttling, but allow
			 * flip programming anywhere in the possibly large
			 * variable vrr vblank interval for fine-grained flip
			 * timing control and more opportunity to avoid stutter
			 * on late submission of flips.
			 */
			spin_lock_irqsave(&pcrtc->dev->event_lock, flags);
			last_flip_vblank = acrtc_attach->dm_irq_params.last_flip_vblank;
			spin_unlock_irqrestore(&pcrtc->dev->event_lock, flags);
		}

		target_vblank = last_flip_vblank + wait_for_vblank;

		/*
		 * Wait until we're out of the vertical blank period before the one
		 * targeted by the flip
		 */
		while ((acrtc_attach->enabled &&
			(amdgpu_display_get_crtc_scanoutpos(dm->ddev, acrtc_attach->crtc_id,
							    0, &vpos, &hpos, NULL,
							    NULL, &pcrtc->hwmode)
			 & (DRM_SCANOUTPOS_VALID | DRM_SCANOUTPOS_IN_VBLANK)) ==
			(DRM_SCANOUTPOS_VALID | DRM_SCANOUTPOS_IN_VBLANK) &&
			(int)(target_vblank -
			  amdgpu_get_vblank_counter_kms(pcrtc)) > 0)) {
			usleep_range(1000, 1100);
		}

		/**
		 * Prepare the flip event for the pageflip interrupt to handle.
		 *
		 * This only works in the case where we've already turned on the
		 * appropriate hardware blocks (eg. HUBP) so in the transition case
		 * from 0 -> n planes we have to skip a hardware generated event
		 * and rely on sending it from software.
		 */
		if (acrtc_attach->base.state->event &&
		    acrtc_state->active_planes > 0) {
			drm_crtc_vblank_get(pcrtc);

			spin_lock_irqsave(&pcrtc->dev->event_lock, flags);

			WARN_ON(acrtc_attach->pflip_status != AMDGPU_FLIP_NONE);
			prepare_flip_isr(acrtc_attach);

			spin_unlock_irqrestore(&pcrtc->dev->event_lock, flags);
		}

		if (acrtc_state->stream) {
			if (acrtc_state->freesync_vrr_info_changed)
				bundle->stream_update.vrr_infopacket =
					&acrtc_state->stream->vrr_infopacket;
		}
	} else if (cursor_update && acrtc_state->active_planes > 0 &&
		   acrtc_attach->base.state->event) {
		drm_crtc_vblank_get(pcrtc);

		spin_lock_irqsave(&pcrtc->dev->event_lock, flags);

		acrtc_attach->event = acrtc_attach->base.state->event;
		acrtc_attach->base.state->event = NULL;

		spin_unlock_irqrestore(&pcrtc->dev->event_lock, flags);
	}

	/* Update the planes if changed or disable if we don't have any. */
	if ((planes_count || acrtc_state->active_planes == 0) &&
		acrtc_state->stream) {
		/*
		 * If PSR or idle optimizations are enabled then flush out
		 * any pending work before hardware programming.
		 */
		if (dm->vblank_control_workqueue)
			flush_workqueue(dm->vblank_control_workqueue);

		bundle->stream_update.stream = acrtc_state->stream;
		if (new_pcrtc_state->mode_changed) {
			bundle->stream_update.src = acrtc_state->stream->src;
			bundle->stream_update.dst = acrtc_state->stream->dst;
		}

		if (new_pcrtc_state->color_mgmt_changed) {
			/*
			 * TODO: This isn't fully correct since we've actually
			 * already modified the stream in place.
			 */
			bundle->stream_update.gamut_remap =
				&acrtc_state->stream->gamut_remap_matrix;
			bundle->stream_update.output_csc_transform =
				&acrtc_state->stream->csc_color_matrix;
			bundle->stream_update.out_transfer_func =
				acrtc_state->stream->out_transfer_func;
		}

		acrtc_state->stream->abm_level = acrtc_state->abm_level;
		if (acrtc_state->abm_level != dm_old_crtc_state->abm_level)
			bundle->stream_update.abm_level = &acrtc_state->abm_level;

		/*
		 * If FreeSync state on the stream has changed then we need to
		 * re-adjust the min/max bounds now that DC doesn't handle this
		 * as part of commit.
		 */
		if (is_dc_timing_adjust_needed(dm_old_crtc_state, acrtc_state)) {
			spin_lock_irqsave(&pcrtc->dev->event_lock, flags);
			dc_stream_adjust_vmin_vmax(
				dm->dc, acrtc_state->stream,
				&acrtc_attach->dm_irq_params.vrr_params.adjust);
			spin_unlock_irqrestore(&pcrtc->dev->event_lock, flags);
		}
		mutex_lock(&dm->dc_lock);
		if ((acrtc_state->update_type > UPDATE_TYPE_FAST) &&
				acrtc_state->stream->link->psr_settings.psr_allow_active)
			amdgpu_dm_psr_disable(acrtc_state->stream);

		dc_commit_updates_for_stream(dm->dc,
						     bundle->surface_updates,
						     planes_count,
						     acrtc_state->stream,
						     &bundle->stream_update,
						     dc_state);

		/**
		 * Enable or disable the interrupts on the backend.
		 *
		 * Most pipes are put into power gating when unused.
		 *
		 * When power gating is enabled on a pipe we lose the
		 * interrupt enablement state when power gating is disabled.
		 *
		 * So we need to update the IRQ control state in hardware
		 * whenever the pipe turns on (since it could be previously
		 * power gated) or off (since some pipes can't be power gated
		 * on some ASICs).
		 */
		if (dm_old_crtc_state->active_planes != acrtc_state->active_planes)
			dm_update_pflip_irq_state(drm_to_adev(dev),
						  acrtc_attach);

		if ((acrtc_state->update_type > UPDATE_TYPE_FAST) &&
				acrtc_state->stream->link->psr_settings.psr_version != DC_PSR_VERSION_UNSUPPORTED &&
				!acrtc_state->stream->link->psr_settings.psr_feature_enabled)
			amdgpu_dm_link_setup_psr(acrtc_state->stream);

		/* Decrement skip count when PSR is enabled and we're doing fast updates. */
		if (acrtc_state->update_type == UPDATE_TYPE_FAST &&
		    acrtc_state->stream->link->psr_settings.psr_feature_enabled) {
			struct amdgpu_dm_connector *aconn =
				(struct amdgpu_dm_connector *)acrtc_state->stream->dm_stream_context;

			if (aconn->psr_skip_count > 0)
				aconn->psr_skip_count--;

			/* Allow PSR when skip count is 0. */
			acrtc_attach->dm_irq_params.allow_psr_entry = !aconn->psr_skip_count;

			/*
			 * If sink supports PSR SU, there is no need to rely on
			 * a vblank event disable request to enable PSR. PSR SU
			 * can be enabled immediately once OS demonstrates an
			 * adequate number of fast atomic commits to notify KMD
			 * of update events. See `vblank_control_worker()`.
			 */
			if (acrtc_state->stream->link->psr_settings.psr_version >= DC_PSR_VERSION_SU_1 &&
			    acrtc_attach->dm_irq_params.allow_psr_entry &&
#ifdef CONFIG_DRM_AMD_SECURE_DISPLAY
			    !amdgpu_dm_crc_window_is_activated(acrtc_state->base.crtc) &&
#endif
			    !acrtc_state->stream->link->psr_settings.psr_allow_active &&
			    (timestamp_ns -
			    acrtc_state->stream->link->psr_settings.psr_dirty_rects_change_timestamp_ns) >
			    500000000)
				amdgpu_dm_psr_enable(acrtc_state->stream);
		} else {
			acrtc_attach->dm_irq_params.allow_psr_entry = false;
		}

		mutex_unlock(&dm->dc_lock);
	}

	/*
	 * Update cursor state *after* programming all the planes.
	 * This avoids redundant programming in the case where we're going
	 * to be disabling a single plane - those pipes are being disabled.
	 */
	if (acrtc_state->active_planes)
		amdgpu_dm_commit_cursors(state);

cleanup:
	kfree(bundle);
}

static void amdgpu_dm_commit_audio(struct drm_device *dev,
				   struct drm_atomic_state *state)
{
	struct amdgpu_device *adev = drm_to_adev(dev);
	struct amdgpu_dm_connector *aconnector;
	struct drm_connector *connector;
	struct drm_connector_state *old_con_state, *new_con_state;
	struct drm_crtc_state *new_crtc_state;
	struct dm_crtc_state *new_dm_crtc_state;
	const struct dc_stream_status *status;
	int i, inst;

	/* Notify device removals. */
	for_each_oldnew_connector_in_state(state, connector, old_con_state, new_con_state, i) {
		if (old_con_state->crtc != new_con_state->crtc) {
			/* CRTC changes require notification. */
			goto notify;
		}

		if (!new_con_state->crtc)
			continue;

		new_crtc_state = drm_atomic_get_new_crtc_state(
			state, new_con_state->crtc);

		if (!new_crtc_state)
			continue;

		if (!drm_atomic_crtc_needs_modeset(new_crtc_state))
			continue;

	notify:
		aconnector = to_amdgpu_dm_connector(connector);

		mutex_lock(&adev->dm.audio_lock);
		inst = aconnector->audio_inst;
		aconnector->audio_inst = -1;
		mutex_unlock(&adev->dm.audio_lock);

		amdgpu_dm_audio_eld_notify(adev, inst);
	}

	/* Notify audio device additions. */
	for_each_new_connector_in_state(state, connector, new_con_state, i) {
		if (!new_con_state->crtc)
			continue;

		new_crtc_state = drm_atomic_get_new_crtc_state(
			state, new_con_state->crtc);

		if (!new_crtc_state)
			continue;

		if (!drm_atomic_crtc_needs_modeset(new_crtc_state))
			continue;

		new_dm_crtc_state = to_dm_crtc_state(new_crtc_state);
		if (!new_dm_crtc_state->stream)
			continue;

		status = dc_stream_get_status(new_dm_crtc_state->stream);
		if (!status)
			continue;

		aconnector = to_amdgpu_dm_connector(connector);

		mutex_lock(&adev->dm.audio_lock);
		inst = status->audio_inst;
		aconnector->audio_inst = inst;
		mutex_unlock(&adev->dm.audio_lock);

		amdgpu_dm_audio_eld_notify(adev, inst);
	}
}

/*
 * amdgpu_dm_crtc_copy_transient_flags - copy mirrored flags from DRM to DC
 * @crtc_state: the DRM CRTC state
 * @stream_state: the DC stream state.
 *
 * Copy the mirrored transient state flags from DRM, to DC. It is used to bring
 * a dc_stream_state's flags in sync with a drm_crtc_state's flags.
 */
static void amdgpu_dm_crtc_copy_transient_flags(struct drm_crtc_state *crtc_state,
						struct dc_stream_state *stream_state)
{
	stream_state->mode_changed = drm_atomic_crtc_needs_modeset(crtc_state);
}

/**
 * amdgpu_dm_atomic_commit_tail() - AMDgpu DM's commit tail implementation.
 * @state: The atomic state to commit
 *
 * This will tell DC to commit the constructed DC state from atomic_check,
 * programming the hardware. Any failures here implies a hardware failure, since
 * atomic check should have filtered anything non-kosher.
 */
static void amdgpu_dm_atomic_commit_tail(struct drm_atomic_state *state)
{
	struct drm_device *dev = state->dev;
	struct amdgpu_device *adev = drm_to_adev(dev);
	struct amdgpu_display_manager *dm = &adev->dm;
	struct dm_atomic_state *dm_state;
	struct dc_state *dc_state = NULL, *dc_state_temp = NULL;
	u32 i, j;
	struct drm_crtc *crtc;
	struct drm_crtc_state *old_crtc_state, *new_crtc_state;
	unsigned long flags;
	bool wait_for_vblank = true;
	struct drm_connector *connector;
	struct drm_connector_state *old_con_state, *new_con_state;
	struct dm_crtc_state *dm_old_crtc_state, *dm_new_crtc_state;
	int crtc_disable_count = 0;
	bool mode_set_reset_required = false;
	int r;

	trace_amdgpu_dm_atomic_commit_tail_begin(state);

	r = drm_atomic_helper_wait_for_fences(dev, state, false);
	if (unlikely(r))
		DRM_ERROR("Waiting for fences timed out!");

	drm_atomic_helper_update_legacy_modeset_state(dev, state);
	drm_dp_mst_atomic_wait_for_dependencies(state);

	dm_state = dm_atomic_get_new_state(state);
	if (dm_state && dm_state->context) {
		dc_state = dm_state->context;
	} else {
		/* No state changes, retain current state. */
		dc_state_temp = dc_create_state(dm->dc);
		ASSERT(dc_state_temp);
		dc_state = dc_state_temp;
		dc_resource_state_copy_construct_current(dm->dc, dc_state);
	}

	for_each_oldnew_crtc_in_state (state, crtc, old_crtc_state,
				       new_crtc_state, i) {
		struct amdgpu_crtc *acrtc = to_amdgpu_crtc(crtc);

		dm_old_crtc_state = to_dm_crtc_state(old_crtc_state);

		if (old_crtc_state->active &&
		    (!new_crtc_state->active ||
		     drm_atomic_crtc_needs_modeset(new_crtc_state))) {
			manage_dm_interrupts(adev, acrtc, false);
			dc_stream_release(dm_old_crtc_state->stream);
		}
	}

	drm_atomic_helper_calc_timestamping_constants(state);

	/* update changed items */
	for_each_oldnew_crtc_in_state(state, crtc, old_crtc_state, new_crtc_state, i) {
		struct amdgpu_crtc *acrtc = to_amdgpu_crtc(crtc);

		dm_new_crtc_state = to_dm_crtc_state(new_crtc_state);
		dm_old_crtc_state = to_dm_crtc_state(old_crtc_state);

		drm_dbg_state(state->dev,
			"amdgpu_crtc id:%d crtc_state_flags: enable:%d, active:%d, "
			"planes_changed:%d, mode_changed:%d,active_changed:%d,"
			"connectors_changed:%d\n",
			acrtc->crtc_id,
			new_crtc_state->enable,
			new_crtc_state->active,
			new_crtc_state->planes_changed,
			new_crtc_state->mode_changed,
			new_crtc_state->active_changed,
			new_crtc_state->connectors_changed);

		/* Disable cursor if disabling crtc */
		if (old_crtc_state->active && !new_crtc_state->active) {
			struct dc_cursor_position position;

			memset(&position, 0, sizeof(position));
			mutex_lock(&dm->dc_lock);
			dc_stream_set_cursor_position(dm_old_crtc_state->stream, &position);
			mutex_unlock(&dm->dc_lock);
		}

		/* Copy all transient state flags into dc state */
		if (dm_new_crtc_state->stream) {
			amdgpu_dm_crtc_copy_transient_flags(&dm_new_crtc_state->base,
							    dm_new_crtc_state->stream);
		}

		/* handles headless hotplug case, updating new_state and
		 * aconnector as needed
		 */

		if (modeset_required(new_crtc_state, dm_new_crtc_state->stream, dm_old_crtc_state->stream)) {

			DRM_DEBUG_ATOMIC("Atomic commit: SET crtc id %d: [%p]\n", acrtc->crtc_id, acrtc);

			if (!dm_new_crtc_state->stream) {
				/*
				 * this could happen because of issues with
				 * userspace notifications delivery.
				 * In this case userspace tries to set mode on
				 * display which is disconnected in fact.
				 * dc_sink is NULL in this case on aconnector.
				 * We expect reset mode will come soon.
				 *
				 * This can also happen when unplug is done
				 * during resume sequence ended
				 *
				 * In this case, we want to pretend we still
				 * have a sink to keep the pipe running so that
				 * hw state is consistent with the sw state
				 */
				DRM_DEBUG_DRIVER("%s: Failed to create new stream for crtc %d\n",
						__func__, acrtc->base.base.id);
				continue;
			}

			if (dm_old_crtc_state->stream)
				remove_stream(adev, acrtc, dm_old_crtc_state->stream);

			pm_runtime_get_noresume(dev->dev);

			acrtc->enabled = true;
			acrtc->hw_mode = new_crtc_state->mode;
			crtc->hwmode = new_crtc_state->mode;
			mode_set_reset_required = true;
		} else if (modereset_required(new_crtc_state)) {
			DRM_DEBUG_ATOMIC("Atomic commit: RESET. crtc id %d:[%p]\n", acrtc->crtc_id, acrtc);
			/* i.e. reset mode */
			if (dm_old_crtc_state->stream)
				remove_stream(adev, acrtc, dm_old_crtc_state->stream);

			mode_set_reset_required = true;
		}
	} /* for_each_crtc_in_state() */

	if (dc_state) {
		/* if there mode set or reset, disable eDP PSR */
		if (mode_set_reset_required) {
			if (dm->vblank_control_workqueue)
				flush_workqueue(dm->vblank_control_workqueue);

			amdgpu_dm_psr_disable_all(dm);
		}

		dm_enable_per_frame_crtc_master_sync(dc_state);
		mutex_lock(&dm->dc_lock);
		WARN_ON(!dc_commit_state(dm->dc, dc_state));

		/* Allow idle optimization when vblank count is 0 for display off */
		if (dm->active_vblank_irq_count == 0)
			dc_allow_idle_optimizations(dm->dc, true);
		mutex_unlock(&dm->dc_lock);
	}

	for_each_new_crtc_in_state(state, crtc, new_crtc_state, i) {
		struct amdgpu_crtc *acrtc = to_amdgpu_crtc(crtc);

		dm_new_crtc_state = to_dm_crtc_state(new_crtc_state);

		if (dm_new_crtc_state->stream != NULL) {
			const struct dc_stream_status *status =
					dc_stream_get_status(dm_new_crtc_state->stream);

			if (!status)
				status = dc_stream_get_status_from_state(dc_state,
									 dm_new_crtc_state->stream);
			if (!status)
				DC_ERR("got no status for stream %p on acrtc%p\n", dm_new_crtc_state->stream, acrtc);
			else
				acrtc->otg_inst = status->primary_otg_inst;
		}
	}
#ifdef CONFIG_DRM_AMD_DC_HDCP
	for_each_oldnew_connector_in_state(state, connector, old_con_state, new_con_state, i) {
		struct dm_connector_state *dm_new_con_state = to_dm_connector_state(new_con_state);
		struct amdgpu_crtc *acrtc = to_amdgpu_crtc(dm_new_con_state->base.crtc);
		struct amdgpu_dm_connector *aconnector = to_amdgpu_dm_connector(connector);

		pr_debug("[HDCP_DM] -------------- i : %x ----------\n", i);

		if (!connector)
			continue;

		pr_debug("[HDCP_DM] connector->index: %x connect_status: %x dpms: %x\n",
			connector->index, connector->status, connector->dpms);
		pr_debug("[HDCP_DM] state protection old: %x new: %x\n",
			old_con_state->content_protection, new_con_state->content_protection);

		if (aconnector->dc_sink) {
			if (aconnector->dc_sink->sink_signal != SIGNAL_TYPE_VIRTUAL &&
				aconnector->dc_sink->sink_signal != SIGNAL_TYPE_NONE) {
				pr_debug("[HDCP_DM] pipe_ctx dispname=%s\n",
				aconnector->dc_sink->edid_caps.display_name);
			}
		}

		new_crtc_state = NULL;
		old_crtc_state = NULL;

		if (acrtc) {
			new_crtc_state = drm_atomic_get_new_crtc_state(state, &acrtc->base);
			old_crtc_state = drm_atomic_get_old_crtc_state(state, &acrtc->base);
		}

		if (old_crtc_state)
			pr_debug("old crtc en: %x a: %x m: %x a-chg: %x c-chg: %x\n",
			old_crtc_state->enable,
			old_crtc_state->active,
			old_crtc_state->mode_changed,
			old_crtc_state->active_changed,
			old_crtc_state->connectors_changed);

		if (new_crtc_state)
			pr_debug("NEW crtc en: %x a: %x m: %x a-chg: %x c-chg: %x\n",
			new_crtc_state->enable,
			new_crtc_state->active,
			new_crtc_state->mode_changed,
			new_crtc_state->active_changed,
			new_crtc_state->connectors_changed);
	}

	for_each_oldnew_connector_in_state(state, connector, old_con_state, new_con_state, i) {
		struct dm_connector_state *dm_new_con_state = to_dm_connector_state(new_con_state);
		struct amdgpu_crtc *acrtc = to_amdgpu_crtc(dm_new_con_state->base.crtc);
		struct amdgpu_dm_connector *aconnector = to_amdgpu_dm_connector(connector);

		new_crtc_state = NULL;
		old_crtc_state = NULL;

		if (acrtc) {
			new_crtc_state = drm_atomic_get_new_crtc_state(state, &acrtc->base);
			old_crtc_state = drm_atomic_get_old_crtc_state(state, &acrtc->base);
		}

		dm_new_crtc_state = to_dm_crtc_state(new_crtc_state);

		if (dm_new_crtc_state && dm_new_crtc_state->stream == NULL &&
		    connector->state->content_protection == DRM_MODE_CONTENT_PROTECTION_ENABLED) {
			hdcp_reset_display(adev->dm.hdcp_workqueue, aconnector->dc_link->link_index);
			new_con_state->content_protection = DRM_MODE_CONTENT_PROTECTION_DESIRED;
			dm_new_con_state->update_hdcp = true;
			continue;
		}

		if (is_content_protection_different(new_crtc_state, old_crtc_state, new_con_state,
											old_con_state, connector, adev->dm.hdcp_workqueue)) {
			/* when display is unplugged from mst hub, connctor will
			 * be destroyed within dm_dp_mst_connector_destroy. connector
			 * hdcp perperties, like type, undesired, desired, enabled,
			 * will be lost. So, save hdcp properties into hdcp_work within
			 * amdgpu_dm_atomic_commit_tail. if the same display is
			 * plugged back with same display index, its hdcp properties
			 * will be retrieved from hdcp_work within dm_dp_mst_get_modes
			 */

			bool enable_encryption = false;

			if (new_con_state->content_protection == DRM_MODE_CONTENT_PROTECTION_DESIRED)
				enable_encryption = true;

			if (aconnector->dc_link && aconnector->dc_sink &&
				aconnector->dc_link->type == dc_connection_mst_branch) {
				struct hdcp_workqueue *hdcp_work = adev->dm.hdcp_workqueue;
				struct hdcp_workqueue *hdcp_w =
					&hdcp_work[aconnector->dc_link->link_index];

				hdcp_w->hdcp_content_type[connector->index] =
					new_con_state->hdcp_content_type;
				hdcp_w->content_protection[connector->index] =
					new_con_state->content_protection;
			}

			if (new_crtc_state && new_crtc_state->mode_changed &&
				new_con_state->content_protection >= DRM_MODE_CONTENT_PROTECTION_DESIRED)
				enable_encryption = true;

			DRM_INFO("[HDCP_DM] hdcp_update_display enable_encryption = %x\n", enable_encryption);

			hdcp_update_display(
				adev->dm.hdcp_workqueue, aconnector->dc_link->link_index, aconnector,
				new_con_state->hdcp_content_type, enable_encryption);
		}
	}
#endif

	/* Handle connector state changes */
	for_each_oldnew_connector_in_state(state, connector, old_con_state, new_con_state, i) {
		struct dm_connector_state *dm_new_con_state = to_dm_connector_state(new_con_state);
		struct dm_connector_state *dm_old_con_state = to_dm_connector_state(old_con_state);
		struct amdgpu_crtc *acrtc = to_amdgpu_crtc(dm_new_con_state->base.crtc);
		struct dc_surface_update dummy_updates[MAX_SURFACES];
		struct dc_stream_update stream_update;
		struct dc_info_packet hdr_packet;
		struct dc_stream_status *status = NULL;
		bool abm_changed, hdr_changed, scaling_changed;

		memset(&dummy_updates, 0, sizeof(dummy_updates));
		memset(&stream_update, 0, sizeof(stream_update));

		if (acrtc) {
			new_crtc_state = drm_atomic_get_new_crtc_state(state, &acrtc->base);
			old_crtc_state = drm_atomic_get_old_crtc_state(state, &acrtc->base);
		}

		/* Skip any modesets/resets */
		if (!acrtc || drm_atomic_crtc_needs_modeset(new_crtc_state))
			continue;

		dm_new_crtc_state = to_dm_crtc_state(new_crtc_state);
		dm_old_crtc_state = to_dm_crtc_state(old_crtc_state);

		scaling_changed = is_scaling_state_different(dm_new_con_state,
							     dm_old_con_state);

		abm_changed = dm_new_crtc_state->abm_level !=
			      dm_old_crtc_state->abm_level;

		hdr_changed =
			!drm_connector_atomic_hdr_metadata_equal(old_con_state, new_con_state);

		if (!scaling_changed && !abm_changed && !hdr_changed)
			continue;

		stream_update.stream = dm_new_crtc_state->stream;
		if (scaling_changed) {
			update_stream_scaling_settings(&dm_new_con_state->base.crtc->mode,
					dm_new_con_state, dm_new_crtc_state->stream);

			stream_update.src = dm_new_crtc_state->stream->src;
			stream_update.dst = dm_new_crtc_state->stream->dst;
		}

		if (abm_changed) {
			dm_new_crtc_state->stream->abm_level = dm_new_crtc_state->abm_level;

			stream_update.abm_level = &dm_new_crtc_state->abm_level;
		}

		if (hdr_changed) {
			fill_hdr_info_packet(new_con_state, &hdr_packet);
			stream_update.hdr_static_metadata = &hdr_packet;
		}

		status = dc_stream_get_status(dm_new_crtc_state->stream);

		if (WARN_ON(!status))
			continue;

		WARN_ON(!status->plane_count);

		/*
		 * TODO: DC refuses to perform stream updates without a dc_surface_update.
		 * Here we create an empty update on each plane.
		 * To fix this, DC should permit updating only stream properties.
		 */
		for (j = 0; j < status->plane_count; j++)
			dummy_updates[j].surface = status->plane_states[0];


		mutex_lock(&dm->dc_lock);
		dc_commit_updates_for_stream(dm->dc,
						     dummy_updates,
						     status->plane_count,
						     dm_new_crtc_state->stream,
						     &stream_update,
						     dc_state);
		mutex_unlock(&dm->dc_lock);
	}

	/**
	 * Enable interrupts for CRTCs that are newly enabled or went through
	 * a modeset. It was intentionally deferred until after the front end
	 * state was modified to wait until the OTG was on and so the IRQ
	 * handlers didn't access stale or invalid state.
	 */
	for_each_oldnew_crtc_in_state(state, crtc, old_crtc_state, new_crtc_state, i) {
		struct amdgpu_crtc *acrtc = to_amdgpu_crtc(crtc);
#ifdef CONFIG_DEBUG_FS
		enum amdgpu_dm_pipe_crc_source cur_crc_src;
#endif
		/* Count number of newly disabled CRTCs for dropping PM refs later. */
		if (old_crtc_state->active && !new_crtc_state->active)
			crtc_disable_count++;

		dm_new_crtc_state = to_dm_crtc_state(new_crtc_state);
		dm_old_crtc_state = to_dm_crtc_state(old_crtc_state);

		/* For freesync config update on crtc state and params for irq */
		update_stream_irq_parameters(dm, dm_new_crtc_state);

#ifdef CONFIG_DEBUG_FS
		spin_lock_irqsave(&adev_to_drm(adev)->event_lock, flags);
		cur_crc_src = acrtc->dm_irq_params.crc_src;
		spin_unlock_irqrestore(&adev_to_drm(adev)->event_lock, flags);
#endif

		if (new_crtc_state->active &&
		    (!old_crtc_state->active ||
		     drm_atomic_crtc_needs_modeset(new_crtc_state))) {
			dc_stream_retain(dm_new_crtc_state->stream);
			acrtc->dm_irq_params.stream = dm_new_crtc_state->stream;
			manage_dm_interrupts(adev, acrtc, true);
		}
		/* Handle vrr on->off / off->on transitions */
		amdgpu_dm_handle_vrr_transition(dm_old_crtc_state, dm_new_crtc_state);

#ifdef CONFIG_DEBUG_FS
		if (new_crtc_state->active &&
		    (!old_crtc_state->active ||
		     drm_atomic_crtc_needs_modeset(new_crtc_state))) {
			/**
			 * Frontend may have changed so reapply the CRC capture
			 * settings for the stream.
			 */
			if (amdgpu_dm_is_valid_crc_source(cur_crc_src)) {
#if defined(CONFIG_DRM_AMD_SECURE_DISPLAY)
				if (amdgpu_dm_crc_window_is_activated(crtc)) {
					spin_lock_irqsave(&adev_to_drm(adev)->event_lock, flags);
					acrtc->dm_irq_params.window_param.update_win = true;

					/**
					 * It takes 2 frames for HW to stably generate CRC when
					 * resuming from suspend, so we set skip_frame_cnt 2.
					 */
					acrtc->dm_irq_params.window_param.skip_frame_cnt = 2;
					spin_unlock_irqrestore(&adev_to_drm(adev)->event_lock, flags);
				}
#endif
				if (amdgpu_dm_crtc_configure_crc_source(
					crtc, dm_new_crtc_state, cur_crc_src))
					DRM_DEBUG_DRIVER("Failed to configure crc source");
			}
		}
#endif
	}

	for_each_new_crtc_in_state(state, crtc, new_crtc_state, j)
		if (new_crtc_state->async_flip)
			wait_for_vblank = false;

	/* update planes when needed per crtc*/
	for_each_new_crtc_in_state(state, crtc, new_crtc_state, j) {
		dm_new_crtc_state = to_dm_crtc_state(new_crtc_state);

		if (dm_new_crtc_state->stream)
			amdgpu_dm_commit_planes(state, dc_state, dev,
						dm, crtc, wait_for_vblank);
	}

	/* Update audio instances for each connector. */
	amdgpu_dm_commit_audio(dev, state);

	/* restore the backlight level */
	for (i = 0; i < dm->num_of_edps; i++) {
		if (dm->backlight_dev[i] &&
		    (dm->actual_brightness[i] != dm->brightness[i]))
			amdgpu_dm_backlight_set_level(dm, i, dm->brightness[i]);
	}

	/*
	 * send vblank event on all events not handled in flip and
	 * mark consumed event for drm_atomic_helper_commit_hw_done
	 */
	spin_lock_irqsave(&adev_to_drm(adev)->event_lock, flags);
	for_each_new_crtc_in_state(state, crtc, new_crtc_state, i) {

		if (new_crtc_state->event)
			drm_send_event_locked(dev, &new_crtc_state->event->base);

		new_crtc_state->event = NULL;
	}
	spin_unlock_irqrestore(&adev_to_drm(adev)->event_lock, flags);

	/* Signal HW programming completion */
	drm_atomic_helper_commit_hw_done(state);

	if (wait_for_vblank)
		drm_atomic_helper_wait_for_flip_done(dev, state);

	drm_atomic_helper_cleanup_planes(dev, state);

	/* return the stolen vga memory back to VRAM */
	if (!adev->mman.keep_stolen_vga_memory)
		amdgpu_bo_free_kernel(&adev->mman.stolen_vga_memory, NULL, NULL);
	amdgpu_bo_free_kernel(&adev->mman.stolen_extended_memory, NULL, NULL);

	/*
	 * Finally, drop a runtime PM reference for each newly disabled CRTC,
	 * so we can put the GPU into runtime suspend if we're not driving any
	 * displays anymore
	 */
	for (i = 0; i < crtc_disable_count; i++)
		pm_runtime_put_autosuspend(dev->dev);
	pm_runtime_mark_last_busy(dev->dev);

	if (dc_state_temp)
		dc_release_state(dc_state_temp);
}

static int dm_force_atomic_commit(struct drm_connector *connector)
{
	int ret = 0;
	struct drm_device *ddev = connector->dev;
	struct drm_atomic_state *state = drm_atomic_state_alloc(ddev);
	struct amdgpu_crtc *disconnected_acrtc = to_amdgpu_crtc(connector->encoder->crtc);
	struct drm_plane *plane = disconnected_acrtc->base.primary;
	struct drm_connector_state *conn_state;
	struct drm_crtc_state *crtc_state;
	struct drm_plane_state *plane_state;

	if (!state)
		return -ENOMEM;

	state->acquire_ctx = ddev->mode_config.acquire_ctx;

	/* Construct an atomic state to restore previous display setting */

	/*
	 * Attach connectors to drm_atomic_state
	 */
	conn_state = drm_atomic_get_connector_state(state, connector);

	ret = PTR_ERR_OR_ZERO(conn_state);
	if (ret)
		goto out;

	/* Attach crtc to drm_atomic_state*/
	crtc_state = drm_atomic_get_crtc_state(state, &disconnected_acrtc->base);

	ret = PTR_ERR_OR_ZERO(crtc_state);
	if (ret)
		goto out;

	/* force a restore */
	crtc_state->mode_changed = true;

	/* Attach plane to drm_atomic_state */
	plane_state = drm_atomic_get_plane_state(state, plane);

	ret = PTR_ERR_OR_ZERO(plane_state);
	if (ret)
		goto out;

	/* Call commit internally with the state we just constructed */
	ret = drm_atomic_commit(state);

out:
	drm_atomic_state_put(state);
	if (ret)
		DRM_ERROR("Restoring old state failed with %i\n", ret);

	return ret;
}

/*
 * This function handles all cases when set mode does not come upon hotplug.
 * This includes when a display is unplugged then plugged back into the
 * same port and when running without usermode desktop manager supprot
 */
void dm_restore_drm_connector_state(struct drm_device *dev,
				    struct drm_connector *connector)
{
	struct amdgpu_dm_connector *aconnector = to_amdgpu_dm_connector(connector);
	struct amdgpu_crtc *disconnected_acrtc;
	struct dm_crtc_state *acrtc_state;

	if (!aconnector->dc_sink || !connector->state || !connector->encoder)
		return;

	disconnected_acrtc = to_amdgpu_crtc(connector->encoder->crtc);
	if (!disconnected_acrtc)
		return;

	acrtc_state = to_dm_crtc_state(disconnected_acrtc->base.state);
	if (!acrtc_state->stream)
		return;

	/*
	 * If the previous sink is not released and different from the current,
	 * we deduce we are in a state where we can not rely on usermode call
	 * to turn on the display, so we do it here
	 */
	if (acrtc_state->stream->sink != aconnector->dc_sink)
		dm_force_atomic_commit(&aconnector->base);
}

/*
 * Grabs all modesetting locks to serialize against any blocking commits,
 * Waits for completion of all non blocking commits.
 */
static int do_aquire_global_lock(struct drm_device *dev,
				 struct drm_atomic_state *state)
{
	struct drm_crtc *crtc;
	struct drm_crtc_commit *commit;
	long ret;

	/*
	 * Adding all modeset locks to aquire_ctx will
	 * ensure that when the framework release it the
	 * extra locks we are locking here will get released to
	 */
	ret = drm_modeset_lock_all_ctx(dev, state->acquire_ctx);
	if (ret)
		return ret;

	list_for_each_entry(crtc, &dev->mode_config.crtc_list, head) {
		spin_lock(&crtc->commit_lock);
		commit = list_first_entry_or_null(&crtc->commit_list,
				struct drm_crtc_commit, commit_entry);
		if (commit)
			drm_crtc_commit_get(commit);
		spin_unlock(&crtc->commit_lock);

		if (!commit)
			continue;

		/*
		 * Make sure all pending HW programming completed and
		 * page flips done
		 */
		ret = wait_for_completion_interruptible_timeout(&commit->hw_done, 10*HZ);

		if (ret > 0)
			ret = wait_for_completion_interruptible_timeout(
					&commit->flip_done, 10*HZ);

		if (ret == 0)
			DRM_ERROR("[CRTC:%d:%s] hw_done or flip_done "
				  "timed out\n", crtc->base.id, crtc->name);

		drm_crtc_commit_put(commit);
	}

	return ret < 0 ? ret : 0;
}

static void get_freesync_config_for_crtc(
	struct dm_crtc_state *new_crtc_state,
	struct dm_connector_state *new_con_state)
{
	struct mod_freesync_config config = {0};
	struct amdgpu_dm_connector *aconnector =
			to_amdgpu_dm_connector(new_con_state->base.connector);
	struct drm_display_mode *mode = &new_crtc_state->base.mode;
	int vrefresh = drm_mode_vrefresh(mode);
	bool fs_vid_mode = false;

	new_crtc_state->vrr_supported = new_con_state->freesync_capable &&
					vrefresh >= aconnector->min_vfreq &&
					vrefresh <= aconnector->max_vfreq;

	if (new_crtc_state->vrr_supported) {
		new_crtc_state->stream->ignore_msa_timing_param = true;
		fs_vid_mode = new_crtc_state->freesync_config.state == VRR_STATE_ACTIVE_FIXED;

		config.min_refresh_in_uhz = aconnector->min_vfreq * 1000000;
		config.max_refresh_in_uhz = aconnector->max_vfreq * 1000000;
		config.vsif_supported = true;
		config.btr = true;

		if (fs_vid_mode) {
			config.state = VRR_STATE_ACTIVE_FIXED;
			config.fixed_refresh_in_uhz = new_crtc_state->freesync_config.fixed_refresh_in_uhz;
			goto out;
		} else if (new_crtc_state->base.vrr_enabled) {
			config.state = VRR_STATE_ACTIVE_VARIABLE;
		} else {
			config.state = VRR_STATE_INACTIVE;
		}
	}
out:
	new_crtc_state->freesync_config = config;
}

static void reset_freesync_config_for_crtc(
	struct dm_crtc_state *new_crtc_state)
{
	new_crtc_state->vrr_supported = false;

	memset(&new_crtc_state->vrr_infopacket, 0,
	       sizeof(new_crtc_state->vrr_infopacket));
}

static bool
is_timing_unchanged_for_freesync(struct drm_crtc_state *old_crtc_state,
				 struct drm_crtc_state *new_crtc_state)
{
	const struct drm_display_mode *old_mode, *new_mode;

	if (!old_crtc_state || !new_crtc_state)
		return false;

	old_mode = &old_crtc_state->mode;
	new_mode = &new_crtc_state->mode;

	if (old_mode->clock       == new_mode->clock &&
	    old_mode->hdisplay    == new_mode->hdisplay &&
	    old_mode->vdisplay    == new_mode->vdisplay &&
	    old_mode->htotal      == new_mode->htotal &&
	    old_mode->vtotal      != new_mode->vtotal &&
	    old_mode->hsync_start == new_mode->hsync_start &&
	    old_mode->vsync_start != new_mode->vsync_start &&
	    old_mode->hsync_end   == new_mode->hsync_end &&
	    old_mode->vsync_end   != new_mode->vsync_end &&
	    old_mode->hskew       == new_mode->hskew &&
	    old_mode->vscan       == new_mode->vscan &&
	    (old_mode->vsync_end - old_mode->vsync_start) ==
	    (new_mode->vsync_end - new_mode->vsync_start))
		return true;

	return false;
}

static void set_freesync_fixed_config(struct dm_crtc_state *dm_new_crtc_state) {
	u64 num, den, res;
	struct drm_crtc_state *new_crtc_state = &dm_new_crtc_state->base;

	dm_new_crtc_state->freesync_config.state = VRR_STATE_ACTIVE_FIXED;

	num = (unsigned long long)new_crtc_state->mode.clock * 1000 * 1000000;
	den = (unsigned long long)new_crtc_state->mode.htotal *
	      (unsigned long long)new_crtc_state->mode.vtotal;

	res = div_u64(num, den);
	dm_new_crtc_state->freesync_config.fixed_refresh_in_uhz = res;
}

static int dm_update_crtc_state(struct amdgpu_display_manager *dm,
			 struct drm_atomic_state *state,
			 struct drm_crtc *crtc,
			 struct drm_crtc_state *old_crtc_state,
			 struct drm_crtc_state *new_crtc_state,
			 bool enable,
			 bool *lock_and_validation_needed)
{
	struct dm_atomic_state *dm_state = NULL;
	struct dm_crtc_state *dm_old_crtc_state, *dm_new_crtc_state;
	struct dc_stream_state *new_stream;
	int ret = 0;

	/*
	 * TODO Move this code into dm_crtc_atomic_check once we get rid of dc_validation_set
	 * update changed items
	 */
	struct amdgpu_crtc *acrtc = NULL;
	struct amdgpu_dm_connector *aconnector = NULL;
	struct drm_connector_state *drm_new_conn_state = NULL, *drm_old_conn_state = NULL;
	struct dm_connector_state *dm_new_conn_state = NULL, *dm_old_conn_state = NULL;

	new_stream = NULL;

	dm_old_crtc_state = to_dm_crtc_state(old_crtc_state);
	dm_new_crtc_state = to_dm_crtc_state(new_crtc_state);
	acrtc = to_amdgpu_crtc(crtc);
	aconnector = amdgpu_dm_find_first_crtc_matching_connector(state, crtc);

	/* TODO This hack should go away */
	if (aconnector && enable) {
		/* Make sure fake sink is created in plug-in scenario */
		drm_new_conn_state = drm_atomic_get_new_connector_state(state,
							    &aconnector->base);
		drm_old_conn_state = drm_atomic_get_old_connector_state(state,
							    &aconnector->base);

		if (IS_ERR(drm_new_conn_state)) {
			ret = PTR_ERR_OR_ZERO(drm_new_conn_state);
			goto fail;
		}

		dm_new_conn_state = to_dm_connector_state(drm_new_conn_state);
		dm_old_conn_state = to_dm_connector_state(drm_old_conn_state);

		if (!drm_atomic_crtc_needs_modeset(new_crtc_state))
			goto skip_modeset;

		new_stream = create_validate_stream_for_sink(aconnector,
							     &new_crtc_state->mode,
							     dm_new_conn_state,
							     dm_old_crtc_state->stream);

		/*
		 * we can have no stream on ACTION_SET if a display
		 * was disconnected during S3, in this case it is not an
		 * error, the OS will be updated after detection, and
		 * will do the right thing on next atomic commit
		 */

		if (!new_stream) {
			DRM_DEBUG_DRIVER("%s: Failed to create new stream for crtc %d\n",
					__func__, acrtc->base.base.id);
			ret = -ENOMEM;
			goto fail;
		}

		/*
		 * TODO: Check VSDB bits to decide whether this should
		 * be enabled or not.
		 */
		new_stream->triggered_crtc_reset.enabled =
			dm->force_timing_sync;

		dm_new_crtc_state->abm_level = dm_new_conn_state->abm_level;

		ret = fill_hdr_info_packet(drm_new_conn_state,
					   &new_stream->hdr_static_metadata);
		if (ret)
			goto fail;

		/*
		 * If we already removed the old stream from the context
		 * (and set the new stream to NULL) then we can't reuse
		 * the old stream even if the stream and scaling are unchanged.
		 * We'll hit the BUG_ON and black screen.
		 *
		 * TODO: Refactor this function to allow this check to work
		 * in all conditions.
		 */
		if (amdgpu_freesync_vid_mode &&
		    dm_new_crtc_state->stream &&
		    is_timing_unchanged_for_freesync(new_crtc_state, old_crtc_state))
			goto skip_modeset;

		if (dm_new_crtc_state->stream &&
		    dc_is_stream_unchanged(new_stream, dm_old_crtc_state->stream) &&
		    dc_is_stream_scaling_unchanged(new_stream, dm_old_crtc_state->stream)) {
			new_crtc_state->mode_changed = false;
			DRM_DEBUG_DRIVER("Mode change not required, setting mode_changed to %d",
					 new_crtc_state->mode_changed);
		}
	}

	/* mode_changed flag may get updated above, need to check again */
	if (!drm_atomic_crtc_needs_modeset(new_crtc_state))
		goto skip_modeset;

	drm_dbg_state(state->dev,
		"amdgpu_crtc id:%d crtc_state_flags: enable:%d, active:%d, "
		"planes_changed:%d, mode_changed:%d,active_changed:%d,"
		"connectors_changed:%d\n",
		acrtc->crtc_id,
		new_crtc_state->enable,
		new_crtc_state->active,
		new_crtc_state->planes_changed,
		new_crtc_state->mode_changed,
		new_crtc_state->active_changed,
		new_crtc_state->connectors_changed);

	/* Remove stream for any changed/disabled CRTC */
	if (!enable) {

		if (!dm_old_crtc_state->stream)
			goto skip_modeset;

		/* Unset freesync video if it was active before */
		if (dm_old_crtc_state->freesync_config.state == VRR_STATE_ACTIVE_FIXED) {
			dm_new_crtc_state->freesync_config.state = VRR_STATE_INACTIVE;
			dm_new_crtc_state->freesync_config.fixed_refresh_in_uhz = 0;
		}

		/* Now check if we should set freesync video mode */
		if (amdgpu_freesync_vid_mode && dm_new_crtc_state->stream &&
		    is_timing_unchanged_for_freesync(new_crtc_state,
						     old_crtc_state)) {
			new_crtc_state->mode_changed = false;
			DRM_DEBUG_DRIVER(
				"Mode change not required for front porch change, "
				"setting mode_changed to %d",
				new_crtc_state->mode_changed);

			set_freesync_fixed_config(dm_new_crtc_state);

			goto skip_modeset;
		} else if (amdgpu_freesync_vid_mode && aconnector &&
			   is_freesync_video_mode(&new_crtc_state->mode,
						  aconnector)) {
			struct drm_display_mode *high_mode;

			high_mode = get_highest_refresh_rate_mode(aconnector, false);
			if (!drm_mode_equal(&new_crtc_state->mode, high_mode)) {
				set_freesync_fixed_config(dm_new_crtc_state);
			}
		}

		ret = dm_atomic_get_state(state, &dm_state);
		if (ret)
			goto fail;

		DRM_DEBUG_DRIVER("Disabling DRM crtc: %d\n",
				crtc->base.id);

		/* i.e. reset mode */
		if (dc_remove_stream_from_ctx(
				dm->dc,
				dm_state->context,
				dm_old_crtc_state->stream) != DC_OK) {
			ret = -EINVAL;
			goto fail;
		}

		dc_stream_release(dm_old_crtc_state->stream);
		dm_new_crtc_state->stream = NULL;

		reset_freesync_config_for_crtc(dm_new_crtc_state);

		*lock_and_validation_needed = true;

	} else {/* Add stream for any updated/enabled CRTC */
		/*
		 * Quick fix to prevent NULL pointer on new_stream when
		 * added MST connectors not found in existing crtc_state in the chained mode
		 * TODO: need to dig out the root cause of that
		 */
		if (!aconnector)
			goto skip_modeset;

		if (modereset_required(new_crtc_state))
			goto skip_modeset;

		if (modeset_required(new_crtc_state, new_stream,
				     dm_old_crtc_state->stream)) {

			WARN_ON(dm_new_crtc_state->stream);

			ret = dm_atomic_get_state(state, &dm_state);
			if (ret)
				goto fail;

			dm_new_crtc_state->stream = new_stream;

			dc_stream_retain(new_stream);

			DRM_DEBUG_ATOMIC("Enabling DRM crtc: %d\n",
					 crtc->base.id);

			if (dc_add_stream_to_ctx(
					dm->dc,
					dm_state->context,
					dm_new_crtc_state->stream) != DC_OK) {
				ret = -EINVAL;
				goto fail;
			}

			*lock_and_validation_needed = true;
		}
	}

skip_modeset:
	/* Release extra reference */
	if (new_stream)
		 dc_stream_release(new_stream);

	/*
	 * We want to do dc stream updates that do not require a
	 * full modeset below.
	 */
	if (!(enable && aconnector && new_crtc_state->active))
		return 0;
	/*
	 * Given above conditions, the dc state cannot be NULL because:
	 * 1. We're in the process of enabling CRTCs (just been added
	 *    to the dc context, or already is on the context)
	 * 2. Has a valid connector attached, and
	 * 3. Is currently active and enabled.
	 * => The dc stream state currently exists.
	 */
	BUG_ON(dm_new_crtc_state->stream == NULL);

	/* Scaling or underscan settings */
	if (is_scaling_state_different(dm_old_conn_state, dm_new_conn_state) ||
				drm_atomic_crtc_needs_modeset(new_crtc_state))
		update_stream_scaling_settings(
			&new_crtc_state->mode, dm_new_conn_state, dm_new_crtc_state->stream);

	/* ABM settings */
	dm_new_crtc_state->abm_level = dm_new_conn_state->abm_level;

	/*
	 * Color management settings. We also update color properties
	 * when a modeset is needed, to ensure it gets reprogrammed.
	 */
	if (dm_new_crtc_state->base.color_mgmt_changed ||
	    drm_atomic_crtc_needs_modeset(new_crtc_state)) {
		ret = amdgpu_dm_update_crtc_color_mgmt(dm_new_crtc_state);
		if (ret)
			goto fail;
	}

	/* Update Freesync settings. */
	get_freesync_config_for_crtc(dm_new_crtc_state,
				     dm_new_conn_state);

	return ret;

fail:
	if (new_stream)
		dc_stream_release(new_stream);
	return ret;
}

static bool should_reset_plane(struct drm_atomic_state *state,
			       struct drm_plane *plane,
			       struct drm_plane_state *old_plane_state,
			       struct drm_plane_state *new_plane_state)
{
	struct drm_plane *other;
	struct drm_plane_state *old_other_state, *new_other_state;
	struct drm_crtc_state *new_crtc_state;
	int i;

	/*
	 * TODO: Remove this hack once the checks below are sufficient
	 * enough to determine when we need to reset all the planes on
	 * the stream.
	 */
	if (state->allow_modeset)
		return true;

	/* Exit early if we know that we're adding or removing the plane. */
	if (old_plane_state->crtc != new_plane_state->crtc)
		return true;

	/* old crtc == new_crtc == NULL, plane not in context. */
	if (!new_plane_state->crtc)
		return false;

	new_crtc_state =
		drm_atomic_get_new_crtc_state(state, new_plane_state->crtc);

	if (!new_crtc_state)
		return true;

	/* CRTC Degamma changes currently require us to recreate planes. */
	if (new_crtc_state->color_mgmt_changed)
		return true;

	if (drm_atomic_crtc_needs_modeset(new_crtc_state))
		return true;

	/*
	 * If there are any new primary or overlay planes being added or
	 * removed then the z-order can potentially change. To ensure
	 * correct z-order and pipe acquisition the current DC architecture
	 * requires us to remove and recreate all existing planes.
	 *
	 * TODO: Come up with a more elegant solution for this.
	 */
	for_each_oldnew_plane_in_state(state, other, old_other_state, new_other_state, i) {
		struct amdgpu_framebuffer *old_afb, *new_afb;
		if (other->type == DRM_PLANE_TYPE_CURSOR)
			continue;

		if (old_other_state->crtc != new_plane_state->crtc &&
		    new_other_state->crtc != new_plane_state->crtc)
			continue;

		if (old_other_state->crtc != new_other_state->crtc)
			return true;

		/* Src/dst size and scaling updates. */
		if (old_other_state->src_w != new_other_state->src_w ||
		    old_other_state->src_h != new_other_state->src_h ||
		    old_other_state->crtc_w != new_other_state->crtc_w ||
		    old_other_state->crtc_h != new_other_state->crtc_h)
			return true;

		/* Rotation / mirroring updates. */
		if (old_other_state->rotation != new_other_state->rotation)
			return true;

		/* Blending updates. */
		if (old_other_state->pixel_blend_mode !=
		    new_other_state->pixel_blend_mode)
			return true;

		/* Alpha updates. */
		if (old_other_state->alpha != new_other_state->alpha)
			return true;

		/* Colorspace changes. */
		if (old_other_state->color_range != new_other_state->color_range ||
		    old_other_state->color_encoding != new_other_state->color_encoding)
			return true;

		/* Framebuffer checks fall at the end. */
		if (!old_other_state->fb || !new_other_state->fb)
			continue;

		/* Pixel format changes can require bandwidth updates. */
		if (old_other_state->fb->format != new_other_state->fb->format)
			return true;

		old_afb = (struct amdgpu_framebuffer *)old_other_state->fb;
		new_afb = (struct amdgpu_framebuffer *)new_other_state->fb;

		/* Tiling and DCC changes also require bandwidth updates. */
		if (old_afb->tiling_flags != new_afb->tiling_flags ||
		    old_afb->base.modifier != new_afb->base.modifier)
			return true;
	}

	return false;
}

static int dm_check_cursor_fb(struct amdgpu_crtc *new_acrtc,
			      struct drm_plane_state *new_plane_state,
			      struct drm_framebuffer *fb)
{
	struct amdgpu_device *adev = drm_to_adev(new_acrtc->base.dev);
	struct amdgpu_framebuffer *afb = to_amdgpu_framebuffer(fb);
	unsigned int pitch;
	bool linear;

	if (fb->width > new_acrtc->max_cursor_width ||
	    fb->height > new_acrtc->max_cursor_height) {
		DRM_DEBUG_ATOMIC("Bad cursor FB size %dx%d\n",
				 new_plane_state->fb->width,
				 new_plane_state->fb->height);
		return -EINVAL;
	}
	if (new_plane_state->src_w != fb->width << 16 ||
	    new_plane_state->src_h != fb->height << 16) {
		DRM_DEBUG_ATOMIC("Cropping not supported for cursor plane\n");
		return -EINVAL;
	}

	/* Pitch in pixels */
	pitch = fb->pitches[0] / fb->format->cpp[0];

	if (fb->width != pitch) {
		DRM_DEBUG_ATOMIC("Cursor FB width %d doesn't match pitch %d",
				 fb->width, pitch);
		return -EINVAL;
	}

	switch (pitch) {
	case 64:
	case 128:
	case 256:
		/* FB pitch is supported by cursor plane */
		break;
	default:
		DRM_DEBUG_ATOMIC("Bad cursor FB pitch %d px\n", pitch);
		return -EINVAL;
	}

	/* Core DRM takes care of checking FB modifiers, so we only need to
	 * check tiling flags when the FB doesn't have a modifier. */
	if (!(fb->flags & DRM_MODE_FB_MODIFIERS)) {
		if (adev->family < AMDGPU_FAMILY_AI) {
			linear = AMDGPU_TILING_GET(afb->tiling_flags, ARRAY_MODE) != DC_ARRAY_2D_TILED_THIN1 &&
			         AMDGPU_TILING_GET(afb->tiling_flags, ARRAY_MODE) != DC_ARRAY_1D_TILED_THIN1 &&
				 AMDGPU_TILING_GET(afb->tiling_flags, MICRO_TILE_MODE) == 0;
		} else {
			linear = AMDGPU_TILING_GET(afb->tiling_flags, SWIZZLE_MODE) == 0;
		}
		if (!linear) {
			DRM_DEBUG_ATOMIC("Cursor FB not linear");
			return -EINVAL;
		}
	}

	return 0;
}

static int dm_update_plane_state(struct dc *dc,
				 struct drm_atomic_state *state,
				 struct drm_plane *plane,
				 struct drm_plane_state *old_plane_state,
				 struct drm_plane_state *new_plane_state,
				 bool enable,
				 bool *lock_and_validation_needed,
				 bool *is_top_most_overlay)
{

	struct dm_atomic_state *dm_state = NULL;
	struct drm_crtc *new_plane_crtc, *old_plane_crtc;
	struct drm_crtc_state *old_crtc_state, *new_crtc_state;
	struct dm_crtc_state *dm_new_crtc_state, *dm_old_crtc_state;
	struct dm_plane_state *dm_new_plane_state, *dm_old_plane_state;
	struct amdgpu_crtc *new_acrtc;
	bool needs_reset;
	int ret = 0;


	new_plane_crtc = new_plane_state->crtc;
	old_plane_crtc = old_plane_state->crtc;
	dm_new_plane_state = to_dm_plane_state(new_plane_state);
	dm_old_plane_state = to_dm_plane_state(old_plane_state);

	if (plane->type == DRM_PLANE_TYPE_CURSOR) {
		if (!enable || !new_plane_crtc ||
			drm_atomic_plane_disabling(plane->state, new_plane_state))
			return 0;

		new_acrtc = to_amdgpu_crtc(new_plane_crtc);

		if (new_plane_state->src_x != 0 || new_plane_state->src_y != 0) {
			DRM_DEBUG_ATOMIC("Cropping not supported for cursor plane\n");
			return -EINVAL;
		}

		if (new_plane_state->fb) {
			ret = dm_check_cursor_fb(new_acrtc, new_plane_state,
						 new_plane_state->fb);
			if (ret)
				return ret;
		}

		return 0;
	}

	needs_reset = should_reset_plane(state, plane, old_plane_state,
					 new_plane_state);

	/* Remove any changed/removed planes */
	if (!enable) {
		if (!needs_reset)
			return 0;

		if (!old_plane_crtc)
			return 0;

		old_crtc_state = drm_atomic_get_old_crtc_state(
				state, old_plane_crtc);
		dm_old_crtc_state = to_dm_crtc_state(old_crtc_state);

		if (!dm_old_crtc_state->stream)
			return 0;

		DRM_DEBUG_ATOMIC("Disabling DRM plane: %d on DRM crtc %d\n",
				plane->base.id, old_plane_crtc->base.id);

		ret = dm_atomic_get_state(state, &dm_state);
		if (ret)
			return ret;

		if (!dc_remove_plane_from_context(
				dc,
				dm_old_crtc_state->stream,
				dm_old_plane_state->dc_state,
				dm_state->context)) {

			return -EINVAL;
		}


		dc_plane_state_release(dm_old_plane_state->dc_state);
		dm_new_plane_state->dc_state = NULL;

		*lock_and_validation_needed = true;

	} else { /* Add new planes */
		struct dc_plane_state *dc_new_plane_state;

		if (drm_atomic_plane_disabling(plane->state, new_plane_state))
			return 0;

		if (!new_plane_crtc)
			return 0;

		new_crtc_state = drm_atomic_get_new_crtc_state(state, new_plane_crtc);
		dm_new_crtc_state = to_dm_crtc_state(new_crtc_state);

		if (!dm_new_crtc_state->stream)
			return 0;

		if (!needs_reset)
			return 0;

		ret = dm_plane_helper_check_state(new_plane_state, new_crtc_state);
		if (ret)
			return ret;

		WARN_ON(dm_new_plane_state->dc_state);

		dc_new_plane_state = dc_create_plane_state(dc);
		if (!dc_new_plane_state)
			return -ENOMEM;

		/* Block top most plane from being a video plane */
		if (plane->type == DRM_PLANE_TYPE_OVERLAY) {
			if (is_video_format(new_plane_state->fb->format->format) && *is_top_most_overlay)
				return -EINVAL;
			else
				*is_top_most_overlay = false;
		}

		DRM_DEBUG_ATOMIC("Enabling DRM plane: %d on DRM crtc %d\n",
				 plane->base.id, new_plane_crtc->base.id);

		ret = fill_dc_plane_attributes(
			drm_to_adev(new_plane_crtc->dev),
			dc_new_plane_state,
			new_plane_state,
			new_crtc_state);
		if (ret) {
			dc_plane_state_release(dc_new_plane_state);
			return ret;
		}

		ret = dm_atomic_get_state(state, &dm_state);
		if (ret) {
			dc_plane_state_release(dc_new_plane_state);
			return ret;
		}

		/*
		 * Any atomic check errors that occur after this will
		 * not need a release. The plane state will be attached
		 * to the stream, and therefore part of the atomic
		 * state. It'll be released when the atomic state is
		 * cleaned.
		 */
		if (!dc_add_plane_to_context(
				dc,
				dm_new_crtc_state->stream,
				dc_new_plane_state,
				dm_state->context)) {

			dc_plane_state_release(dc_new_plane_state);
			return -EINVAL;
		}

		dm_new_plane_state->dc_state = dc_new_plane_state;

		dm_new_crtc_state->mpo_requested |= (plane->type == DRM_PLANE_TYPE_OVERLAY);

		/* Tell DC to do a full surface update every time there
		 * is a plane change. Inefficient, but works for now.
		 */
		dm_new_plane_state->dc_state->update_flags.bits.full_update = 1;

		*lock_and_validation_needed = true;
	}


	return ret;
}

static void dm_get_oriented_plane_size(struct drm_plane_state *plane_state,
				       int *src_w, int *src_h)
{
	switch (plane_state->rotation & DRM_MODE_ROTATE_MASK) {
	case DRM_MODE_ROTATE_90:
	case DRM_MODE_ROTATE_270:
		*src_w = plane_state->src_h >> 16;
		*src_h = plane_state->src_w >> 16;
		break;
	case DRM_MODE_ROTATE_0:
	case DRM_MODE_ROTATE_180:
	default:
		*src_w = plane_state->src_w >> 16;
		*src_h = plane_state->src_h >> 16;
		break;
	}
}

static int dm_check_crtc_cursor(struct drm_atomic_state *state,
				struct drm_crtc *crtc,
				struct drm_crtc_state *new_crtc_state)
{
	struct drm_plane *cursor = crtc->cursor, *underlying;
	struct drm_plane_state *new_cursor_state, *new_underlying_state;
	int i;
	int cursor_scale_w, cursor_scale_h, underlying_scale_w, underlying_scale_h;
	int cursor_src_w, cursor_src_h;
	int underlying_src_w, underlying_src_h;

	/* On DCE and DCN there is no dedicated hardware cursor plane. We get a
	 * cursor per pipe but it's going to inherit the scaling and
	 * positioning from the underlying pipe. Check the cursor plane's
	 * blending properties match the underlying planes'. */

	new_cursor_state = drm_atomic_get_new_plane_state(state, cursor);
	if (!new_cursor_state || !new_cursor_state->fb) {
		return 0;
	}

	dm_get_oriented_plane_size(new_cursor_state, &cursor_src_w, &cursor_src_h);
	cursor_scale_w = new_cursor_state->crtc_w * 1000 / cursor_src_w;
	cursor_scale_h = new_cursor_state->crtc_h * 1000 / cursor_src_h;

	for_each_new_plane_in_state_reverse(state, underlying, new_underlying_state, i) {
		/* Narrow down to non-cursor planes on the same CRTC as the cursor */
		if (new_underlying_state->crtc != crtc || underlying == crtc->cursor)
			continue;

		/* Ignore disabled planes */
		if (!new_underlying_state->fb)
			continue;

		dm_get_oriented_plane_size(new_underlying_state,
					   &underlying_src_w, &underlying_src_h);
		underlying_scale_w = new_underlying_state->crtc_w * 1000 / underlying_src_w;
		underlying_scale_h = new_underlying_state->crtc_h * 1000 / underlying_src_h;

		if (cursor_scale_w != underlying_scale_w ||
		    cursor_scale_h != underlying_scale_h) {
			drm_dbg_atomic(crtc->dev,
				       "Cursor [PLANE:%d:%s] scaling doesn't match underlying [PLANE:%d:%s]\n",
				       cursor->base.id, cursor->name, underlying->base.id, underlying->name);
			return -EINVAL;
		}

		/* If this plane covers the whole CRTC, no need to check planes underneath */
		if (new_underlying_state->crtc_x <= 0 &&
		    new_underlying_state->crtc_y <= 0 &&
		    new_underlying_state->crtc_x + new_underlying_state->crtc_w >= new_crtc_state->mode.hdisplay &&
		    new_underlying_state->crtc_y + new_underlying_state->crtc_h >= new_crtc_state->mode.vdisplay)
			break;
	}

	return 0;
}

#if defined(CONFIG_DRM_AMD_DC_DCN)
static int add_affected_mst_dsc_crtcs(struct drm_atomic_state *state, struct drm_crtc *crtc)
{
	struct drm_connector *connector;
	struct drm_connector_state *conn_state, *old_conn_state;
	struct amdgpu_dm_connector *aconnector = NULL;
	int i;
	for_each_oldnew_connector_in_state(state, connector, old_conn_state, conn_state, i) {
		if (!conn_state->crtc)
			conn_state = old_conn_state;

		if (conn_state->crtc != crtc)
			continue;

		aconnector = to_amdgpu_dm_connector(connector);
		if (!aconnector->mst_output_port || !aconnector->mst_root)
			aconnector = NULL;
		else
			break;
	}

	if (!aconnector)
		return 0;

	return drm_dp_mst_add_affected_dsc_crtcs(state, &aconnector->mst_root->mst_mgr);
}
#endif

/**
 * amdgpu_dm_atomic_check() - Atomic check implementation for AMDgpu DM.
 *
 * @dev: The DRM device
 * @state: The atomic state to commit
 *
 * Validate that the given atomic state is programmable by DC into hardware.
 * This involves constructing a &struct dc_state reflecting the new hardware
 * state we wish to commit, then querying DC to see if it is programmable. It's
 * important not to modify the existing DC state. Otherwise, atomic_check
 * may unexpectedly commit hardware changes.
 *
 * When validating the DC state, it's important that the right locks are
 * acquired. For full updates case which removes/adds/updates streams on one
 * CRTC while flipping on another CRTC, acquiring global lock will guarantee
 * that any such full update commit will wait for completion of any outstanding
 * flip using DRMs synchronization events.
 *
 * Note that DM adds the affected connectors for all CRTCs in state, when that
 * might not seem necessary. This is because DC stream creation requires the
 * DC sink, which is tied to the DRM connector state. Cleaning this up should
 * be possible but non-trivial - a possible TODO item.
 *
 * Return: -Error code if validation failed.
 */
static int amdgpu_dm_atomic_check(struct drm_device *dev,
				  struct drm_atomic_state *state)
{
	struct amdgpu_device *adev = drm_to_adev(dev);
	struct dm_atomic_state *dm_state = NULL;
	struct dc *dc = adev->dm.dc;
	struct drm_connector *connector;
	struct drm_connector_state *old_con_state, *new_con_state;
	struct drm_crtc *crtc;
	struct drm_crtc_state *old_crtc_state, *new_crtc_state;
	struct drm_plane *plane;
	struct drm_plane_state *old_plane_state, *new_plane_state;
	enum dc_status status;
	int ret, i;
	bool lock_and_validation_needed = false;
	bool is_top_most_overlay = true;
	struct dm_crtc_state *dm_old_crtc_state, *dm_new_crtc_state;
#if defined(CONFIG_DRM_AMD_DC_DCN)
	struct drm_dp_mst_topology_mgr *mgr;
	struct drm_dp_mst_topology_state *mst_state;
	struct dsc_mst_fairness_vars vars[MAX_PIPES];
#endif

	trace_amdgpu_dm_atomic_check_begin(state);

	ret = drm_atomic_helper_check_modeset(dev, state);
	if (ret) {
		DRM_DEBUG_DRIVER("drm_atomic_helper_check_modeset() failed\n");
		goto fail;
	}

	/* Check connector changes */
	for_each_oldnew_connector_in_state(state, connector, old_con_state, new_con_state, i) {
		struct dm_connector_state *dm_old_con_state = to_dm_connector_state(old_con_state);
		struct dm_connector_state *dm_new_con_state = to_dm_connector_state(new_con_state);

		/* Skip connectors that are disabled or part of modeset already. */
		if (!new_con_state->crtc)
			continue;

		new_crtc_state = drm_atomic_get_crtc_state(state, new_con_state->crtc);
		if (IS_ERR(new_crtc_state)) {
			DRM_DEBUG_DRIVER("drm_atomic_get_crtc_state() failed\n");
			ret = PTR_ERR(new_crtc_state);
			goto fail;
		}

		if (dm_old_con_state->abm_level != dm_new_con_state->abm_level ||
		    dm_old_con_state->scaling != dm_new_con_state->scaling)
			new_crtc_state->connectors_changed = true;
	}

#if defined(CONFIG_DRM_AMD_DC_DCN)
	if (dc_resource_is_dsc_encoding_supported(dc)) {
		for_each_oldnew_crtc_in_state(state, crtc, old_crtc_state, new_crtc_state, i) {
			if (drm_atomic_crtc_needs_modeset(new_crtc_state)) {
				ret = add_affected_mst_dsc_crtcs(state, crtc);
				if (ret) {
					DRM_DEBUG_DRIVER("add_affected_mst_dsc_crtcs() failed\n");
					goto fail;
				}
			}
		}
	}
#endif
	for_each_oldnew_crtc_in_state(state, crtc, old_crtc_state, new_crtc_state, i) {
		dm_old_crtc_state = to_dm_crtc_state(old_crtc_state);

		if (!drm_atomic_crtc_needs_modeset(new_crtc_state) &&
		    !new_crtc_state->color_mgmt_changed &&
		    old_crtc_state->vrr_enabled == new_crtc_state->vrr_enabled &&
			dm_old_crtc_state->dsc_force_changed == false)
			continue;

		ret = amdgpu_dm_verify_lut_sizes(new_crtc_state);
		if (ret) {
			DRM_DEBUG_DRIVER("amdgpu_dm_verify_lut_sizes() failed\n");
			goto fail;
		}

		if (!new_crtc_state->enable)
			continue;

		ret = drm_atomic_add_affected_connectors(state, crtc);
		if (ret) {
			DRM_DEBUG_DRIVER("drm_atomic_add_affected_connectors() failed\n");
			goto fail;
		}

		ret = drm_atomic_add_affected_planes(state, crtc);
		if (ret) {
			DRM_DEBUG_DRIVER("drm_atomic_add_affected_planes() failed\n");
			goto fail;
		}

		if (dm_old_crtc_state->dsc_force_changed)
			new_crtc_state->mode_changed = true;
	}

	/*
	 * Add all primary and overlay planes on the CRTC to the state
	 * whenever a plane is enabled to maintain correct z-ordering
	 * and to enable fast surface updates.
	 */
	drm_for_each_crtc(crtc, dev) {
		bool modified = false;

		for_each_oldnew_plane_in_state(state, plane, old_plane_state, new_plane_state, i) {
			if (plane->type == DRM_PLANE_TYPE_CURSOR)
				continue;

			if (new_plane_state->crtc == crtc ||
			    old_plane_state->crtc == crtc) {
				modified = true;
				break;
			}
		}

		if (!modified)
			continue;

		drm_for_each_plane_mask(plane, state->dev, crtc->state->plane_mask) {
			if (plane->type == DRM_PLANE_TYPE_CURSOR)
				continue;

			new_plane_state =
				drm_atomic_get_plane_state(state, plane);

			if (IS_ERR(new_plane_state)) {
				ret = PTR_ERR(new_plane_state);
				DRM_DEBUG_DRIVER("new_plane_state is BAD\n");
				goto fail;
			}
		}
	}

	/*
	 * DC consults the zpos (layer_index in DC terminology) to determine the
	 * hw plane on which to enable the hw cursor (see
	 * `dcn10_can_pipe_disable_cursor`). By now, all modified planes are in
	 * atomic state, so call drm helper to normalize zpos.
	 */
	ret = drm_atomic_normalize_zpos(dev, state);
	if (ret) {
		drm_dbg(dev, "drm_atomic_normalize_zpos() failed\n");
		goto fail;
	}

	/* Remove exiting planes if they are modified */
	for_each_oldnew_plane_in_state_reverse(state, plane, old_plane_state, new_plane_state, i) {
		ret = dm_update_plane_state(dc, state, plane,
					    old_plane_state,
					    new_plane_state,
					    false,
					    &lock_and_validation_needed,
					    &is_top_most_overlay);
		if (ret) {
			DRM_DEBUG_DRIVER("dm_update_plane_state() failed\n");
			goto fail;
		}
	}

	/* Disable all crtcs which require disable */
	for_each_oldnew_crtc_in_state(state, crtc, old_crtc_state, new_crtc_state, i) {
		ret = dm_update_crtc_state(&adev->dm, state, crtc,
					   old_crtc_state,
					   new_crtc_state,
					   false,
					   &lock_and_validation_needed);
		if (ret) {
			DRM_DEBUG_DRIVER("DISABLE: dm_update_crtc_state() failed\n");
			goto fail;
		}
	}

	/* Enable all crtcs which require enable */
	for_each_oldnew_crtc_in_state(state, crtc, old_crtc_state, new_crtc_state, i) {
		ret = dm_update_crtc_state(&adev->dm, state, crtc,
					   old_crtc_state,
					   new_crtc_state,
					   true,
					   &lock_and_validation_needed);
		if (ret) {
			DRM_DEBUG_DRIVER("ENABLE: dm_update_crtc_state() failed\n");
			goto fail;
		}
	}

	/* Add new/modified planes */
	for_each_oldnew_plane_in_state_reverse(state, plane, old_plane_state, new_plane_state, i) {
		ret = dm_update_plane_state(dc, state, plane,
					    old_plane_state,
					    new_plane_state,
					    true,
					    &lock_and_validation_needed,
					    &is_top_most_overlay);
		if (ret) {
			DRM_DEBUG_DRIVER("dm_update_plane_state() failed\n");
			goto fail;
		}
	}

#if defined(CONFIG_DRM_AMD_DC_DCN)
	if (dc_resource_is_dsc_encoding_supported(dc)) {
		ret = pre_validate_dsc(state, &dm_state, vars);
		if (ret != 0)
			goto fail;
	}
#endif

	/* Run this here since we want to validate the streams we created */
	ret = drm_atomic_helper_check_planes(dev, state);
	if (ret) {
		DRM_DEBUG_DRIVER("drm_atomic_helper_check_planes() failed\n");
		goto fail;
	}

	for_each_new_crtc_in_state(state, crtc, new_crtc_state, i) {
		dm_new_crtc_state = to_dm_crtc_state(new_crtc_state);
		if (dm_new_crtc_state->mpo_requested)
			DRM_DEBUG_DRIVER("MPO enablement requested on crtc:[%p]\n", crtc);
	}

	/* Check cursor planes scaling */
	for_each_new_crtc_in_state(state, crtc, new_crtc_state, i) {
		ret = dm_check_crtc_cursor(state, crtc, new_crtc_state);
		if (ret) {
			DRM_DEBUG_DRIVER("dm_check_crtc_cursor() failed\n");
			goto fail;
		}
	}

	if (state->legacy_cursor_update) {
		/*
		 * This is a fast cursor update coming from the plane update
		 * helper, check if it can be done asynchronously for better
		 * performance.
		 */
		state->async_update =
			!drm_atomic_helper_async_check(dev, state);

		/*
		 * Skip the remaining global validation if this is an async
		 * update. Cursor updates can be done without affecting
		 * state or bandwidth calcs and this avoids the performance
		 * penalty of locking the private state object and
		 * allocating a new dc_state.
		 */
		if (state->async_update)
			return 0;
	}

	/* Check scaling and underscan changes*/
	/* TODO Removed scaling changes validation due to inability to commit
	 * new stream into context w\o causing full reset. Need to
	 * decide how to handle.
	 */
	for_each_oldnew_connector_in_state(state, connector, old_con_state, new_con_state, i) {
		struct dm_connector_state *dm_old_con_state = to_dm_connector_state(old_con_state);
		struct dm_connector_state *dm_new_con_state = to_dm_connector_state(new_con_state);
		struct amdgpu_crtc *acrtc = to_amdgpu_crtc(dm_new_con_state->base.crtc);

		/* Skip any modesets/resets */
		if (!acrtc || drm_atomic_crtc_needs_modeset(
				drm_atomic_get_new_crtc_state(state, &acrtc->base)))
			continue;

		/* Skip any thing not scale or underscan changes */
		if (!is_scaling_state_different(dm_new_con_state, dm_old_con_state))
			continue;

		lock_and_validation_needed = true;
	}

#if defined(CONFIG_DRM_AMD_DC_DCN)
	/* set the slot info for each mst_state based on the link encoding format */
	for_each_new_mst_mgr_in_state(state, mgr, mst_state, i) {
		struct amdgpu_dm_connector *aconnector;
		struct drm_connector *connector;
		struct drm_connector_list_iter iter;
		u8 link_coding_cap;

		drm_connector_list_iter_begin(dev, &iter);
		drm_for_each_connector_iter(connector, &iter) {
			if (connector->index == mst_state->mgr->conn_base_id) {
				aconnector = to_amdgpu_dm_connector(connector);
				link_coding_cap = dc_link_dp_mst_decide_link_encoding_format(aconnector->dc_link);
				drm_dp_mst_update_slots(mst_state, link_coding_cap);

				break;
			}
		}
		drm_connector_list_iter_end(&iter);
	}
#endif

	/**
	 * Streams and planes are reset when there are changes that affect
	 * bandwidth. Anything that affects bandwidth needs to go through
	 * DC global validation to ensure that the configuration can be applied
	 * to hardware.
	 *
	 * We have to currently stall out here in atomic_check for outstanding
	 * commits to finish in this case because our IRQ handlers reference
	 * DRM state directly - we can end up disabling interrupts too early
	 * if we don't.
	 *
	 * TODO: Remove this stall and drop DM state private objects.
	 */
	if (lock_and_validation_needed) {
		ret = dm_atomic_get_state(state, &dm_state);
		if (ret) {
			DRM_DEBUG_DRIVER("dm_atomic_get_state() failed\n");
			goto fail;
		}

		ret = do_aquire_global_lock(dev, state);
		if (ret) {
			DRM_DEBUG_DRIVER("do_aquire_global_lock() failed\n");
			goto fail;
		}

#if defined(CONFIG_DRM_AMD_DC_DCN)
		ret = compute_mst_dsc_configs_for_state(state, dm_state->context, vars);
		if (ret) {
			DRM_DEBUG_DRIVER("compute_mst_dsc_configs_for_state() failed\n");
			goto fail;
		}

		ret = dm_update_mst_vcpi_slots_for_dsc(state, dm_state->context, vars);
		if (ret) {
			DRM_DEBUG_DRIVER("dm_update_mst_vcpi_slots_for_dsc() failed\n");
			goto fail;
		}
#endif

		/*
		 * Perform validation of MST topology in the state:
		 * We need to perform MST atomic check before calling
		 * dc_validate_global_state(), or there is a chance
		 * to get stuck in an infinite loop and hang eventually.
		 */
		ret = drm_dp_mst_atomic_check(state);
		if (ret) {
			DRM_DEBUG_DRIVER("drm_dp_mst_atomic_check() failed\n");
			goto fail;
		}
		status = dc_validate_global_state(dc, dm_state->context, true);
		if (status != DC_OK) {
			DRM_DEBUG_DRIVER("DC global validation failure: %s (%d)",
				       dc_status_to_str(status), status);
			ret = -EINVAL;
			goto fail;
		}
	} else {
		/*
		 * The commit is a fast update. Fast updates shouldn't change
		 * the DC context, affect global validation, and can have their
		 * commit work done in parallel with other commits not touching
		 * the same resource. If we have a new DC context as part of
		 * the DM atomic state from validation we need to free it and
		 * retain the existing one instead.
		 *
		 * Furthermore, since the DM atomic state only contains the DC
		 * context and can safely be annulled, we can free the state
		 * and clear the associated private object now to free
		 * some memory and avoid a possible use-after-free later.
		 */

		for (i = 0; i < state->num_private_objs; i++) {
			struct drm_private_obj *obj = state->private_objs[i].ptr;

			if (obj->funcs == adev->dm.atomic_obj.funcs) {
				int j = state->num_private_objs-1;

				dm_atomic_destroy_state(obj,
						state->private_objs[i].state);

				/* If i is not at the end of the array then the
				 * last element needs to be moved to where i was
				 * before the array can safely be truncated.
				 */
				if (i != j)
					state->private_objs[i] =
						state->private_objs[j];

				state->private_objs[j].ptr = NULL;
				state->private_objs[j].state = NULL;
				state->private_objs[j].old_state = NULL;
				state->private_objs[j].new_state = NULL;

				state->num_private_objs = j;
				break;
			}
		}
	}

	/* Store the overall update type for use later in atomic check. */
	for_each_new_crtc_in_state (state, crtc, new_crtc_state, i) {
		struct dm_crtc_state *dm_new_crtc_state =
			to_dm_crtc_state(new_crtc_state);

		dm_new_crtc_state->update_type = lock_and_validation_needed ?
							 UPDATE_TYPE_FULL :
							 UPDATE_TYPE_FAST;
	}

	/* Must be success */
	WARN_ON(ret);

	trace_amdgpu_dm_atomic_check_finish(state, ret);

	return ret;

fail:
	if (ret == -EDEADLK)
		DRM_DEBUG_DRIVER("Atomic check stopped to avoid deadlock.\n");
	else if (ret == -EINTR || ret == -EAGAIN || ret == -ERESTARTSYS)
		DRM_DEBUG_DRIVER("Atomic check stopped due to signal.\n");
	else
		DRM_DEBUG_DRIVER("Atomic check failed with err: %d \n", ret);

	trace_amdgpu_dm_atomic_check_finish(state, ret);

	return ret;
}

static bool is_dp_capable_without_timing_msa(struct dc *dc,
					     struct amdgpu_dm_connector *amdgpu_dm_connector)
{
	u8 dpcd_data;
	bool capable = false;

	if (amdgpu_dm_connector->dc_link &&
		dm_helpers_dp_read_dpcd(
				NULL,
				amdgpu_dm_connector->dc_link,
				DP_DOWN_STREAM_PORT_COUNT,
				&dpcd_data,
				sizeof(dpcd_data))) {
		capable = (dpcd_data & DP_MSA_TIMING_PAR_IGNORED) ? true:false;
	}

	return capable;
}

static bool dm_edid_parser_send_cea(struct amdgpu_display_manager *dm,
		unsigned int offset,
		unsigned int total_length,
		u8 *data,
		unsigned int length,
		struct amdgpu_hdmi_vsdb_info *vsdb)
{
	bool res;
	union dmub_rb_cmd cmd;
	struct dmub_cmd_send_edid_cea *input;
	struct dmub_cmd_edid_cea_output *output;

	if (length > DMUB_EDID_CEA_DATA_CHUNK_BYTES)
		return false;

	memset(&cmd, 0, sizeof(cmd));

	input = &cmd.edid_cea.data.input;

	cmd.edid_cea.header.type = DMUB_CMD__EDID_CEA;
	cmd.edid_cea.header.sub_type = 0;
	cmd.edid_cea.header.payload_bytes =
		sizeof(cmd.edid_cea) - sizeof(cmd.edid_cea.header);
	input->offset = offset;
	input->length = length;
	input->cea_total_length = total_length;
	memcpy(input->payload, data, length);

	res = dc_dmub_srv_cmd_with_reply_data(dm->dc->ctx->dmub_srv, &cmd);
	if (!res) {
		DRM_ERROR("EDID CEA parser failed\n");
		return false;
	}

	output = &cmd.edid_cea.data.output;

	if (output->type == DMUB_CMD__EDID_CEA_ACK) {
		if (!output->ack.success) {
			DRM_ERROR("EDID CEA ack failed at offset %d\n",
					output->ack.offset);
		}
	} else if (output->type == DMUB_CMD__EDID_CEA_AMD_VSDB) {
		if (!output->amd_vsdb.vsdb_found)
			return false;

		vsdb->freesync_supported = output->amd_vsdb.freesync_supported;
		vsdb->amd_vsdb_version = output->amd_vsdb.amd_vsdb_version;
		vsdb->min_refresh_rate_hz = output->amd_vsdb.min_frame_rate;
		vsdb->max_refresh_rate_hz = output->amd_vsdb.max_frame_rate;
	} else {
		DRM_WARN("Unknown EDID CEA parser results\n");
		return false;
	}

	return true;
}

static bool parse_edid_cea_dmcu(struct amdgpu_display_manager *dm,
		u8 *edid_ext, int len,
		struct amdgpu_hdmi_vsdb_info *vsdb_info)
{
	int i;

	/* send extension block to DMCU for parsing */
	for (i = 0; i < len; i += 8) {
		bool res;
		int offset;

		/* send 8 bytes a time */
		if (!dc_edid_parser_send_cea(dm->dc, i, len, &edid_ext[i], 8))
			return false;

		if (i+8 == len) {
			/* EDID block sent completed, expect result */
			int version, min_rate, max_rate;

			res = dc_edid_parser_recv_amd_vsdb(dm->dc, &version, &min_rate, &max_rate);
			if (res) {
				/* amd vsdb found */
				vsdb_info->freesync_supported = 1;
				vsdb_info->amd_vsdb_version = version;
				vsdb_info->min_refresh_rate_hz = min_rate;
				vsdb_info->max_refresh_rate_hz = max_rate;
				return true;
			}
			/* not amd vsdb */
			return false;
		}

		/* check for ack*/
		res = dc_edid_parser_recv_cea_ack(dm->dc, &offset);
		if (!res)
			return false;
	}

	return false;
}

static bool parse_edid_cea_dmub(struct amdgpu_display_manager *dm,
		u8 *edid_ext, int len,
		struct amdgpu_hdmi_vsdb_info *vsdb_info)
{
	int i;

	/* send extension block to DMCU for parsing */
	for (i = 0; i < len; i += 8) {
		/* send 8 bytes a time */
		if (!dm_edid_parser_send_cea(dm, i, len, &edid_ext[i], 8, vsdb_info))
			return false;
	}

	return vsdb_info->freesync_supported;
}

static bool parse_edid_cea(struct amdgpu_dm_connector *aconnector,
		u8 *edid_ext, int len,
		struct amdgpu_hdmi_vsdb_info *vsdb_info)
{
	struct amdgpu_device *adev = drm_to_adev(aconnector->base.dev);
	bool ret;

	mutex_lock(&adev->dm.dc_lock);
	if (adev->dm.dmub_srv)
		ret = parse_edid_cea_dmub(&adev->dm, edid_ext, len, vsdb_info);
	else
		ret = parse_edid_cea_dmcu(&adev->dm, edid_ext, len, vsdb_info);
	mutex_unlock(&adev->dm.dc_lock);
	return ret;
}

static int parse_hdmi_amd_vsdb(struct amdgpu_dm_connector *aconnector,
		struct edid *edid, struct amdgpu_hdmi_vsdb_info *vsdb_info)
{
	u8 *edid_ext = NULL;
	int i;
	bool valid_vsdb_found = false;

	/*----- drm_find_cea_extension() -----*/
	/* No EDID or EDID extensions */
	if (edid == NULL || edid->extensions == 0)
		return -ENODEV;

	/* Find CEA extension */
	for (i = 0; i < edid->extensions; i++) {
		edid_ext = (uint8_t *)edid + EDID_LENGTH * (i + 1);
		if (edid_ext[0] == CEA_EXT)
			break;
	}

	if (i == edid->extensions)
		return -ENODEV;

	/*----- cea_db_offsets() -----*/
	if (edid_ext[0] != CEA_EXT)
		return -ENODEV;

	valid_vsdb_found = parse_edid_cea(aconnector, edid_ext, EDID_LENGTH, vsdb_info);

	return valid_vsdb_found ? i : -ENODEV;
}

/**
 * amdgpu_dm_update_freesync_caps - Update Freesync capabilities
 *
 * @connector: Connector to query.
 * @edid: EDID from monitor
 *
 * Amdgpu supports Freesync in DP and HDMI displays, and it is required to keep
 * track of some of the display information in the internal data struct used by
 * amdgpu_dm. This function checks which type of connector we need to set the
 * FreeSync parameters.
 */
void amdgpu_dm_update_freesync_caps(struct drm_connector *connector,
				    struct edid *edid)
{
	int i = 0;
	struct detailed_timing *timing;
	struct detailed_non_pixel *data;
	struct detailed_data_monitor_range *range;
	struct amdgpu_dm_connector *amdgpu_dm_connector =
			to_amdgpu_dm_connector(connector);
	struct dm_connector_state *dm_con_state = NULL;
	struct dc_sink *sink;

	struct drm_device *dev = connector->dev;
	struct amdgpu_device *adev = drm_to_adev(dev);
	struct amdgpu_hdmi_vsdb_info vsdb_info = {0};
	bool freesync_capable = false;
	enum adaptive_sync_type as_type = ADAPTIVE_SYNC_TYPE_NONE;

	if (!connector->state) {
		DRM_ERROR("%s - Connector has no state", __func__);
		goto update;
	}

	sink = amdgpu_dm_connector->dc_sink ?
		amdgpu_dm_connector->dc_sink :
		amdgpu_dm_connector->dc_em_sink;

	if (!edid || !sink) {
		dm_con_state = to_dm_connector_state(connector->state);

		amdgpu_dm_connector->min_vfreq = 0;
		amdgpu_dm_connector->max_vfreq = 0;
		amdgpu_dm_connector->pixel_clock_mhz = 0;
		connector->display_info.monitor_range.min_vfreq = 0;
		connector->display_info.monitor_range.max_vfreq = 0;
		freesync_capable = false;

		goto update;
	}

	dm_con_state = to_dm_connector_state(connector->state);

	if (!adev->dm.freesync_module)
		goto update;

	if (sink->sink_signal == SIGNAL_TYPE_DISPLAY_PORT
		|| sink->sink_signal == SIGNAL_TYPE_EDP) {
		bool edid_check_required = false;

		if (edid) {
			edid_check_required = is_dp_capable_without_timing_msa(
						adev->dm.dc,
						amdgpu_dm_connector);
		}

		if (edid_check_required == true && (edid->version > 1 ||
		   (edid->version == 1 && edid->revision > 1))) {
			for (i = 0; i < 4; i++) {

				timing	= &edid->detailed_timings[i];
				data	= &timing->data.other_data;
				range	= &data->data.range;
				/*
				 * Check if monitor has continuous frequency mode
				 */
				if (data->type != EDID_DETAIL_MONITOR_RANGE)
					continue;
				/*
				 * Check for flag range limits only. If flag == 1 then
				 * no additional timing information provided.
				 * Default GTF, GTF Secondary curve and CVT are not
				 * supported
				 */
				if (range->flags != 1)
					continue;

				amdgpu_dm_connector->min_vfreq = range->min_vfreq;
				amdgpu_dm_connector->max_vfreq = range->max_vfreq;
				amdgpu_dm_connector->pixel_clock_mhz =
					range->pixel_clock_mhz * 10;

				connector->display_info.monitor_range.min_vfreq = range->min_vfreq;
				connector->display_info.monitor_range.max_vfreq = range->max_vfreq;

				break;
			}

			if (amdgpu_dm_connector->max_vfreq -
			    amdgpu_dm_connector->min_vfreq > 10) {

				freesync_capable = true;
			}
		}
	} else if (edid && sink->sink_signal == SIGNAL_TYPE_HDMI_TYPE_A) {
		i = parse_hdmi_amd_vsdb(amdgpu_dm_connector, edid, &vsdb_info);
		if (i >= 0 && vsdb_info.freesync_supported) {
			timing  = &edid->detailed_timings[i];
			data    = &timing->data.other_data;

			amdgpu_dm_connector->min_vfreq = vsdb_info.min_refresh_rate_hz;
			amdgpu_dm_connector->max_vfreq = vsdb_info.max_refresh_rate_hz;
			if (amdgpu_dm_connector->max_vfreq - amdgpu_dm_connector->min_vfreq > 10)
				freesync_capable = true;

			connector->display_info.monitor_range.min_vfreq = vsdb_info.min_refresh_rate_hz;
			connector->display_info.monitor_range.max_vfreq = vsdb_info.max_refresh_rate_hz;
		}
	}

	as_type = dm_get_adaptive_sync_support_type(amdgpu_dm_connector->dc_link);

	if (as_type == FREESYNC_TYPE_PCON_IN_WHITELIST) {
		i = parse_hdmi_amd_vsdb(amdgpu_dm_connector, edid, &vsdb_info);
		if (i >= 0 && vsdb_info.freesync_supported && vsdb_info.amd_vsdb_version > 0) {

			amdgpu_dm_connector->pack_sdp_v1_3 = true;
			amdgpu_dm_connector->as_type = as_type;
			amdgpu_dm_connector->vsdb_info = vsdb_info;

			amdgpu_dm_connector->min_vfreq = vsdb_info.min_refresh_rate_hz;
			amdgpu_dm_connector->max_vfreq = vsdb_info.max_refresh_rate_hz;
			if (amdgpu_dm_connector->max_vfreq - amdgpu_dm_connector->min_vfreq > 10)
				freesync_capable = true;

			connector->display_info.monitor_range.min_vfreq = vsdb_info.min_refresh_rate_hz;
			connector->display_info.monitor_range.max_vfreq = vsdb_info.max_refresh_rate_hz;
		}
	}

update:
	if (dm_con_state)
		dm_con_state->freesync_capable = freesync_capable;

	if (connector->vrr_capable_property)
		drm_connector_set_vrr_capable_property(connector,
						       freesync_capable);
}

void amdgpu_dm_trigger_timing_sync(struct drm_device *dev)
{
	struct amdgpu_device *adev = drm_to_adev(dev);
	struct dc *dc = adev->dm.dc;
	int i;

	mutex_lock(&adev->dm.dc_lock);
	if (dc->current_state) {
		for (i = 0; i < dc->current_state->stream_count; ++i)
			dc->current_state->streams[i]
				->triggered_crtc_reset.enabled =
				adev->dm.force_timing_sync;

		dm_enable_per_frame_crtc_master_sync(dc->current_state);
		dc_trigger_sync(dc, dc->current_state);
	}
	mutex_unlock(&adev->dm.dc_lock);
}

void dm_write_reg_func(const struct dc_context *ctx, uint32_t address,
		       u32 value, const char *func_name)
{
#ifdef DM_CHECK_ADDR_0
	if (address == 0) {
		DC_ERR("invalid register write. address = 0");
		return;
	}
#endif
	cgs_write_register(ctx->cgs_device, address, value);
	trace_amdgpu_dc_wreg(&ctx->perf_trace->write_count, address, value);
}

uint32_t dm_read_reg_func(const struct dc_context *ctx, uint32_t address,
			  const char *func_name)
{
	u32 value;
#ifdef DM_CHECK_ADDR_0
	if (address == 0) {
		DC_ERR("invalid register read; address = 0\n");
		return 0;
	}
#endif

	if (ctx->dmub_srv &&
	    ctx->dmub_srv->reg_helper_offload.gather_in_progress &&
	    !ctx->dmub_srv->reg_helper_offload.should_burst_write) {
		ASSERT(false);
		return 0;
	}

	value = cgs_read_register(ctx->cgs_device, address);

	trace_amdgpu_dc_rreg(&ctx->perf_trace->read_count, address, value);

	return value;
}

int amdgpu_dm_process_dmub_aux_transfer_sync(
		struct dc_context *ctx,
		unsigned int link_index,
		struct aux_payload *payload,
		enum aux_return_code_type *operation_result)
{
	struct amdgpu_device *adev = ctx->driver_context;
	struct dmub_notification *p_notify = adev->dm.dmub_notify;
	int ret = -1;

	mutex_lock(&adev->dm.dpia_aux_lock);
	if (!dc_process_dmub_aux_transfer_async(ctx->dc, link_index, payload)) {
		*operation_result = AUX_RET_ERROR_ENGINE_ACQUIRE;
		goto out;
 	}

	if (!wait_for_completion_timeout(&adev->dm.dmub_aux_transfer_done, 10 * HZ)) {
		DRM_ERROR("wait_for_completion_timeout timeout!");
		*operation_result = AUX_RET_ERROR_TIMEOUT;
		goto out;
	}

	if (p_notify->result != AUX_RET_SUCCESS) {
		/*
		 * Transient states before tunneling is enabled could
		 * lead to this error. We can ignore this for now.
		 */
		if (p_notify->result != AUX_RET_ERROR_PROTOCOL_ERROR) {
			DRM_WARN("DPIA AUX failed on 0x%x(%d), error %d\n",
					payload->address, payload->length,
					p_notify->result);
		}
		*operation_result = AUX_RET_ERROR_INVALID_REPLY;
		goto out;
	}


	payload->reply[0] = adev->dm.dmub_notify->aux_reply.command;
	if (!payload->write && p_notify->aux_reply.length &&
			(payload->reply[0] == AUX_TRANSACTION_REPLY_AUX_ACK)) {

		if (payload->length != p_notify->aux_reply.length) {
			DRM_WARN("invalid read length %d from DPIA AUX 0x%x(%d)!\n",
				p_notify->aux_reply.length,
					payload->address, payload->length);
			*operation_result = AUX_RET_ERROR_INVALID_REPLY;
			goto out;
		}

		memcpy(payload->data, p_notify->aux_reply.data,
				p_notify->aux_reply.length);
	}

	/* success */
	ret = p_notify->aux_reply.length;
	*operation_result = p_notify->result;
out:
	reinit_completion(&adev->dm.dmub_aux_transfer_done);
	mutex_unlock(&adev->dm.dpia_aux_lock);
	return ret;
}

int amdgpu_dm_process_dmub_set_config_sync(
		struct dc_context *ctx,
		unsigned int link_index,
		struct set_config_cmd_payload *payload,
		enum set_config_status *operation_result)
{
	struct amdgpu_device *adev = ctx->driver_context;
	bool is_cmd_complete;
	int ret;

	mutex_lock(&adev->dm.dpia_aux_lock);
	is_cmd_complete = dc_process_dmub_set_config_async(ctx->dc,
			link_index, payload, adev->dm.dmub_notify);

	if (is_cmd_complete || wait_for_completion_timeout(&adev->dm.dmub_aux_transfer_done, 10 * HZ)) {
		ret = 0;
		*operation_result = adev->dm.dmub_notify->sc_status;
	} else {
		DRM_ERROR("wait_for_completion_timeout timeout!");
		ret = -1;
		*operation_result = SET_CONFIG_UNKNOWN_ERROR;
	}

	if (!is_cmd_complete)
		reinit_completion(&adev->dm.dmub_aux_transfer_done);
	mutex_unlock(&adev->dm.dpia_aux_lock);
	return ret;
}

/*
 * Check whether seamless boot is supported.
 *
 * So far we only support seamless boot on CHIP_VANGOGH.
 * If everything goes well, we may consider expanding
 * seamless boot to other ASICs.
 */
bool check_seamless_boot_capability(struct amdgpu_device *adev)
{
	switch (adev->ip_versions[DCE_HWIP][0]) {
	case IP_VERSION(3, 0, 1):
		if (!adev->mman.keep_stolen_vga_memory)
			return true;
		break;
	default:
		break;
	}

	return false;
}<|MERGE_RESOLUTION|>--- conflicted
+++ resolved
@@ -1191,11 +1191,7 @@
 
 	/* AGP aperture is disabled */
 	if (agp_bot == agp_top) {
-<<<<<<< HEAD
-		logical_addr_low  = adev->gmc.vram_start >> 18;
-=======
 		logical_addr_low = adev->gmc.fb_start >> 18;
->>>>>>> a48bba98
 		if (adev->apu_flags & AMD_APU_IS_RAVEN2)
 			/*
 			 * Raven2 has a HW issue that it is unable to use the vram which
@@ -1205,15 +1201,9 @@
 			 */
 			logical_addr_high = (adev->gmc.fb_end >> 18) + 0x1;
 		else
-<<<<<<< HEAD
-			logical_addr_high = adev->gmc.vram_end >> 18;
-	} else {
-		logical_addr_low  = min(adev->gmc.fb_start, adev->gmc.agp_start) >> 18;
-=======
 			logical_addr_high = adev->gmc.fb_end >> 18;
 	} else {
 		logical_addr_low = min(adev->gmc.fb_start, adev->gmc.agp_start) >> 18;
->>>>>>> a48bba98
 		if (adev->apu_flags & AMD_APU_IS_RAVEN2)
 			/*
 			 * Raven2 has a HW issue that it is unable to use the vram which
