/*
 * net/sched/cls_u32.c	Ugly (or Universal) 32bit key Packet Classifier.
 *
 *		This program is free software; you can redistribute it and/or
 *		modify it under the terms of the GNU General Public License
 *		as published by the Free Software Foundation; either version
 *		2 of the License, or (at your option) any later version.
 *
 * Authors:	Alexey Kuznetsov, <kuznet@ms2.inr.ac.ru>
 *
 *	The filters are packed to hash tables of key nodes
 *	with a set of 32bit key/mask pairs at every node.
 *	Nodes reference next level hash tables etc.
 *
 *	This scheme is the best universal classifier I managed to
 *	invent; it is not super-fast, but it is not slow (provided you
 *	program it correctly), and general enough.  And its relative
 *	speed grows as the number of rules becomes larger.
 *
 *	It seems that it represents the best middle point between
 *	speed and manageability both by human and by machine.
 *
 *	It is especially useful for link sharing combined with QoS;
 *	pure RSVP doesn't need such a general approach and can use
 *	much simpler (and faster) schemes, sort of cls_rsvp.c.
 *
 *	JHS: We should remove the CONFIG_NET_CLS_IND from here
 *	eventually when the meta match extension is made available
 *
 *	nfmark match added by Catalin(ux aka Dino) BOIE <catab at umbrella.ro>
 */

#include <linux/module.h>
#include <linux/slab.h>
#include <linux/types.h>
#include <linux/kernel.h>
#include <linux/string.h>
#include <linux/errno.h>
#include <linux/percpu.h>
#include <linux/rtnetlink.h>
#include <linux/skbuff.h>
#include <linux/bitmap.h>
#include <linux/netdevice.h>
#include <linux/hash.h>
#include <net/netlink.h>
#include <net/act_api.h>
#include <net/pkt_cls.h>
#include <linux/netdevice.h>

struct tc_u_knode {
	struct tc_u_knode __rcu	*next;
	u32			handle;
	struct tc_u_hnode __rcu	*ht_up;
	struct tcf_exts		exts;
#ifdef CONFIG_NET_CLS_IND
	int			ifindex;
#endif
	u8			fshift;
	struct tcf_result	res;
	struct tc_u_hnode __rcu	*ht_down;
#ifdef CONFIG_CLS_U32_PERF
	struct tc_u32_pcnt __percpu *pf;
#endif
	u32			flags;
#ifdef CONFIG_CLS_U32_MARK
	u32			val;
	u32			mask;
	u32 __percpu		*pcpu_success;
#endif
	struct tcf_proto	*tp;
	struct rcu_head		rcu;
	/* The 'sel' field MUST be the last field in structure to allow for
	 * tc_u32_keys allocated at end of structure.
	 */
	struct tc_u32_sel	sel;
};

struct tc_u_hnode {
	struct tc_u_hnode __rcu	*next;
	u32			handle;
	u32			prio;
	struct tc_u_common	*tp_c;
	int			refcnt;
	unsigned int		divisor;
	struct rcu_head		rcu;
	/* The 'ht' field MUST be the last field in structure to allow for
	 * more entries allocated at end of structure.
	 */
	struct tc_u_knode __rcu	*ht[1];
};

struct tc_u_common {
	struct tc_u_hnode __rcu	*hlist;
	struct Qdisc		*q;
	int			refcnt;
	u32			hgenerator;
	struct hlist_node	hnode;
	struct rcu_head		rcu;
};

static inline unsigned int u32_hash_fold(__be32 key,
					 const struct tc_u32_sel *sel,
					 u8 fshift)
{
	unsigned int h = ntohl(key & sel->hmask) >> fshift;

	return h;
}

static int u32_classify(struct sk_buff *skb, const struct tcf_proto *tp,
			struct tcf_result *res)
{
	struct {
		struct tc_u_knode *knode;
		unsigned int	  off;
	} stack[TC_U32_MAXDEPTH];

	struct tc_u_hnode *ht = rcu_dereference_bh(tp->root);
	unsigned int off = skb_network_offset(skb);
	struct tc_u_knode *n;
	int sdepth = 0;
	int off2 = 0;
	int sel = 0;
#ifdef CONFIG_CLS_U32_PERF
	int j;
#endif
	int i, r;

next_ht:
	n = rcu_dereference_bh(ht->ht[sel]);

next_knode:
	if (n) {
		struct tc_u32_key *key = n->sel.keys;

#ifdef CONFIG_CLS_U32_PERF
		__this_cpu_inc(n->pf->rcnt);
		j = 0;
#endif

		if (tc_skip_sw(n->flags)) {
			n = rcu_dereference_bh(n->next);
			goto next_knode;
		}

#ifdef CONFIG_CLS_U32_MARK
		if ((skb->mark & n->mask) != n->val) {
			n = rcu_dereference_bh(n->next);
			goto next_knode;
		} else {
			__this_cpu_inc(*n->pcpu_success);
		}
#endif

		for (i = n->sel.nkeys; i > 0; i--, key++) {
			int toff = off + key->off + (off2 & key->offmask);
			__be32 *data, hdata;

			if (skb_headroom(skb) + toff > INT_MAX)
				goto out;

			data = skb_header_pointer(skb, toff, 4, &hdata);
			if (!data)
				goto out;
			if ((*data ^ key->val) & key->mask) {
				n = rcu_dereference_bh(n->next);
				goto next_knode;
			}
#ifdef CONFIG_CLS_U32_PERF
			__this_cpu_inc(n->pf->kcnts[j]);
			j++;
#endif
		}

		ht = rcu_dereference_bh(n->ht_down);
		if (!ht) {
check_terminal:
			if (n->sel.flags & TC_U32_TERMINAL) {

				*res = n->res;
#ifdef CONFIG_NET_CLS_IND
				if (!tcf_match_indev(skb, n->ifindex)) {
					n = rcu_dereference_bh(n->next);
					goto next_knode;
				}
#endif
#ifdef CONFIG_CLS_U32_PERF
				__this_cpu_inc(n->pf->rhit);
#endif
				r = tcf_exts_exec(skb, &n->exts, res);
				if (r < 0) {
					n = rcu_dereference_bh(n->next);
					goto next_knode;
				}

				return r;
			}
			n = rcu_dereference_bh(n->next);
			goto next_knode;
		}

		/* PUSH */
		if (sdepth >= TC_U32_MAXDEPTH)
			goto deadloop;
		stack[sdepth].knode = n;
		stack[sdepth].off = off;
		sdepth++;

		ht = rcu_dereference_bh(n->ht_down);
		sel = 0;
		if (ht->divisor) {
			__be32 *data, hdata;

			data = skb_header_pointer(skb, off + n->sel.hoff, 4,
						  &hdata);
			if (!data)
				goto out;
			sel = ht->divisor & u32_hash_fold(*data, &n->sel,
							  n->fshift);
		}
		if (!(n->sel.flags & (TC_U32_VAROFFSET | TC_U32_OFFSET | TC_U32_EAT)))
			goto next_ht;

		if (n->sel.flags & (TC_U32_OFFSET | TC_U32_VAROFFSET)) {
			off2 = n->sel.off + 3;
			if (n->sel.flags & TC_U32_VAROFFSET) {
				__be16 *data, hdata;

				data = skb_header_pointer(skb,
							  off + n->sel.offoff,
							  2, &hdata);
				if (!data)
					goto out;
				off2 += ntohs(n->sel.offmask & *data) >>
					n->sel.offshift;
			}
			off2 &= ~3;
		}
		if (n->sel.flags & TC_U32_EAT) {
			off += off2;
			off2 = 0;
		}

		if (off < skb->len)
			goto next_ht;
	}

	/* POP */
	if (sdepth--) {
		n = stack[sdepth].knode;
		ht = rcu_dereference_bh(n->ht_up);
		off = stack[sdepth].off;
		goto check_terminal;
	}
out:
	return -1;

deadloop:
	net_warn_ratelimited("cls_u32: dead loop\n");
	return -1;
}

static struct tc_u_hnode *u32_lookup_ht(struct tc_u_common *tp_c, u32 handle)
{
	struct tc_u_hnode *ht;

	for (ht = rtnl_dereference(tp_c->hlist);
	     ht;
	     ht = rtnl_dereference(ht->next))
		if (ht->handle == handle)
			break;

	return ht;
}

static struct tc_u_knode *u32_lookup_key(struct tc_u_hnode *ht, u32 handle)
{
	unsigned int sel;
	struct tc_u_knode *n = NULL;

	sel = TC_U32_HASH(handle);
	if (sel > ht->divisor)
		goto out;

	for (n = rtnl_dereference(ht->ht[sel]);
	     n;
	     n = rtnl_dereference(n->next))
		if (n->handle == handle)
			break;
out:
	return n;
}


static void *u32_get(struct tcf_proto *tp, u32 handle)
{
	struct tc_u_hnode *ht;
	struct tc_u_common *tp_c = tp->data;

	if (TC_U32_HTID(handle) == TC_U32_ROOT)
		ht = rtnl_dereference(tp->root);
	else
		ht = u32_lookup_ht(tp_c, TC_U32_HTID(handle));

	if (!ht)
		return NULL;

	if (TC_U32_KEY(handle) == 0)
		return ht;

	return u32_lookup_key(ht, handle);
}

static u32 gen_new_htid(struct tc_u_common *tp_c)
{
	int i = 0x800;

	/* hgenerator only used inside rtnl lock it is safe to increment
	 * without read _copy_ update semantics
	 */
	do {
		if (++tp_c->hgenerator == 0x7FF)
			tp_c->hgenerator = 1;
	} while (--i > 0 && u32_lookup_ht(tp_c, (tp_c->hgenerator|0x800)<<20));

	return i > 0 ? (tp_c->hgenerator|0x800)<<20 : 0;
}

static struct hlist_head *tc_u_common_hash;

#define U32_HASH_SHIFT 10
#define U32_HASH_SIZE (1 << U32_HASH_SHIFT)

static unsigned int tc_u_hash(const struct tcf_proto *tp)
{
	struct net_device *dev = tp->q->dev_queue->dev;
	u32 qhandle = tp->q->handle;
	int ifindex = dev->ifindex;

	return hash_64((u64)ifindex << 32 | qhandle, U32_HASH_SHIFT);
}

static struct tc_u_common *tc_u_common_find(const struct tcf_proto *tp)
{
	struct tc_u_common *tc;
	unsigned int h;

	h = tc_u_hash(tp);
	hlist_for_each_entry(tc, &tc_u_common_hash[h], hnode) {
		if (tc->q == tp->q)
			return tc;
	}
	return NULL;
}

static int u32_init(struct tcf_proto *tp)
{
	struct tc_u_hnode *root_ht;
	struct tc_u_common *tp_c;
	unsigned int h;

	tp_c = tc_u_common_find(tp);

	root_ht = kzalloc(sizeof(*root_ht), GFP_KERNEL);
	if (root_ht == NULL)
		return -ENOBUFS;

	root_ht->refcnt++;
	root_ht->handle = tp_c ? gen_new_htid(tp_c) : 0x80000000;
	root_ht->prio = tp->prio;

	if (tp_c == NULL) {
		tp_c = kzalloc(sizeof(*tp_c), GFP_KERNEL);
		if (tp_c == NULL) {
			kfree(root_ht);
			return -ENOBUFS;
		}
		tp_c->q = tp->q;
		INIT_HLIST_NODE(&tp_c->hnode);

		h = tc_u_hash(tp);
		hlist_add_head(&tp_c->hnode, &tc_u_common_hash[h]);
	}

	tp_c->refcnt++;
	RCU_INIT_POINTER(root_ht->next, tp_c->hlist);
	rcu_assign_pointer(tp_c->hlist, root_ht);
	root_ht->tp_c = tp_c;

	rcu_assign_pointer(tp->root, root_ht);
	tp->data = tp_c;
	return 0;
}

static int u32_destroy_key(struct tcf_proto *tp, struct tc_u_knode *n,
			   bool free_pf)
{
	tcf_exts_destroy(&n->exts);
	if (n->ht_down)
		n->ht_down->refcnt--;
#ifdef CONFIG_CLS_U32_PERF
	if (free_pf)
		free_percpu(n->pf);
#endif
#ifdef CONFIG_CLS_U32_MARK
	if (free_pf)
		free_percpu(n->pcpu_success);
#endif
	kfree(n);
	return 0;
}

/* u32_delete_key_rcu should be called when free'ing a copied
 * version of a tc_u_knode obtained from u32_init_knode(). When
 * copies are obtained from u32_init_knode() the statistics are
 * shared between the old and new copies to allow readers to
 * continue to update the statistics during the copy. To support
 * this the u32_delete_key_rcu variant does not free the percpu
 * statistics.
 */
static void u32_delete_key_rcu(struct rcu_head *rcu)
{
	struct tc_u_knode *key = container_of(rcu, struct tc_u_knode, rcu);

	u32_destroy_key(key->tp, key, false);
}

/* u32_delete_key_freepf_rcu is the rcu callback variant
 * that free's the entire structure including the statistics
 * percpu variables. Only use this if the key is not a copy
 * returned by u32_init_knode(). See u32_delete_key_rcu()
 * for the variant that should be used with keys return from
 * u32_init_knode()
 */
static void u32_delete_key_freepf_rcu(struct rcu_head *rcu)
{
	struct tc_u_knode *key = container_of(rcu, struct tc_u_knode, rcu);

	u32_destroy_key(key->tp, key, true);
}

static int u32_delete_key(struct tcf_proto *tp, struct tc_u_knode *key)
{
	struct tc_u_knode __rcu **kp;
	struct tc_u_knode *pkp;
	struct tc_u_hnode *ht = rtnl_dereference(key->ht_up);

	if (ht) {
		kp = &ht->ht[TC_U32_HASH(key->handle)];
		for (pkp = rtnl_dereference(*kp); pkp;
		     kp = &pkp->next, pkp = rtnl_dereference(*kp)) {
			if (pkp == key) {
				RCU_INIT_POINTER(*kp, key->next);

				tcf_unbind_filter(tp, &key->res);
				call_rcu(&key->rcu, u32_delete_key_freepf_rcu);
				return 0;
			}
		}
	}
	WARN_ON(1);
	return 0;
}

static void u32_remove_hw_knode(struct tcf_proto *tp, u32 handle)
{
	struct net_device *dev = tp->q->dev_queue->dev;
	struct tc_cls_u32_offload cls_u32 = {};

	if (!tc_should_offload(dev, 0))
		return;

<<<<<<< HEAD
	if (tc_should_offload(dev, tp, 0)) {
		offload.cls_u32->command = TC_CLSU32_DELETE_KNODE;
		offload.cls_u32->knode.handle = handle;
		dev->netdev_ops->ndo_setup_tc(dev, tp->q->handle,
					      tp->chain->index, tp->protocol,
					      &offload);
	}
=======
	tc_cls_common_offload_init(&cls_u32.common, tp);
	cls_u32.command = TC_CLSU32_DELETE_KNODE;
	cls_u32.knode.handle = handle;

	dev->netdev_ops->ndo_setup_tc(dev, TC_SETUP_CLSU32, &cls_u32);
>>>>>>> bb176f67
}

static int u32_replace_hw_hnode(struct tcf_proto *tp, struct tc_u_hnode *h,
				u32 flags)
{
	struct net_device *dev = tp->q->dev_queue->dev;
	struct tc_cls_u32_offload cls_u32 = {};
	int err;

	if (!tc_should_offload(dev, flags))
		return tc_skip_sw(flags) ? -EINVAL : 0;

	tc_cls_common_offload_init(&cls_u32.common, tp);
	cls_u32.command = TC_CLSU32_NEW_HNODE;
	cls_u32.hnode.divisor = h->divisor;
	cls_u32.hnode.handle = h->handle;
	cls_u32.hnode.prio = h->prio;

<<<<<<< HEAD
	err = dev->netdev_ops->ndo_setup_tc(dev, tp->q->handle,
					    tp->chain->index, tp->protocol,
					    &offload);
=======
	err = dev->netdev_ops->ndo_setup_tc(dev, TC_SETUP_CLSU32, &cls_u32);
>>>>>>> bb176f67
	if (tc_skip_sw(flags))
		return err;

	return 0;
}

static void u32_clear_hw_hnode(struct tcf_proto *tp, struct tc_u_hnode *h)
{
	struct net_device *dev = tp->q->dev_queue->dev;
	struct tc_cls_u32_offload cls_u32 = {};

	if (!tc_should_offload(dev, 0))
		return;

	tc_cls_common_offload_init(&cls_u32.common, tp);
	cls_u32.command = TC_CLSU32_DELETE_HNODE;
	cls_u32.hnode.divisor = h->divisor;
	cls_u32.hnode.handle = h->handle;
	cls_u32.hnode.prio = h->prio;

<<<<<<< HEAD
		dev->netdev_ops->ndo_setup_tc(dev, tp->q->handle,
					      tp->chain->index, tp->protocol,
					      &offload);
	}
=======
	dev->netdev_ops->ndo_setup_tc(dev, TC_SETUP_CLSU32, &cls_u32);
>>>>>>> bb176f67
}

static int u32_replace_hw_knode(struct tcf_proto *tp, struct tc_u_knode *n,
				u32 flags)
{
	struct net_device *dev = tp->q->dev_queue->dev;
	struct tc_cls_u32_offload cls_u32 = {};
	int err;

	if (!tc_should_offload(dev, flags))
		return tc_skip_sw(flags) ? -EINVAL : 0;

	tc_cls_common_offload_init(&cls_u32.common, tp);
	cls_u32.command = TC_CLSU32_REPLACE_KNODE;
	cls_u32.knode.handle = n->handle;
	cls_u32.knode.fshift = n->fshift;
#ifdef CONFIG_CLS_U32_MARK
	cls_u32.knode.val = n->val;
	cls_u32.knode.mask = n->mask;
#else
	cls_u32.knode.val = 0;
	cls_u32.knode.mask = 0;
#endif
	cls_u32.knode.sel = &n->sel;
	cls_u32.knode.exts = &n->exts;
	if (n->ht_down)
		cls_u32.knode.link_handle = n->ht_down->handle;

<<<<<<< HEAD
	err = dev->netdev_ops->ndo_setup_tc(dev, tp->q->handle,
					    tp->chain->index, tp->protocol,
					    &offload);
=======
	err = dev->netdev_ops->ndo_setup_tc(dev, TC_SETUP_CLSU32, &cls_u32);
>>>>>>> bb176f67

	if (!err)
		n->flags |= TCA_CLS_FLAGS_IN_HW;

	if (tc_skip_sw(flags))
		return err;

	return 0;
}

static void u32_clear_hnode(struct tcf_proto *tp, struct tc_u_hnode *ht)
{
	struct tc_u_knode *n;
	unsigned int h;

	for (h = 0; h <= ht->divisor; h++) {
		while ((n = rtnl_dereference(ht->ht[h])) != NULL) {
			RCU_INIT_POINTER(ht->ht[h],
					 rtnl_dereference(n->next));
			tcf_unbind_filter(tp, &n->res);
			u32_remove_hw_knode(tp, n->handle);
			call_rcu(&n->rcu, u32_delete_key_freepf_rcu);
		}
	}
}

static int u32_destroy_hnode(struct tcf_proto *tp, struct tc_u_hnode *ht)
{
	struct tc_u_common *tp_c = tp->data;
	struct tc_u_hnode __rcu **hn;
	struct tc_u_hnode *phn;

	WARN_ON(ht->refcnt);

	u32_clear_hnode(tp, ht);

	hn = &tp_c->hlist;
	for (phn = rtnl_dereference(*hn);
	     phn;
	     hn = &phn->next, phn = rtnl_dereference(*hn)) {
		if (phn == ht) {
			u32_clear_hw_hnode(tp, ht);
			RCU_INIT_POINTER(*hn, ht->next);
			kfree_rcu(ht, rcu);
			return 0;
		}
	}

	return -ENOENT;
}

static bool ht_empty(struct tc_u_hnode *ht)
{
	unsigned int h;

	for (h = 0; h <= ht->divisor; h++)
		if (rcu_access_pointer(ht->ht[h]))
			return false;

	return true;
}

static void u32_destroy(struct tcf_proto *tp)
{
	struct tc_u_common *tp_c = tp->data;
	struct tc_u_hnode *root_ht = rtnl_dereference(tp->root);

	WARN_ON(root_ht == NULL);

	if (root_ht && --root_ht->refcnt == 0)
		u32_destroy_hnode(tp, root_ht);

	if (--tp_c->refcnt == 0) {
		struct tc_u_hnode *ht;

		hlist_del(&tp_c->hnode);

		for (ht = rtnl_dereference(tp_c->hlist);
		     ht;
		     ht = rtnl_dereference(ht->next)) {
			ht->refcnt--;
			u32_clear_hnode(tp, ht);
		}

		while ((ht = rtnl_dereference(tp_c->hlist)) != NULL) {
			RCU_INIT_POINTER(tp_c->hlist, ht->next);
			kfree_rcu(ht, rcu);
		}

		kfree(tp_c);
	}

	tp->data = NULL;
}

static int u32_delete(struct tcf_proto *tp, void *arg, bool *last)
{
	struct tc_u_hnode *ht = arg;
	struct tc_u_hnode *root_ht = rtnl_dereference(tp->root);
	struct tc_u_common *tp_c = tp->data;
	int ret = 0;

	if (ht == NULL)
		goto out;

	if (TC_U32_KEY(ht->handle)) {
		u32_remove_hw_knode(tp, ht->handle);
		ret = u32_delete_key(tp, (struct tc_u_knode *)ht);
		goto out;
	}

	if (root_ht == ht)
		return -EINVAL;

	if (ht->refcnt == 1) {
		ht->refcnt--;
		u32_destroy_hnode(tp, ht);
	} else {
		return -EBUSY;
	}

out:
	*last = true;
	if (root_ht) {
		if (root_ht->refcnt > 1) {
			*last = false;
			goto ret;
		}
		if (root_ht->refcnt == 1) {
			if (!ht_empty(root_ht)) {
				*last = false;
				goto ret;
			}
		}
	}

	if (tp_c->refcnt > 1) {
		*last = false;
		goto ret;
	}

	if (tp_c->refcnt == 1) {
		struct tc_u_hnode *ht;

		for (ht = rtnl_dereference(tp_c->hlist);
		     ht;
		     ht = rtnl_dereference(ht->next))
			if (!ht_empty(ht)) {
				*last = false;
				break;
			}
	}

ret:
	return ret;
}

#define NR_U32_NODE (1<<12)
static u32 gen_new_kid(struct tc_u_hnode *ht, u32 handle)
{
	struct tc_u_knode *n;
	unsigned long i;
	unsigned long *bitmap = kzalloc(BITS_TO_LONGS(NR_U32_NODE) * sizeof(unsigned long),
					GFP_KERNEL);
	if (!bitmap)
		return handle | 0xFFF;

	for (n = rtnl_dereference(ht->ht[TC_U32_HASH(handle)]);
	     n;
	     n = rtnl_dereference(n->next))
		set_bit(TC_U32_NODE(n->handle), bitmap);

	i = find_next_zero_bit(bitmap, NR_U32_NODE, 0x800);
	if (i >= NR_U32_NODE)
		i = find_next_zero_bit(bitmap, NR_U32_NODE, 1);

	kfree(bitmap);
	return handle | (i >= NR_U32_NODE ? 0xFFF : i);
}

static const struct nla_policy u32_policy[TCA_U32_MAX + 1] = {
	[TCA_U32_CLASSID]	= { .type = NLA_U32 },
	[TCA_U32_HASH]		= { .type = NLA_U32 },
	[TCA_U32_LINK]		= { .type = NLA_U32 },
	[TCA_U32_DIVISOR]	= { .type = NLA_U32 },
	[TCA_U32_SEL]		= { .len = sizeof(struct tc_u32_sel) },
	[TCA_U32_INDEV]		= { .type = NLA_STRING, .len = IFNAMSIZ },
	[TCA_U32_MARK]		= { .len = sizeof(struct tc_u32_mark) },
	[TCA_U32_FLAGS]		= { .type = NLA_U32 },
};

static int u32_set_parms(struct net *net, struct tcf_proto *tp,
			 unsigned long base, struct tc_u_hnode *ht,
			 struct tc_u_knode *n, struct nlattr **tb,
			 struct nlattr *est, bool ovr)
{
	int err;

	err = tcf_exts_validate(net, tp, tb, est, &n->exts, ovr);
	if (err < 0)
		return err;

	if (tb[TCA_U32_LINK]) {
		u32 handle = nla_get_u32(tb[TCA_U32_LINK]);
		struct tc_u_hnode *ht_down = NULL, *ht_old;

		if (TC_U32_KEY(handle))
			return -EINVAL;

		if (handle) {
			ht_down = u32_lookup_ht(ht->tp_c, handle);

			if (ht_down == NULL)
				return -EINVAL;
			ht_down->refcnt++;
		}

		ht_old = rtnl_dereference(n->ht_down);
		rcu_assign_pointer(n->ht_down, ht_down);

		if (ht_old)
			ht_old->refcnt--;
	}
	if (tb[TCA_U32_CLASSID]) {
		n->res.classid = nla_get_u32(tb[TCA_U32_CLASSID]);
		tcf_bind_filter(tp, &n->res, base);
	}

#ifdef CONFIG_NET_CLS_IND
	if (tb[TCA_U32_INDEV]) {
		int ret;
		ret = tcf_change_indev(net, tb[TCA_U32_INDEV]);
		if (ret < 0)
			return -EINVAL;
		n->ifindex = ret;
	}
#endif
	return 0;
}

static void u32_replace_knode(struct tcf_proto *tp, struct tc_u_common *tp_c,
			      struct tc_u_knode *n)
{
	struct tc_u_knode __rcu **ins;
	struct tc_u_knode *pins;
	struct tc_u_hnode *ht;

	if (TC_U32_HTID(n->handle) == TC_U32_ROOT)
		ht = rtnl_dereference(tp->root);
	else
		ht = u32_lookup_ht(tp_c, TC_U32_HTID(n->handle));

	ins = &ht->ht[TC_U32_HASH(n->handle)];

	/* The node must always exist for it to be replaced if this is not the
	 * case then something went very wrong elsewhere.
	 */
	for (pins = rtnl_dereference(*ins); ;
	     ins = &pins->next, pins = rtnl_dereference(*ins))
		if (pins->handle == n->handle)
			break;

	RCU_INIT_POINTER(n->next, pins->next);
	rcu_assign_pointer(*ins, n);
}

static struct tc_u_knode *u32_init_knode(struct tcf_proto *tp,
					 struct tc_u_knode *n)
{
	struct tc_u_knode *new;
	struct tc_u32_sel *s = &n->sel;

	new = kzalloc(sizeof(*n) + s->nkeys*sizeof(struct tc_u32_key),
		      GFP_KERNEL);

	if (!new)
		return NULL;

	RCU_INIT_POINTER(new->next, n->next);
	new->handle = n->handle;
	RCU_INIT_POINTER(new->ht_up, n->ht_up);

#ifdef CONFIG_NET_CLS_IND
	new->ifindex = n->ifindex;
#endif
	new->fshift = n->fshift;
	new->res = n->res;
	new->flags = n->flags;
	RCU_INIT_POINTER(new->ht_down, n->ht_down);

	/* bump reference count as long as we hold pointer to structure */
	if (new->ht_down)
		new->ht_down->refcnt++;

#ifdef CONFIG_CLS_U32_PERF
	/* Statistics may be incremented by readers during update
	 * so we must keep them in tact. When the node is later destroyed
	 * a special destroy call must be made to not free the pf memory.
	 */
	new->pf = n->pf;
#endif

#ifdef CONFIG_CLS_U32_MARK
	new->val = n->val;
	new->mask = n->mask;
	/* Similarly success statistics must be moved as pointers */
	new->pcpu_success = n->pcpu_success;
#endif
	new->tp = tp;
	memcpy(&new->sel, s, sizeof(*s) + s->nkeys*sizeof(struct tc_u32_key));

	if (tcf_exts_init(&new->exts, TCA_U32_ACT, TCA_U32_POLICE)) {
		kfree(new);
		return NULL;
	}

	return new;
}

static int u32_change(struct net *net, struct sk_buff *in_skb,
		      struct tcf_proto *tp, unsigned long base, u32 handle,
		      struct nlattr **tca, void **arg, bool ovr)
{
	struct tc_u_common *tp_c = tp->data;
	struct tc_u_hnode *ht;
	struct tc_u_knode *n;
	struct tc_u32_sel *s;
	struct nlattr *opt = tca[TCA_OPTIONS];
	struct nlattr *tb[TCA_U32_MAX + 1];
	u32 htid, flags = 0;
	int err;
#ifdef CONFIG_CLS_U32_PERF
	size_t size;
#endif

	if (opt == NULL)
		return handle ? -EINVAL : 0;

	err = nla_parse_nested(tb, TCA_U32_MAX, opt, u32_policy, NULL);
	if (err < 0)
		return err;

	if (tb[TCA_U32_FLAGS]) {
		flags = nla_get_u32(tb[TCA_U32_FLAGS]);
		if (!tc_flags_valid(flags))
			return -EINVAL;
	}

	n = *arg;
	if (n) {
		struct tc_u_knode *new;

		if (TC_U32_KEY(n->handle) == 0)
			return -EINVAL;

		if (n->flags != flags)
			return -EINVAL;

		new = u32_init_knode(tp, n);
		if (!new)
			return -ENOMEM;

		err = u32_set_parms(net, tp, base,
				    rtnl_dereference(n->ht_up), new, tb,
				    tca[TCA_RATE], ovr);

		if (err) {
			u32_destroy_key(tp, new, false);
			return err;
		}

		err = u32_replace_hw_knode(tp, new, flags);
		if (err) {
			u32_destroy_key(tp, new, false);
			return err;
		}

		if (!tc_in_hw(new->flags))
			new->flags |= TCA_CLS_FLAGS_NOT_IN_HW;

		u32_replace_knode(tp, tp_c, new);
		tcf_unbind_filter(tp, &n->res);
		call_rcu(&n->rcu, u32_delete_key_rcu);
		return 0;
	}

	if (tb[TCA_U32_DIVISOR]) {
		unsigned int divisor = nla_get_u32(tb[TCA_U32_DIVISOR]);

		if (--divisor > 0x100)
			return -EINVAL;
		if (TC_U32_KEY(handle))
			return -EINVAL;
		if (handle == 0) {
			handle = gen_new_htid(tp->data);
			if (handle == 0)
				return -ENOMEM;
		}
		ht = kzalloc(sizeof(*ht) + divisor*sizeof(void *), GFP_KERNEL);
		if (ht == NULL)
			return -ENOBUFS;
		ht->tp_c = tp_c;
		ht->refcnt = 1;
		ht->divisor = divisor;
		ht->handle = handle;
		ht->prio = tp->prio;

		err = u32_replace_hw_hnode(tp, ht, flags);
		if (err) {
			kfree(ht);
			return err;
		}

		RCU_INIT_POINTER(ht->next, tp_c->hlist);
		rcu_assign_pointer(tp_c->hlist, ht);
		*arg = ht;

		return 0;
	}

	if (tb[TCA_U32_HASH]) {
		htid = nla_get_u32(tb[TCA_U32_HASH]);
		if (TC_U32_HTID(htid) == TC_U32_ROOT) {
			ht = rtnl_dereference(tp->root);
			htid = ht->handle;
		} else {
			ht = u32_lookup_ht(tp->data, TC_U32_HTID(htid));
			if (ht == NULL)
				return -EINVAL;
		}
	} else {
		ht = rtnl_dereference(tp->root);
		htid = ht->handle;
	}

	if (ht->divisor < TC_U32_HASH(htid))
		return -EINVAL;

	if (handle) {
		if (TC_U32_HTID(handle) && TC_U32_HTID(handle^htid))
			return -EINVAL;
		handle = htid | TC_U32_NODE(handle);
	} else
		handle = gen_new_kid(ht, htid);

	if (tb[TCA_U32_SEL] == NULL)
		return -EINVAL;

	s = nla_data(tb[TCA_U32_SEL]);

	n = kzalloc(sizeof(*n) + s->nkeys*sizeof(struct tc_u32_key), GFP_KERNEL);
	if (n == NULL)
		return -ENOBUFS;

#ifdef CONFIG_CLS_U32_PERF
	size = sizeof(struct tc_u32_pcnt) + s->nkeys * sizeof(u64);
	n->pf = __alloc_percpu(size, __alignof__(struct tc_u32_pcnt));
	if (!n->pf) {
		kfree(n);
		return -ENOBUFS;
	}
#endif

	memcpy(&n->sel, s, sizeof(*s) + s->nkeys*sizeof(struct tc_u32_key));
	RCU_INIT_POINTER(n->ht_up, ht);
	n->handle = handle;
	n->fshift = s->hmask ? ffs(ntohl(s->hmask)) - 1 : 0;
	n->flags = flags;
	n->tp = tp;

	err = tcf_exts_init(&n->exts, TCA_U32_ACT, TCA_U32_POLICE);
	if (err < 0)
		goto errout;

#ifdef CONFIG_CLS_U32_MARK
	n->pcpu_success = alloc_percpu(u32);
	if (!n->pcpu_success) {
		err = -ENOMEM;
		goto errout;
	}

	if (tb[TCA_U32_MARK]) {
		struct tc_u32_mark *mark;

		mark = nla_data(tb[TCA_U32_MARK]);
		n->val = mark->val;
		n->mask = mark->mask;
	}
#endif

	err = u32_set_parms(net, tp, base, ht, n, tb, tca[TCA_RATE], ovr);
	if (err == 0) {
		struct tc_u_knode __rcu **ins;
		struct tc_u_knode *pins;

		err = u32_replace_hw_knode(tp, n, flags);
		if (err)
			goto errhw;

		if (!tc_in_hw(n->flags))
			n->flags |= TCA_CLS_FLAGS_NOT_IN_HW;

		ins = &ht->ht[TC_U32_HASH(handle)];
		for (pins = rtnl_dereference(*ins); pins;
		     ins = &pins->next, pins = rtnl_dereference(*ins))
			if (TC_U32_NODE(handle) < TC_U32_NODE(pins->handle))
				break;

		RCU_INIT_POINTER(n->next, pins);
		rcu_assign_pointer(*ins, n);
		*arg = n;
		return 0;
	}

errhw:
#ifdef CONFIG_CLS_U32_MARK
	free_percpu(n->pcpu_success);
#endif

errout:
	tcf_exts_destroy(&n->exts);
#ifdef CONFIG_CLS_U32_PERF
	free_percpu(n->pf);
#endif
	kfree(n);
	return err;
}

static void u32_walk(struct tcf_proto *tp, struct tcf_walker *arg)
{
	struct tc_u_common *tp_c = tp->data;
	struct tc_u_hnode *ht;
	struct tc_u_knode *n;
	unsigned int h;

	if (arg->stop)
		return;

	for (ht = rtnl_dereference(tp_c->hlist);
	     ht;
	     ht = rtnl_dereference(ht->next)) {
		if (ht->prio != tp->prio)
			continue;
		if (arg->count >= arg->skip) {
			if (arg->fn(tp, ht, arg) < 0) {
				arg->stop = 1;
				return;
			}
		}
		arg->count++;
		for (h = 0; h <= ht->divisor; h++) {
			for (n = rtnl_dereference(ht->ht[h]);
			     n;
			     n = rtnl_dereference(n->next)) {
				if (arg->count < arg->skip) {
					arg->count++;
					continue;
				}
				if (arg->fn(tp, n, arg) < 0) {
					arg->stop = 1;
					return;
				}
				arg->count++;
			}
		}
	}
}

static void u32_bind_class(void *fh, u32 classid, unsigned long cl)
{
	struct tc_u_knode *n = fh;

	if (n && n->res.classid == classid)
		n->res.class = cl;
}

static int u32_dump(struct net *net, struct tcf_proto *tp, void *fh,
		    struct sk_buff *skb, struct tcmsg *t)
{
	struct tc_u_knode *n = fh;
	struct tc_u_hnode *ht_up, *ht_down;
	struct nlattr *nest;

	if (n == NULL)
		return skb->len;

	t->tcm_handle = n->handle;

	nest = nla_nest_start(skb, TCA_OPTIONS);
	if (nest == NULL)
		goto nla_put_failure;

	if (TC_U32_KEY(n->handle) == 0) {
		struct tc_u_hnode *ht = fh;
		u32 divisor = ht->divisor + 1;

		if (nla_put_u32(skb, TCA_U32_DIVISOR, divisor))
			goto nla_put_failure;
	} else {
#ifdef CONFIG_CLS_U32_PERF
		struct tc_u32_pcnt *gpf;
		int cpu;
#endif

		if (nla_put(skb, TCA_U32_SEL,
			    sizeof(n->sel) + n->sel.nkeys*sizeof(struct tc_u32_key),
			    &n->sel))
			goto nla_put_failure;

		ht_up = rtnl_dereference(n->ht_up);
		if (ht_up) {
			u32 htid = n->handle & 0xFFFFF000;
			if (nla_put_u32(skb, TCA_U32_HASH, htid))
				goto nla_put_failure;
		}
		if (n->res.classid &&
		    nla_put_u32(skb, TCA_U32_CLASSID, n->res.classid))
			goto nla_put_failure;

		ht_down = rtnl_dereference(n->ht_down);
		if (ht_down &&
		    nla_put_u32(skb, TCA_U32_LINK, ht_down->handle))
			goto nla_put_failure;

		if (n->flags && nla_put_u32(skb, TCA_U32_FLAGS, n->flags))
			goto nla_put_failure;

#ifdef CONFIG_CLS_U32_MARK
		if ((n->val || n->mask)) {
			struct tc_u32_mark mark = {.val = n->val,
						   .mask = n->mask,
						   .success = 0};
			int cpum;

			for_each_possible_cpu(cpum) {
				__u32 cnt = *per_cpu_ptr(n->pcpu_success, cpum);

				mark.success += cnt;
			}

			if (nla_put(skb, TCA_U32_MARK, sizeof(mark), &mark))
				goto nla_put_failure;
		}
#endif

		if (tcf_exts_dump(skb, &n->exts) < 0)
			goto nla_put_failure;

#ifdef CONFIG_NET_CLS_IND
		if (n->ifindex) {
			struct net_device *dev;
			dev = __dev_get_by_index(net, n->ifindex);
			if (dev && nla_put_string(skb, TCA_U32_INDEV, dev->name))
				goto nla_put_failure;
		}
#endif
#ifdef CONFIG_CLS_U32_PERF
		gpf = kzalloc(sizeof(struct tc_u32_pcnt) +
			      n->sel.nkeys * sizeof(u64),
			      GFP_KERNEL);
		if (!gpf)
			goto nla_put_failure;

		for_each_possible_cpu(cpu) {
			int i;
			struct tc_u32_pcnt *pf = per_cpu_ptr(n->pf, cpu);

			gpf->rcnt += pf->rcnt;
			gpf->rhit += pf->rhit;
			for (i = 0; i < n->sel.nkeys; i++)
				gpf->kcnts[i] += pf->kcnts[i];
		}

		if (nla_put_64bit(skb, TCA_U32_PCNT,
				  sizeof(struct tc_u32_pcnt) +
				  n->sel.nkeys * sizeof(u64),
				  gpf, TCA_U32_PAD)) {
			kfree(gpf);
			goto nla_put_failure;
		}
		kfree(gpf);
#endif
	}

	nla_nest_end(skb, nest);

	if (TC_U32_KEY(n->handle))
		if (tcf_exts_dump_stats(skb, &n->exts) < 0)
			goto nla_put_failure;
	return skb->len;

nla_put_failure:
	nla_nest_cancel(skb, nest);
	return -1;
}

static struct tcf_proto_ops cls_u32_ops __read_mostly = {
	.kind		=	"u32",
	.classify	=	u32_classify,
	.init		=	u32_init,
	.destroy	=	u32_destroy,
	.get		=	u32_get,
	.change		=	u32_change,
	.delete		=	u32_delete,
	.walk		=	u32_walk,
	.dump		=	u32_dump,
	.bind_class	=	u32_bind_class,
	.owner		=	THIS_MODULE,
};

static int __init init_u32(void)
{
	int i, ret;

	pr_info("u32 classifier\n");
#ifdef CONFIG_CLS_U32_PERF
	pr_info("    Performance counters on\n");
#endif
#ifdef CONFIG_NET_CLS_IND
	pr_info("    input device check on\n");
#endif
#ifdef CONFIG_NET_CLS_ACT
	pr_info("    Actions configured\n");
#endif
	tc_u_common_hash = kvmalloc_array(U32_HASH_SIZE,
					  sizeof(struct hlist_head),
					  GFP_KERNEL);
	if (!tc_u_common_hash)
		return -ENOMEM;

	for (i = 0; i < U32_HASH_SIZE; i++)
		INIT_HLIST_HEAD(&tc_u_common_hash[i]);

	ret = register_tcf_proto_ops(&cls_u32_ops);
	if (ret)
		kvfree(tc_u_common_hash);
	return ret;
}

static void __exit exit_u32(void)
{
	unregister_tcf_proto_ops(&cls_u32_ops);
	kvfree(tc_u_common_hash);
}

module_init(init_u32)
module_exit(exit_u32)
MODULE_LICENSE("GPL");<|MERGE_RESOLUTION|>--- conflicted
+++ resolved
@@ -470,21 +470,11 @@
 	if (!tc_should_offload(dev, 0))
 		return;
 
-<<<<<<< HEAD
-	if (tc_should_offload(dev, tp, 0)) {
-		offload.cls_u32->command = TC_CLSU32_DELETE_KNODE;
-		offload.cls_u32->knode.handle = handle;
-		dev->netdev_ops->ndo_setup_tc(dev, tp->q->handle,
-					      tp->chain->index, tp->protocol,
-					      &offload);
-	}
-=======
 	tc_cls_common_offload_init(&cls_u32.common, tp);
 	cls_u32.command = TC_CLSU32_DELETE_KNODE;
 	cls_u32.knode.handle = handle;
 
 	dev->netdev_ops->ndo_setup_tc(dev, TC_SETUP_CLSU32, &cls_u32);
->>>>>>> bb176f67
 }
 
 static int u32_replace_hw_hnode(struct tcf_proto *tp, struct tc_u_hnode *h,
@@ -503,13 +493,7 @@
 	cls_u32.hnode.handle = h->handle;
 	cls_u32.hnode.prio = h->prio;
 
-<<<<<<< HEAD
-	err = dev->netdev_ops->ndo_setup_tc(dev, tp->q->handle,
-					    tp->chain->index, tp->protocol,
-					    &offload);
-=======
 	err = dev->netdev_ops->ndo_setup_tc(dev, TC_SETUP_CLSU32, &cls_u32);
->>>>>>> bb176f67
 	if (tc_skip_sw(flags))
 		return err;
 
@@ -530,14 +514,7 @@
 	cls_u32.hnode.handle = h->handle;
 	cls_u32.hnode.prio = h->prio;
 
-<<<<<<< HEAD
-		dev->netdev_ops->ndo_setup_tc(dev, tp->q->handle,
-					      tp->chain->index, tp->protocol,
-					      &offload);
-	}
-=======
 	dev->netdev_ops->ndo_setup_tc(dev, TC_SETUP_CLSU32, &cls_u32);
->>>>>>> bb176f67
 }
 
 static int u32_replace_hw_knode(struct tcf_proto *tp, struct tc_u_knode *n,
@@ -566,13 +543,7 @@
 	if (n->ht_down)
 		cls_u32.knode.link_handle = n->ht_down->handle;
 
-<<<<<<< HEAD
-	err = dev->netdev_ops->ndo_setup_tc(dev, tp->q->handle,
-					    tp->chain->index, tp->protocol,
-					    &offload);
-=======
 	err = dev->netdev_ops->ndo_setup_tc(dev, TC_SETUP_CLSU32, &cls_u32);
->>>>>>> bb176f67
 
 	if (!err)
 		n->flags |= TCA_CLS_FLAGS_IN_HW;
