--- conflicted
+++ resolved
@@ -204,7 +204,6 @@
 
 	iommu = dev->archdata.iommu;
 	atu = iommu->atu;
-<<<<<<< HEAD
 
 	mask = dev->coherent_dma_mask;
 	if (mask <= DMA_BIT_MASK(32))
@@ -212,15 +211,6 @@
 	else
 		tbl = &atu->tbl;
 
-=======
-
-	mask = dev->coherent_dma_mask;
-	if (mask <= DMA_BIT_MASK(32))
-		tbl = &iommu->tbl;
-	else
-		tbl = &atu->tbl;
-
->>>>>>> c470abd4
 	entry = iommu_tbl_range_alloc(dev, tbl, npages, NULL,
 				      (unsigned long)(-1), 0);
 
@@ -252,10 +242,7 @@
 	return ret;
 
 iommu_map_fail:
-<<<<<<< HEAD
-=======
 	local_irq_restore(flags);
->>>>>>> c470abd4
 	iommu_tbl_range_free(tbl, *dma_addrp, npages, IOMMU_ERROR_CODE);
 
 range_alloc_fail:
@@ -428,10 +415,7 @@
 	return DMA_ERROR_CODE;
 
 iommu_map_fail:
-<<<<<<< HEAD
-=======
 	local_irq_restore(flags);
->>>>>>> c470abd4
 	iommu_tbl_range_free(tbl, bus_addr, npages, IOMMU_ERROR_CODE);
 	return DMA_ERROR_CODE;
 }
@@ -496,8 +480,6 @@
 	BUG_ON(direction == DMA_NONE);
 
 	iommu = dev->archdata.iommu;
-	atu = iommu->atu;
-
 	if (nelems == 0 || !iommu)
 		return 0;
 	atu = iommu->atu;
